--- conflicted
+++ resolved
@@ -3,17 +3,10 @@
   "publishConfig": {
     "access": "public"
   },
-<<<<<<< HEAD
   "version": "0.1.0",
   "description": "",
   "author": "Satyajeet Kolhapure <satyajeet.kolhapure@consensys.net>",
   "homepage": "https://github.com/trufflesuite/ganache-core/tree/develop/src/chains/tezos/options#readme",
-=======
-  "version": "0.1.1-beta.1",
-  "description": "",
-  "author": "David Murdoch <david@trufflesuite.com> (https://davidmurdoch.com)",
-  "homepage": "https://github.com/trufflesuite/ganache/tree/develop/src/chains/tezos/options#readme",
->>>>>>> fd31f6b7
   "license": "MIT",
   "main": "lib/src/index.js",
   "typings": "typings",
