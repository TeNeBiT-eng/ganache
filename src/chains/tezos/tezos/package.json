{
  "name": "@ganache/tezos",
  "publishConfig": {
    "access": "public"
  },
<<<<<<< HEAD
  "version": "0.1.0",
  "description": "Ganache's Tezos client implementation",
  "author": "Satyajeet Kolhapure <satyajeet.kolhapure@consensys.net>",
  "homepage": "https://github.com/trufflesuite/ganache-core/tree/develop/src/chains/tezos/tezos#readme",
=======
  "version": "0.1.1-beta.1",
  "description": "Ganache's Tezos client implementation",
  "author": "David Murdoch <david@trufflesuite.com> (https://davidmurdoch.com)",
  "homepage": "https://github.com/trufflesuite/ganache/tree/develop/src/chains/tezos/tezos#readme",
>>>>>>> fd31f6b7
  "license": "MIT",
  "main": "lib/index.js",
  "typings": "typings",
  "source": "src/index.ts",
  "directories": {
    "lib": "lib",
    "test": "tests"
  },
  "files": [
    "lib",
    "typings"
  ],
  "repository": {
    "type": "git",
    "url": "https://github.com/trufflesuite/ganache.git",
    "directory": "src/chains/tezos/tezos"
  },
  "scripts": {
    "tsc": "ttsc --build",
<<<<<<< HEAD
    "test": "nyc --reporter lcov npm run mocha",
    "mocha": "cross-env TS_NODE_COMPILER=ttypescript TS_NODE_FILES=true mocha --exit --check-leaks --throw-deprecation --trace-warnings --require ts-node/register 'tests/**/*.test.ts'"
=======
    "test": "echo 'no tests'"
>>>>>>> fd31f6b7
  },
  "bugs": {
    "url": "https://github.com/trufflesuite/ganache/issues"
  },
  "keywords": [
    "ganache",
    "ganache-tezos",
    "tezos",
    "blockchain",
    "smart contracts",
    "dapps",
    "michelson",
    "tooling"
  ],
  "bundledDependencies": ["@ganache/tezos-options","@ganache/tezos-utils"],
  "dependencies": {
<<<<<<< HEAD
    "@ganache/tezos-options": "0.1.0",
    "@ganache/tezos-utils": "0.1.0",
    "@taquito/taquito": "8.0.4-beta.0",
    "bs58check": "2.1.2",
    "fp-ts": "2.10.5",
    "io-ts": "2.2.16",
    "io-ts-extra": "0.11.4",
    "io-ts-types": "0.5.16",
    "libsodium-wrappers": "0.7.9",
    "lodash.clonedeep": "4.5.0",
    "monocle-ts": "2.3.10",
    "newtype-ts": "0.3.4",
    "reflect-metadata": "0.1.13",
    "seedrandom": "3.0.5",
    "@ganache/options": "0.1.1-canary.1335",
    "@ganache/utils": "0.1.1-canary.1335",
=======
    "@ganache/options": "0.1.1-beta.1",
    "@ganache/utils": "0.1.1-beta.1",
>>>>>>> fd31f6b7
    "emittery": "0.7.2"
  },
  "devDependencies": {
    "@ganache/options": "0.1.1-canary.1335",
    "@trufflesuite/typedoc-default-themes": "0.6.1",
<<<<<<< HEAD
    "@trufflesuite/uws-js-unofficial": "18.14.0-unofficial.3",
    "@types/bs58check": "2.1.0",
    "@types/libsodium-wrappers": "0.7.9",
    "@types/reflect-metadata": "0.1.0",
    "@types/mocha": "8.2.2",
    "cheerio": "1.0.0-rc.3",
    "cross-env": "7.0.3",
    "local-web-server": "4.2.1",
    "shx": "0.3.3",
    "mocha": "8.4.0",
=======
    "@trufflesuite/uws-js-unofficial": "20.4.0-unofficial.2",
    "@types/mocha": "9.0.0",
    "cheerio": "1.0.0-rc.3",
    "cross-env": "7.0.3",
    "local-web-server": "4.2.1",
    "mocha": "9.1.3",
>>>>>>> fd31f6b7
    "ts-node": "9.1.1",
    "ttypescript": "1.5.12",
    "typedoc": "0.17.8",
    "typescript": "4.1.3"
  }
}<|MERGE_RESOLUTION|>--- conflicted
+++ resolved
@@ -3,17 +3,10 @@
   "publishConfig": {
     "access": "public"
   },
-<<<<<<< HEAD
   "version": "0.1.0",
   "description": "Ganache's Tezos client implementation",
   "author": "Satyajeet Kolhapure <satyajeet.kolhapure@consensys.net>",
   "homepage": "https://github.com/trufflesuite/ganache-core/tree/develop/src/chains/tezos/tezos#readme",
-=======
-  "version": "0.1.1-beta.1",
-  "description": "Ganache's Tezos client implementation",
-  "author": "David Murdoch <david@trufflesuite.com> (https://davidmurdoch.com)",
-  "homepage": "https://github.com/trufflesuite/ganache/tree/develop/src/chains/tezos/tezos#readme",
->>>>>>> fd31f6b7
   "license": "MIT",
   "main": "lib/index.js",
   "typings": "typings",
@@ -33,12 +26,8 @@
   },
   "scripts": {
     "tsc": "ttsc --build",
-<<<<<<< HEAD
     "test": "nyc --reporter lcov npm run mocha",
     "mocha": "cross-env TS_NODE_COMPILER=ttypescript TS_NODE_FILES=true mocha --exit --check-leaks --throw-deprecation --trace-warnings --require ts-node/register 'tests/**/*.test.ts'"
-=======
-    "test": "echo 'no tests'"
->>>>>>> fd31f6b7
   },
   "bugs": {
     "url": "https://github.com/trufflesuite/ganache/issues"
@@ -55,7 +44,6 @@
   ],
   "bundledDependencies": ["@ganache/tezos-options","@ganache/tezos-utils"],
   "dependencies": {
-<<<<<<< HEAD
     "@ganache/tezos-options": "0.1.0",
     "@ganache/tezos-utils": "0.1.0",
     "@taquito/taquito": "8.0.4-beta.0",
@@ -72,17 +60,12 @@
     "seedrandom": "3.0.5",
     "@ganache/options": "0.1.1-canary.1335",
     "@ganache/utils": "0.1.1-canary.1335",
-=======
-    "@ganache/options": "0.1.1-beta.1",
-    "@ganache/utils": "0.1.1-beta.1",
->>>>>>> fd31f6b7
     "emittery": "0.7.2"
   },
   "devDependencies": {
     "@ganache/options": "0.1.1-canary.1335",
     "@trufflesuite/typedoc-default-themes": "0.6.1",
-<<<<<<< HEAD
-    "@trufflesuite/uws-js-unofficial": "18.14.0-unofficial.3",
+    "@trufflesuite/uws-js-unofficial": "20.4.0-unofficial.2",
     "@types/bs58check": "2.1.0",
     "@types/libsodium-wrappers": "0.7.9",
     "@types/reflect-metadata": "0.1.0",
@@ -92,14 +75,6 @@
     "local-web-server": "4.2.1",
     "shx": "0.3.3",
     "mocha": "8.4.0",
-=======
-    "@trufflesuite/uws-js-unofficial": "20.4.0-unofficial.2",
-    "@types/mocha": "9.0.0",
-    "cheerio": "1.0.0-rc.3",
-    "cross-env": "7.0.3",
-    "local-web-server": "4.2.1",
-    "mocha": "9.1.3",
->>>>>>> fd31f6b7
     "ts-node": "9.1.1",
     "ttypescript": "1.5.12",
     "typedoc": "0.17.8",
