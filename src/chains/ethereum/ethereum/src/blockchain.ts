--- conflicted
+++ resolved
@@ -16,12 +16,8 @@
   StorageRecords,
   RangedStorageKeys,
   StructLog,
-<<<<<<< HEAD
-  TransactionTraceOptions
-=======
   TransactionTraceOptions,
   EthereumRawAccount
->>>>>>> 3c9cf8c5
 } from "@ganache/ethereum-utils";
 import { decode } from "@ganache/rlp";
 import { BN, KECCAK256_RLP } from "ethereumjs-util";
@@ -82,15 +78,9 @@
 type BlockchainTypedEvents = {
   block: Block;
   blockLogs: BlockLogs;
-<<<<<<< HEAD
-  pendingTransaction: Transaction;
-};
-type BlockchainEvents = "start" | "stop";
-=======
   pendingTransaction: TypedTransaction;
 };
 type BlockchainEvents = "ready" | "stop";
->>>>>>> 3c9cf8c5
 
 interface Logger {
   log(message?: any, ...optionalParams: any[]): void;
