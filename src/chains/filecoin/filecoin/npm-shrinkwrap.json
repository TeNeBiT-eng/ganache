{
	"name": "@ganache/filecoin",
	"version": "0.1.5",
	"lockfileVersion": 1,
	"requires": true,
	"dependencies": {
		"@achingbrain/electron-fetch": {
			"version": "1.7.2",
			"resolved": "https://registry.npmjs.org/@achingbrain/electron-fetch/-/electron-fetch-1.7.2.tgz",
			"integrity": "sha512-ShX5frO+2OddzRIlUb8D0Ao2eC3uZl910CYnRIPGLLM360vQceeOqpivwNdbry41Ph3MMtLR4RpzGdaADGG8Gg==",
			"requires": {
				"encoding": "^0.1.13"
			}
		},
		"@assemblyscript/loader": {
			"version": "0.9.4",
			"resolved": "https://registry.npmjs.org/@assemblyscript/loader/-/loader-0.9.4.tgz",
			"integrity": "sha512-HazVq9zwTVwGmqdwYzu7WyQ6FQVZ7SwET0KKQuKm55jD0IfUpZgN0OPIiZG3zV1iSrVYcN0bdwLRXI/VNCYsUA=="
		},
		"@babel/code-frame": {
			"version": "7.14.5",
			"resolved": "https://registry.npmjs.org/@babel/code-frame/-/code-frame-7.14.5.tgz",
			"integrity": "sha512-9pzDqyc6OLDaqe+zbACgFkb6fKMNG6CObKpnYXChRsvYGyEdc7CA2BaqeOM+vOtCS5ndmJicPJhKAwYRI6UfFw==",
			"dev": true,
			"requires": {
				"@babel/highlight": "^7.14.5"
			}
		},
		"@babel/compat-data": {
			"version": "7.15.0",
			"resolved": "https://registry.npmjs.org/@babel/compat-data/-/compat-data-7.15.0.tgz",
			"integrity": "sha512-0NqAC1IJE0S0+lL1SWFMxMkz1pKCNCjI4tr2Zx4LJSXxCLAdr6KyArnY+sno5m3yH9g737ygOyPABDsnXkpxiA==",
			"dev": true
		},
		"@babel/core": {
			"version": "7.15.0",
			"resolved": "https://registry.npmjs.org/@babel/core/-/core-7.15.0.tgz",
			"integrity": "sha512-tXtmTminrze5HEUPn/a0JtOzzfp0nk+UEXQ/tqIJo3WDGypl/2OFQEMll/zSFU8f/lfmfLXvTaORHF3cfXIQMw==",
			"dev": true,
			"requires": {
				"@babel/code-frame": "^7.14.5",
				"@babel/generator": "^7.15.0",
				"@babel/helper-compilation-targets": "^7.15.0",
				"@babel/helper-module-transforms": "^7.15.0",
				"@babel/helpers": "^7.14.8",
				"@babel/parser": "^7.15.0",
				"@babel/template": "^7.14.5",
				"@babel/traverse": "^7.15.0",
				"@babel/types": "^7.15.0",
				"convert-source-map": "^1.7.0",
				"debug": "^4.1.0",
				"gensync": "^1.0.0-beta.2",
				"json5": "^2.1.2",
				"semver": "^6.3.0",
				"source-map": "^0.5.0"
			},
			"dependencies": {
				"semver": {
					"version": "6.3.0",
					"resolved": "https://registry.npmjs.org/semver/-/semver-6.3.0.tgz",
					"integrity": "sha512-b39TBaTSfV6yBrapU89p5fKekE2m/NwnDocOVruQFS1/veMgdzuPcnOM34M6CwxW8jH/lxEa5rBoDeUwu5HHTw==",
					"dev": true
				},
				"source-map": {
					"version": "0.5.7",
					"resolved": "https://registry.npmjs.org/source-map/-/source-map-0.5.7.tgz",
					"integrity": "sha1-igOdLRAh0i0eoUyA2OpGi6LvP8w=",
					"dev": true
				}
			}
		},
		"@babel/generator": {
			"version": "7.15.0",
			"resolved": "https://registry.npmjs.org/@babel/generator/-/generator-7.15.0.tgz",
			"integrity": "sha512-eKl4XdMrbpYvuB505KTta4AV9g+wWzmVBW69tX0H2NwKVKd2YJbKgyK6M8j/rgLbmHOYJn6rUklV677nOyJrEQ==",
			"dev": true,
			"requires": {
				"@babel/types": "^7.15.0",
				"jsesc": "^2.5.1",
				"source-map": "^0.5.0"
			},
			"dependencies": {
				"source-map": {
					"version": "0.5.7",
					"resolved": "https://registry.npmjs.org/source-map/-/source-map-0.5.7.tgz",
					"integrity": "sha1-igOdLRAh0i0eoUyA2OpGi6LvP8w=",
					"dev": true
				}
			}
		},
		"@babel/helper-compilation-targets": {
			"version": "7.15.0",
			"resolved": "https://registry.npmjs.org/@babel/helper-compilation-targets/-/helper-compilation-targets-7.15.0.tgz",
			"integrity": "sha512-h+/9t0ncd4jfZ8wsdAsoIxSa61qhBYlycXiHWqJaQBCXAhDCMbPRSMTGnZIkkmt1u4ag+UQmuqcILwqKzZ4N2A==",
			"dev": true,
			"requires": {
				"@babel/compat-data": "^7.15.0",
				"@babel/helper-validator-option": "^7.14.5",
				"browserslist": "^4.16.6",
				"semver": "^6.3.0"
			},
			"dependencies": {
				"semver": {
					"version": "6.3.0",
					"resolved": "https://registry.npmjs.org/semver/-/semver-6.3.0.tgz",
					"integrity": "sha512-b39TBaTSfV6yBrapU89p5fKekE2m/NwnDocOVruQFS1/veMgdzuPcnOM34M6CwxW8jH/lxEa5rBoDeUwu5HHTw==",
					"dev": true
				}
			}
		},
		"@babel/helper-function-name": {
			"version": "7.14.5",
			"resolved": "https://registry.npmjs.org/@babel/helper-function-name/-/helper-function-name-7.14.5.tgz",
			"integrity": "sha512-Gjna0AsXWfFvrAuX+VKcN/aNNWonizBj39yGwUzVDVTlMYJMK2Wp6xdpy72mfArFq5uK+NOuexfzZlzI1z9+AQ==",
			"dev": true,
			"requires": {
				"@babel/helper-get-function-arity": "^7.14.5",
				"@babel/template": "^7.14.5",
				"@babel/types": "^7.14.5"
			}
		},
		"@babel/helper-get-function-arity": {
			"version": "7.14.5",
			"resolved": "https://registry.npmjs.org/@babel/helper-get-function-arity/-/helper-get-function-arity-7.14.5.tgz",
			"integrity": "sha512-I1Db4Shst5lewOM4V+ZKJzQ0JGGaZ6VY1jYvMghRjqs6DWgxLCIyFt30GlnKkfUeFLpJt2vzbMVEXVSXlIFYUg==",
			"dev": true,
			"requires": {
				"@babel/types": "^7.14.5"
			}
		},
		"@babel/helper-hoist-variables": {
			"version": "7.14.5",
			"resolved": "https://registry.npmjs.org/@babel/helper-hoist-variables/-/helper-hoist-variables-7.14.5.tgz",
			"integrity": "sha512-R1PXiz31Uc0Vxy4OEOm07x0oSjKAdPPCh3tPivn/Eo8cvz6gveAeuyUUPB21Hoiif0uoPQSSdhIPS3352nvdyQ==",
			"dev": true,
			"requires": {
				"@babel/types": "^7.14.5"
			}
		},
		"@babel/helper-member-expression-to-functions": {
			"version": "7.15.0",
			"resolved": "https://registry.npmjs.org/@babel/helper-member-expression-to-functions/-/helper-member-expression-to-functions-7.15.0.tgz",
			"integrity": "sha512-Jq8H8U2kYiafuj2xMTPQwkTBnEEdGKpT35lJEQsRRjnG0LW3neucsaMWLgKcwu3OHKNeYugfw+Z20BXBSEs2Lg==",
			"dev": true,
			"requires": {
				"@babel/types": "^7.15.0"
			}
		},
		"@babel/helper-module-imports": {
			"version": "7.14.5",
			"resolved": "https://registry.npmjs.org/@babel/helper-module-imports/-/helper-module-imports-7.14.5.tgz",
			"integrity": "sha512-SwrNHu5QWS84XlHwGYPDtCxcA0hrSlL2yhWYLgeOc0w7ccOl2qv4s/nARI0aYZW+bSwAL5CukeXA47B/1NKcnQ==",
			"dev": true,
			"requires": {
				"@babel/types": "^7.14.5"
			}
		},
		"@babel/helper-module-transforms": {
			"version": "7.15.0",
			"resolved": "https://registry.npmjs.org/@babel/helper-module-transforms/-/helper-module-transforms-7.15.0.tgz",
			"integrity": "sha512-RkGiW5Rer7fpXv9m1B3iHIFDZdItnO2/BLfWVW/9q7+KqQSDY5kUfQEbzdXM1MVhJGcugKV7kRrNVzNxmk7NBg==",
			"dev": true,
			"requires": {
				"@babel/helper-module-imports": "^7.14.5",
				"@babel/helper-replace-supers": "^7.15.0",
				"@babel/helper-simple-access": "^7.14.8",
				"@babel/helper-split-export-declaration": "^7.14.5",
				"@babel/helper-validator-identifier": "^7.14.9",
				"@babel/template": "^7.14.5",
				"@babel/traverse": "^7.15.0",
				"@babel/types": "^7.15.0"
			}
		},
		"@babel/helper-optimise-call-expression": {
			"version": "7.14.5",
			"resolved": "https://registry.npmjs.org/@babel/helper-optimise-call-expression/-/helper-optimise-call-expression-7.14.5.tgz",
			"integrity": "sha512-IqiLIrODUOdnPU9/F8ib1Fx2ohlgDhxnIDU7OEVi+kAbEZcyiF7BLU8W6PfvPi9LzztjS7kcbzbmL7oG8kD6VA==",
			"dev": true,
			"requires": {
				"@babel/types": "^7.14.5"
			}
		},
		"@babel/helper-replace-supers": {
			"version": "7.15.0",
			"resolved": "https://registry.npmjs.org/@babel/helper-replace-supers/-/helper-replace-supers-7.15.0.tgz",
			"integrity": "sha512-6O+eWrhx+HEra/uJnifCwhwMd6Bp5+ZfZeJwbqUTuqkhIT6YcRhiZCOOFChRypOIe0cV46kFrRBlm+t5vHCEaA==",
			"dev": true,
			"requires": {
				"@babel/helper-member-expression-to-functions": "^7.15.0",
				"@babel/helper-optimise-call-expression": "^7.14.5",
				"@babel/traverse": "^7.15.0",
				"@babel/types": "^7.15.0"
			}
		},
		"@babel/helper-simple-access": {
			"version": "7.14.8",
			"resolved": "https://registry.npmjs.org/@babel/helper-simple-access/-/helper-simple-access-7.14.8.tgz",
			"integrity": "sha512-TrFN4RHh9gnWEU+s7JloIho2T76GPwRHhdzOWLqTrMnlas8T9O7ec+oEDNsRXndOmru9ymH9DFrEOxpzPoSbdg==",
			"dev": true,
			"requires": {
				"@babel/types": "^7.14.8"
			}
		},
		"@babel/helper-split-export-declaration": {
			"version": "7.14.5",
			"resolved": "https://registry.npmjs.org/@babel/helper-split-export-declaration/-/helper-split-export-declaration-7.14.5.tgz",
			"integrity": "sha512-hprxVPu6e5Kdp2puZUmvOGjaLv9TCe58E/Fl6hRq4YiVQxIcNvuq6uTM2r1mT/oPskuS9CgR+I94sqAYv0NGKA==",
			"dev": true,
			"requires": {
				"@babel/types": "^7.14.5"
			}
		},
		"@babel/helper-validator-identifier": {
			"version": "7.14.9",
			"resolved": "https://registry.npmjs.org/@babel/helper-validator-identifier/-/helper-validator-identifier-7.14.9.tgz",
			"integrity": "sha512-pQYxPY0UP6IHISRitNe8bsijHex4TWZXi2HwKVsjPiltzlhse2znVcm9Ace510VT1kxIHjGJCZZQBX2gJDbo0g==",
			"dev": true
		},
		"@babel/helper-validator-option": {
			"version": "7.14.5",
			"resolved": "https://registry.npmjs.org/@babel/helper-validator-option/-/helper-validator-option-7.14.5.tgz",
			"integrity": "sha512-OX8D5eeX4XwcroVW45NMvoYaIuFI+GQpA2a8Gi+X/U/cDUIRsV37qQfF905F0htTRCREQIB4KqPeaveRJUl3Ow==",
			"dev": true
		},
		"@babel/helpers": {
			"version": "7.14.8",
			"resolved": "https://registry.npmjs.org/@babel/helpers/-/helpers-7.14.8.tgz",
			"integrity": "sha512-ZRDmI56pnV+p1dH6d+UN6GINGz7Krps3+270qqI9UJ4wxYThfAIcI5i7j5vXC4FJ3Wap+S9qcebxeYiqn87DZw==",
			"dev": true,
			"requires": {
				"@babel/template": "^7.14.5",
				"@babel/traverse": "^7.14.8",
				"@babel/types": "^7.14.8"
			}
		},
		"@babel/highlight": {
			"version": "7.14.5",
			"resolved": "https://registry.npmjs.org/@babel/highlight/-/highlight-7.14.5.tgz",
			"integrity": "sha512-qf9u2WFWVV0MppaL877j2dBtQIDgmidgjGk5VIMw3OadXvYaXn66U1BFlH2t4+t3i+8PhedppRv+i40ABzd+gg==",
			"dev": true,
			"requires": {
				"@babel/helper-validator-identifier": "^7.14.5",
				"chalk": "^2.0.0",
				"js-tokens": "^4.0.0"
			},
			"dependencies": {
				"ansi-styles": {
					"version": "3.2.1",
					"resolved": "https://registry.npmjs.org/ansi-styles/-/ansi-styles-3.2.1.tgz",
					"integrity": "sha512-VT0ZI6kZRdTh8YyJw3SMbYm/u+NqfsAxEpWO0Pf9sq8/e94WxxOpPKx9FR1FlyCtOVDNOQ+8ntlqFxiRc+r5qA==",
					"dev": true,
					"requires": {
						"color-convert": "^1.9.0"
					}
				},
				"chalk": {
					"version": "2.4.2",
					"resolved": "https://registry.npmjs.org/chalk/-/chalk-2.4.2.tgz",
					"integrity": "sha512-Mti+f9lpJNcwF4tWV8/OrTTtF1gZi+f8FqlyAdouralcFWFQWF2+NgCHShjkCb+IFBLq9buZwE1xckQU4peSuQ==",
					"dev": true,
					"requires": {
						"ansi-styles": "^3.2.1",
						"escape-string-regexp": "^1.0.5",
						"supports-color": "^5.3.0"
					}
				},
				"color-convert": {
					"version": "1.9.3",
					"resolved": "https://registry.npmjs.org/color-convert/-/color-convert-1.9.3.tgz",
					"integrity": "sha512-QfAUtd+vFdAtFQcC8CCyYt1fYWxSqAiK2cSD6zDB8N3cpsEBAvRxp9zOGg6G/SHHJYAT88/az/IuDGALsNVbGg==",
					"dev": true,
					"requires": {
						"color-name": "1.1.3"
					}
				},
				"color-name": {
					"version": "1.1.3",
					"resolved": "https://registry.npmjs.org/color-name/-/color-name-1.1.3.tgz",
					"integrity": "sha1-p9BVi9icQveV3UIyj3QIMcpTvCU=",
					"dev": true
				},
				"has-flag": {
					"version": "3.0.0",
					"resolved": "https://registry.npmjs.org/has-flag/-/has-flag-3.0.0.tgz",
					"integrity": "sha1-tdRU3CGZriJWmfNGfloH87lVuv0=",
					"dev": true
				},
				"supports-color": {
					"version": "5.5.0",
					"resolved": "https://registry.npmjs.org/supports-color/-/supports-color-5.5.0.tgz",
					"integrity": "sha512-QjVjwdXIt408MIiAqCX4oUKsgU2EqAGzs2Ppkm4aQYbjm+ZEWEcW4SfFNTr4uMNZma0ey4f5lgLrkB0aX0QMow==",
					"dev": true,
					"requires": {
						"has-flag": "^3.0.0"
					}
				}
			}
		},
		"@babel/parser": {
			"version": "7.15.2",
			"resolved": "https://registry.npmjs.org/@babel/parser/-/parser-7.15.2.tgz",
			"integrity": "sha512-bMJXql1Ss8lFnvr11TZDH4ArtwlAS5NG9qBmdiFW2UHHm6MVoR+GDc5XE2b9K938cyjc9O6/+vjjcffLDtfuDg==",
			"dev": true
		},
		"@babel/template": {
			"version": "7.14.5",
			"resolved": "https://registry.npmjs.org/@babel/template/-/template-7.14.5.tgz",
			"integrity": "sha512-6Z3Po85sfxRGachLULUhOmvAaOo7xCvqGQtxINai2mEGPFm6pQ4z5QInFnUrRpfoSV60BnjyF5F3c+15fxFV1g==",
			"dev": true,
			"requires": {
				"@babel/code-frame": "^7.14.5",
				"@babel/parser": "^7.14.5",
				"@babel/types": "^7.14.5"
			}
		},
		"@babel/traverse": {
			"version": "7.15.0",
			"resolved": "https://registry.npmjs.org/@babel/traverse/-/traverse-7.15.0.tgz",
			"integrity": "sha512-392d8BN0C9eVxVWd8H6x9WfipgVH5IaIoLp23334Sc1vbKKWINnvwRpb4us0xtPaCumlwbTtIYNA0Dv/32sVFw==",
			"dev": true,
			"requires": {
				"@babel/code-frame": "^7.14.5",
				"@babel/generator": "^7.15.0",
				"@babel/helper-function-name": "^7.14.5",
				"@babel/helper-hoist-variables": "^7.14.5",
				"@babel/helper-split-export-declaration": "^7.14.5",
				"@babel/parser": "^7.15.0",
				"@babel/types": "^7.15.0",
				"debug": "^4.1.0",
				"globals": "^11.1.0"
			}
		},
		"@babel/types": {
			"version": "7.15.0",
			"resolved": "https://registry.npmjs.org/@babel/types/-/types-7.15.0.tgz",
			"integrity": "sha512-OBvfqnllOIdX4ojTHpwZbpvz4j3EWyjkZEdmjH0/cgsd6QOdSgU8rLSk6ard/pcW7rlmjdVSX/AWOaORR1uNOQ==",
			"dev": true,
			"requires": {
				"@babel/helper-validator-identifier": "^7.14.9",
				"to-fast-properties": "^2.0.0"
			}
		},
		"@discoveryjs/json-ext": {
			"version": "0.5.3",
			"resolved": "https://registry.npmjs.org/@discoveryjs/json-ext/-/json-ext-0.5.3.tgz",
			"integrity": "sha512-Fxt+AfXgjMoin2maPIYzFZnQjAXjAL0PHscM5pRTtatFqB+vZxAM9tLp2Optnuw3QOQC40jTNeGYFOMvyf7v9g==",
			"dev": true
		},
		"@filecoin-shipyard/lotus-client-provider-browser": {
			"version": "0.0.14",
			"resolved": "https://registry.npmjs.org/@filecoin-shipyard/lotus-client-provider-browser/-/lotus-client-provider-browser-0.0.14.tgz",
			"integrity": "sha512-rFH2aUA65fa9C+3d8JoKxL/UGYPbEqIjhJ9ZMJS50aKFELMA1FJ/l10Tpgkx0p6KrdygfIytHneITvpgcumR4g==",
			"dev": true
		},
		"@filecoin-shipyard/lotus-client-rpc": {
			"version": "0.2.0",
			"resolved": "https://registry.npmjs.org/@filecoin-shipyard/lotus-client-rpc/-/lotus-client-rpc-0.2.0.tgz",
			"integrity": "sha512-z3Avmj6/j+vZ+dPC7LFIkMhjZGJYN1/XT/A11vMY+vh5IyZ1Z75JWbga3gJp8nRQkoa8nYi5GI4e0OIb+GkCPQ==",
			"dev": true
		},
		"@filecoin-shipyard/lotus-client-schema": {
			"version": "2.0.0",
			"resolved": "https://registry.npmjs.org/@filecoin-shipyard/lotus-client-schema/-/lotus-client-schema-2.0.0.tgz",
			"integrity": "sha512-3XIoyCPr7FyK9rbI3LIKAB755TlpQ0ankFs7uDpU8JXA38gZK7YGc+zcXMLiyIzknbhOmlfGPJ1jpcm3n9Y/0A==",
			"dev": true
		},
		"@hapi/accept": {
			"version": "5.0.2",
			"resolved": "https://registry.npmjs.org/@hapi/accept/-/accept-5.0.2.tgz",
			"integrity": "sha512-CmzBx/bXUR8451fnZRuZAJRlzgm0Jgu5dltTX/bszmR2lheb9BpyN47Q1RbaGTsvFzn0PXAEs+lXDKfshccYZw==",
			"requires": {
				"@hapi/boom": "9.x.x",
				"@hapi/hoek": "9.x.x"
			}
		},
		"@hapi/ammo": {
			"version": "5.0.1",
			"resolved": "https://registry.npmjs.org/@hapi/ammo/-/ammo-5.0.1.tgz",
			"integrity": "sha512-FbCNwcTbnQP4VYYhLNGZmA76xb2aHg9AMPiy18NZyWMG310P5KdFGyA9v2rm5ujrIny77dEEIkMOwl0Xv+fSSA==",
			"requires": {
				"@hapi/hoek": "9.x.x"
			}
		},
		"@hapi/b64": {
			"version": "5.0.0",
			"resolved": "https://registry.npmjs.org/@hapi/b64/-/b64-5.0.0.tgz",
			"integrity": "sha512-ngu0tSEmrezoiIaNGG6rRvKOUkUuDdf4XTPnONHGYfSGRmDqPZX5oJL6HAdKTo1UQHECbdB4OzhWrfgVppjHUw==",
			"requires": {
				"@hapi/hoek": "9.x.x"
			}
		},
		"@hapi/boom": {
			"version": "9.1.3",
			"resolved": "https://registry.npmjs.org/@hapi/boom/-/boom-9.1.3.tgz",
			"integrity": "sha512-RlrGyZ603hE/eRTZtTltocRm50HHmrmL3kGOP0SQ9MasazlW1mt/fkv4C5P/6rnpFXjwld/POFX1C8tMZE3ldg==",
			"requires": {
				"@hapi/hoek": "9.x.x"
			}
		},
		"@hapi/bounce": {
			"version": "2.0.0",
			"resolved": "https://registry.npmjs.org/@hapi/bounce/-/bounce-2.0.0.tgz",
			"integrity": "sha512-JesW92uyzOOyuzJKjoLHM1ThiOvHPOLDHw01YV8yh5nCso7sDwJho1h0Ad2N+E62bZyz46TG3xhAi/78Gsct6A==",
			"requires": {
				"@hapi/boom": "9.x.x",
				"@hapi/hoek": "9.x.x"
			}
		},
		"@hapi/bourne": {
			"version": "2.0.0",
			"resolved": "https://registry.npmjs.org/@hapi/bourne/-/bourne-2.0.0.tgz",
			"integrity": "sha512-WEezM1FWztfbzqIUbsDzFRVMxSoLy3HugVcux6KDDtTqzPsLE8NDRHfXvev66aH1i2oOKKar3/XDjbvh/OUBdg=="
		},
		"@hapi/call": {
			"version": "8.0.1",
			"resolved": "https://registry.npmjs.org/@hapi/call/-/call-8.0.1.tgz",
			"integrity": "sha512-bOff6GTdOnoe5b8oXRV3lwkQSb/LAWylvDMae6RgEWWntd0SHtkYbQukDHKlfaYtVnSAgIavJ0kqszF/AIBb6g==",
			"requires": {
				"@hapi/boom": "9.x.x",
				"@hapi/hoek": "9.x.x"
			}
		},
		"@hapi/catbox": {
			"version": "11.1.1",
			"resolved": "https://registry.npmjs.org/@hapi/catbox/-/catbox-11.1.1.tgz",
			"integrity": "sha512-u/8HvB7dD/6X8hsZIpskSDo4yMKpHxFd7NluoylhGrL6cUfYxdQPnvUp9YU2C6F9hsyBVLGulBd9vBN1ebfXOQ==",
			"requires": {
				"@hapi/boom": "9.x.x",
				"@hapi/hoek": "9.x.x",
				"@hapi/podium": "4.x.x",
				"@hapi/validate": "1.x.x"
			}
		},
		"@hapi/catbox-memory": {
			"version": "5.0.1",
			"resolved": "https://registry.npmjs.org/@hapi/catbox-memory/-/catbox-memory-5.0.1.tgz",
			"integrity": "sha512-QWw9nOYJq5PlvChLWV8i6hQHJYfvdqiXdvTupJFh0eqLZ64Xir7mKNi96d5/ZMUAqXPursfNDIDxjFgoEDUqeQ==",
			"requires": {
				"@hapi/boom": "9.x.x",
				"@hapi/hoek": "9.x.x"
			}
		},
		"@hapi/content": {
			"version": "5.0.2",
			"resolved": "https://registry.npmjs.org/@hapi/content/-/content-5.0.2.tgz",
			"integrity": "sha512-mre4dl1ygd4ZyOH3tiYBrOUBzV7Pu/EOs8VLGf58vtOEECWed8Uuw6B4iR9AN/8uQt42tB04qpVaMyoMQh0oMw==",
			"requires": {
				"@hapi/boom": "9.x.x"
			}
		},
		"@hapi/cryptiles": {
			"version": "5.1.0",
			"resolved": "https://registry.npmjs.org/@hapi/cryptiles/-/cryptiles-5.1.0.tgz",
			"integrity": "sha512-fo9+d1Ba5/FIoMySfMqPBR/7Pa29J2RsiPrl7bkwo5W5o+AN1dAYQRi4SPrPwwVxVGKjgLOEWrsvt1BonJSfLA==",
			"requires": {
				"@hapi/boom": "9.x.x"
			}
		},
		"@hapi/file": {
			"version": "2.0.0",
			"resolved": "https://registry.npmjs.org/@hapi/file/-/file-2.0.0.tgz",
			"integrity": "sha512-WSrlgpvEqgPWkI18kkGELEZfXr0bYLtr16iIN4Krh9sRnzBZN6nnWxHFxtsnP684wueEySBbXPDg/WfA9xJdBQ=="
		},
		"@hapi/hapi": {
			"version": "20.1.5",
			"resolved": "https://registry.npmjs.org/@hapi/hapi/-/hapi-20.1.5.tgz",
			"integrity": "sha512-BhJ5XFR9uWPUBj/z5pPqXSk8OnvQQU/EbQjwpmjZy0ymNEiq7kIhXkAmzXcntbBHta9o7zpW8XMeXnfV4wudXw==",
			"requires": {
				"@hapi/accept": "^5.0.1",
				"@hapi/ammo": "^5.0.1",
				"@hapi/boom": "^9.1.0",
				"@hapi/bounce": "^2.0.0",
				"@hapi/call": "^8.0.0",
				"@hapi/catbox": "^11.1.1",
				"@hapi/catbox-memory": "^5.0.0",
				"@hapi/heavy": "^7.0.1",
				"@hapi/hoek": "^9.0.4",
				"@hapi/mimos": "^6.0.0",
				"@hapi/podium": "^4.1.1",
				"@hapi/shot": "^5.0.5",
				"@hapi/somever": "^3.0.0",
				"@hapi/statehood": "^7.0.3",
				"@hapi/subtext": "^7.0.3",
				"@hapi/teamwork": "^5.1.0",
				"@hapi/topo": "^5.0.0",
				"@hapi/validate": "^1.1.1"
			}
		},
		"@hapi/heavy": {
			"version": "7.0.1",
			"resolved": "https://registry.npmjs.org/@hapi/heavy/-/heavy-7.0.1.tgz",
			"integrity": "sha512-vJ/vzRQ13MtRzz6Qd4zRHWS3FaUc/5uivV2TIuExGTM9Qk+7Zzqj0e2G7EpE6KztO9SalTbiIkTh7qFKj/33cA==",
			"requires": {
				"@hapi/boom": "9.x.x",
				"@hapi/hoek": "9.x.x",
				"@hapi/validate": "1.x.x"
			}
		},
		"@hapi/hoek": {
			"version": "9.2.0",
			"resolved": "https://registry.npmjs.org/@hapi/hoek/-/hoek-9.2.0.tgz",
			"integrity": "sha512-sqKVVVOe5ivCaXDWivIJYVSaEgdQK9ul7a4Kity5Iw7u9+wBAPbX1RMSnLLmp7O4Vzj0WOWwMAJsTL00xwaNug=="
		},
		"@hapi/inert": {
			"version": "6.0.3",
			"resolved": "https://registry.npmjs.org/@hapi/inert/-/inert-6.0.3.tgz",
			"integrity": "sha512-Z6Pi0Wsn2pJex5CmBaq+Dky9q40LGzXLUIUFrYpDtReuMkmfy9UuUeYc4064jQ1Xe9uuw7kbwE6Fq6rqKAdjAg==",
			"requires": {
				"@hapi/ammo": "5.x.x",
				"@hapi/boom": "9.x.x",
				"@hapi/bounce": "2.x.x",
				"@hapi/hoek": "9.x.x",
				"@hapi/validate": "1.x.x",
				"lru-cache": "^6.0.0"
			}
		},
		"@hapi/iron": {
			"version": "6.0.0",
			"resolved": "https://registry.npmjs.org/@hapi/iron/-/iron-6.0.0.tgz",
			"integrity": "sha512-zvGvWDufiTGpTJPG1Y/McN8UqWBu0k/xs/7l++HVU535NLHXsHhy54cfEMdW7EjwKfbBfM9Xy25FmTiobb7Hvw==",
			"requires": {
				"@hapi/b64": "5.x.x",
				"@hapi/boom": "9.x.x",
				"@hapi/bourne": "2.x.x",
				"@hapi/cryptiles": "5.x.x",
				"@hapi/hoek": "9.x.x"
			}
		},
		"@hapi/mimos": {
			"version": "6.0.0",
			"resolved": "https://registry.npmjs.org/@hapi/mimos/-/mimos-6.0.0.tgz",
			"integrity": "sha512-Op/67tr1I+JafN3R3XN5DucVSxKRT/Tc+tUszDwENoNpolxeXkhrJ2Czt6B6AAqrespHoivhgZBWYSuANN9QXg==",
			"requires": {
				"@hapi/hoek": "9.x.x",
				"mime-db": "1.x.x"
			}
		},
		"@hapi/nigel": {
			"version": "4.0.2",
			"resolved": "https://registry.npmjs.org/@hapi/nigel/-/nigel-4.0.2.tgz",
			"integrity": "sha512-ht2KoEsDW22BxQOEkLEJaqfpoKPXxi7tvabXy7B/77eFtOyG5ZEstfZwxHQcqAiZhp58Ae5vkhEqI03kawkYNw==",
			"requires": {
				"@hapi/hoek": "^9.0.4",
				"@hapi/vise": "^4.0.0"
			}
		},
		"@hapi/pez": {
			"version": "5.0.3",
			"resolved": "https://registry.npmjs.org/@hapi/pez/-/pez-5.0.3.tgz",
			"integrity": "sha512-mpikYRJjtrbJgdDHG/H9ySqYqwJ+QU/D7FXsYciS9P7NYBXE2ayKDAy3H0ou6CohOCaxPuTV4SZ0D936+VomHA==",
			"requires": {
				"@hapi/b64": "5.x.x",
				"@hapi/boom": "9.x.x",
				"@hapi/content": "^5.0.2",
				"@hapi/hoek": "9.x.x",
				"@hapi/nigel": "4.x.x"
			}
		},
		"@hapi/podium": {
			"version": "4.1.3",
			"resolved": "https://registry.npmjs.org/@hapi/podium/-/podium-4.1.3.tgz",
			"integrity": "sha512-ljsKGQzLkFqnQxE7qeanvgGj4dejnciErYd30dbrYzUOF/FyS/DOF97qcrT3bhoVwCYmxa6PEMhxfCPlnUcD2g==",
			"requires": {
				"@hapi/hoek": "9.x.x",
				"@hapi/teamwork": "5.x.x",
				"@hapi/validate": "1.x.x"
			}
		},
		"@hapi/shot": {
			"version": "5.0.5",
			"resolved": "https://registry.npmjs.org/@hapi/shot/-/shot-5.0.5.tgz",
			"integrity": "sha512-x5AMSZ5+j+Paa8KdfCoKh+klB78otxF+vcJR/IoN91Vo2e5ulXIW6HUsFTCU+4W6P/Etaip9nmdAx2zWDimB2A==",
			"requires": {
				"@hapi/hoek": "9.x.x",
				"@hapi/validate": "1.x.x"
			}
		},
		"@hapi/somever": {
			"version": "3.0.1",
			"resolved": "https://registry.npmjs.org/@hapi/somever/-/somever-3.0.1.tgz",
			"integrity": "sha512-4ZTSN3YAHtgpY/M4GOtHUXgi6uZtG9nEZfNI6QrArhK0XN/RDVgijlb9kOmXwCR5VclDSkBul9FBvhSuKXx9+w==",
			"requires": {
				"@hapi/bounce": "2.x.x",
				"@hapi/hoek": "9.x.x"
			}
		},
		"@hapi/statehood": {
			"version": "7.0.3",
			"resolved": "https://registry.npmjs.org/@hapi/statehood/-/statehood-7.0.3.tgz",
			"integrity": "sha512-pYB+pyCHkf2Amh67QAXz7e/DN9jcMplIL7Z6N8h0K+ZTy0b404JKPEYkbWHSnDtxLjJB/OtgElxocr2fMH4G7w==",
			"requires": {
				"@hapi/boom": "9.x.x",
				"@hapi/bounce": "2.x.x",
				"@hapi/bourne": "2.x.x",
				"@hapi/cryptiles": "5.x.x",
				"@hapi/hoek": "9.x.x",
				"@hapi/iron": "6.x.x",
				"@hapi/validate": "1.x.x"
			}
		},
		"@hapi/subtext": {
			"version": "7.0.3",
			"resolved": "https://registry.npmjs.org/@hapi/subtext/-/subtext-7.0.3.tgz",
			"integrity": "sha512-CekDizZkDGERJ01C0+TzHlKtqdXZxzSWTOaH6THBrbOHnsr3GY+yiMZC+AfNCypfE17RaIakGIAbpL2Tk1z2+A==",
			"requires": {
				"@hapi/boom": "9.x.x",
				"@hapi/bourne": "2.x.x",
				"@hapi/content": "^5.0.2",
				"@hapi/file": "2.x.x",
				"@hapi/hoek": "9.x.x",
				"@hapi/pez": "^5.0.1",
				"@hapi/wreck": "17.x.x"
			}
		},
		"@hapi/teamwork": {
			"version": "5.1.0",
			"resolved": "https://registry.npmjs.org/@hapi/teamwork/-/teamwork-5.1.0.tgz",
			"integrity": "sha512-llqoQTrAJDTXxG3c4Kz/uzhBS1TsmSBa/XG5SPcVXgmffHE1nFtyLIK0hNJHCB3EuBKT84adzd1hZNY9GJLWtg=="
		},
		"@hapi/topo": {
			"version": "5.1.0",
			"resolved": "https://registry.npmjs.org/@hapi/topo/-/topo-5.1.0.tgz",
			"integrity": "sha512-foQZKJig7Ob0BMAYBfcJk8d77QtOe7Wo4ox7ff1lQYoNNAb6jwcY1ncdoy2e9wQZzvNy7ODZCYJkK8kzmcAnAg==",
			"requires": {
				"@hapi/hoek": "^9.0.0"
			}
		},
		"@hapi/validate": {
			"version": "1.1.3",
			"resolved": "https://registry.npmjs.org/@hapi/validate/-/validate-1.1.3.tgz",
			"integrity": "sha512-/XMR0N0wjw0Twzq2pQOzPBZlDzkekGcoCtzO314BpIEsbXdYGthQUbxgkGDf4nhk1+IPDAsXqWjMohRQYO06UA==",
			"requires": {
				"@hapi/hoek": "^9.0.0",
				"@hapi/topo": "^5.0.0"
			}
		},
		"@hapi/vise": {
			"version": "4.0.0",
			"resolved": "https://registry.npmjs.org/@hapi/vise/-/vise-4.0.0.tgz",
			"integrity": "sha512-eYyLkuUiFZTer59h+SGy7hUm+qE9p+UemePTHLlIWppEd+wExn3Df5jO04bFQTm7nleF5V8CtuYQYb+VFpZ6Sg==",
			"requires": {
				"@hapi/hoek": "9.x.x"
			}
		},
		"@hapi/wreck": {
			"version": "17.1.0",
			"resolved": "https://registry.npmjs.org/@hapi/wreck/-/wreck-17.1.0.tgz",
			"integrity": "sha512-nx6sFyfqOpJ+EFrHX+XWwJAxs3ju4iHdbB/bwR8yTNZOiYmuhA8eCe7lYPtYmb4j7vyK/SlbaQsmTtUrMvPEBw==",
			"requires": {
				"@hapi/boom": "9.x.x",
				"@hapi/bourne": "2.x.x",
				"@hapi/hoek": "9.x.x"
			}
		},
		"@istanbuljs/load-nyc-config": {
			"version": "1.1.0",
			"resolved": "https://registry.npmjs.org/@istanbuljs/load-nyc-config/-/load-nyc-config-1.1.0.tgz",
			"integrity": "sha512-VjeHSlIzpv/NyD3N0YuHfXOPDIixcA1q2ZV98wsMqcYlPmv2n3Yb2lYP9XMElnaFVXg5A7YLTeLu6V84uQDjmQ==",
			"dev": true,
			"requires": {
				"camelcase": "^5.3.1",
				"find-up": "^4.1.0",
				"get-package-type": "^0.1.0",
				"js-yaml": "^3.13.1",
				"resolve-from": "^5.0.0"
			},
			"dependencies": {
				"argparse": {
					"version": "1.0.10",
					"resolved": "https://registry.npmjs.org/argparse/-/argparse-1.0.10.tgz",
					"integrity": "sha512-o5Roy6tNG4SL/FOkCAN6RzjiakZS25RLYFrcMttJqbdd8BWrnA+fGz57iN5Pb06pvBGvl5gQ0B48dJlslXvoTg==",
					"dev": true,
					"requires": {
						"sprintf-js": "~1.0.2"
					}
				},
				"js-yaml": {
					"version": "3.14.1",
					"resolved": "https://registry.npmjs.org/js-yaml/-/js-yaml-3.14.1.tgz",
					"integrity": "sha512-okMH7OXXJ7YrN9Ok3/SXrnu4iX9yOk+25nqX4imS2npuvTYDmo/QEZoqwZkYaIDk3jVvBOTOIEgEhaLOynBS9g==",
					"dev": true,
					"requires": {
						"argparse": "^1.0.7",
						"esprima": "^4.0.0"
					}
				},
				"sprintf-js": {
					"version": "1.0.3",
					"resolved": "https://registry.npmjs.org/sprintf-js/-/sprintf-js-1.0.3.tgz",
					"integrity": "sha1-BOaSb2YolTVPPdAVIDYzuFcpfiw=",
					"dev": true
				}
			}
		},
		"@istanbuljs/schema": {
			"version": "0.1.3",
			"resolved": "https://registry.npmjs.org/@istanbuljs/schema/-/schema-0.1.3.tgz",
			"integrity": "sha512-ZXRY4jNvVgSVQ8DL3LTcakaAtXwTVUxE81hslsyD2AtoXW/wVob10HkOJ1X/pAlcI7D+2YoZKg5do8G/w6RYgA==",
			"dev": true
		},
		"@leichtgewicht/ip-codec": {
			"version": "2.0.3",
			"resolved": "https://registry.npmjs.org/@leichtgewicht/ip-codec/-/ip-codec-2.0.3.tgz",
			"integrity": "sha512-nkalE/f1RvRGChwBnEIoBfSEYOXnCRdleKuv6+lePbMDrMZXeDQnqak5XDOeBgrPPyPfAdcCu/B5z+v3VhplGg=="
		},
		"@multiformats/base-x": {
			"version": "4.0.1",
			"resolved": "https://registry.npmjs.org/@multiformats/base-x/-/base-x-4.0.1.tgz",
			"integrity": "sha512-eMk0b9ReBbV23xXU693TAIrLyeO5iTgBZGSJfpqriG8UkYvr/hC9u9pyMlAakDNHWmbhMZCDs6KQO0jzKD8OTw=="
		},
		"@protobufjs/aspromise": {
			"version": "1.1.2",
			"resolved": "https://registry.npmjs.org/@protobufjs/aspromise/-/aspromise-1.1.2.tgz",
			"integrity": "sha1-m4sMxmPWaafY9vXQiToU00jzD78="
		},
		"@protobufjs/base64": {
			"version": "1.1.2",
			"resolved": "https://registry.npmjs.org/@protobufjs/base64/-/base64-1.1.2.tgz",
			"integrity": "sha512-AZkcAA5vnN/v4PDqKyMR5lx7hZttPDgClv83E//FMNhR2TMcLUhfRUBHCmSl0oi9zMgDDqRUJkSxO3wm85+XLg=="
		},
		"@protobufjs/codegen": {
			"version": "2.0.4",
			"resolved": "https://registry.npmjs.org/@protobufjs/codegen/-/codegen-2.0.4.tgz",
			"integrity": "sha512-YyFaikqM5sH0ziFZCN3xDC7zeGaB/d0IUb9CATugHWbd1FRFwWwt4ld4OYMPWu5a3Xe01mGAULCdqhMlPl29Jg=="
		},
		"@protobufjs/eventemitter": {
			"version": "1.1.0",
			"resolved": "https://registry.npmjs.org/@protobufjs/eventemitter/-/eventemitter-1.1.0.tgz",
			"integrity": "sha1-NVy8mLr61ZePntCV85diHx0Ga3A="
		},
		"@protobufjs/fetch": {
			"version": "1.1.0",
			"resolved": "https://registry.npmjs.org/@protobufjs/fetch/-/fetch-1.1.0.tgz",
			"integrity": "sha1-upn7WYYUr2VwDBYZ/wbUVLDYTEU=",
			"requires": {
				"@protobufjs/aspromise": "^1.1.1",
				"@protobufjs/inquire": "^1.1.0"
			}
		},
		"@protobufjs/float": {
			"version": "1.0.2",
			"resolved": "https://registry.npmjs.org/@protobufjs/float/-/float-1.0.2.tgz",
			"integrity": "sha1-Xp4avctz/Ap8uLKR33jIy9l7h9E="
		},
		"@protobufjs/inquire": {
			"version": "1.1.0",
			"resolved": "https://registry.npmjs.org/@protobufjs/inquire/-/inquire-1.1.0.tgz",
			"integrity": "sha1-/yAOPnzyQp4tyvwRQIKOjMY48Ik="
		},
		"@protobufjs/path": {
			"version": "1.1.2",
			"resolved": "https://registry.npmjs.org/@protobufjs/path/-/path-1.1.2.tgz",
			"integrity": "sha1-bMKyDFya1q0NzP0hynZz2Nf79o0="
		},
		"@protobufjs/pool": {
			"version": "1.1.0",
			"resolved": "https://registry.npmjs.org/@protobufjs/pool/-/pool-1.1.0.tgz",
			"integrity": "sha1-Cf0V8tbTq/qbZbw2ZQbWrXhG/1Q="
		},
		"@protobufjs/utf8": {
			"version": "1.1.0",
			"resolved": "https://registry.npmjs.org/@protobufjs/utf8/-/utf8-1.1.0.tgz",
			"integrity": "sha1-p3c2C1s5oaLlEG+OhY8v0tBgxXA="
		},
		"@sideway/address": {
			"version": "4.1.2",
			"resolved": "https://registry.npmjs.org/@sideway/address/-/address-4.1.2.tgz",
			"integrity": "sha512-idTz8ibqWFrPU8kMirL0CoPH/A29XOzzAzpyN3zQ4kAWnzmNfFmRaoMNN6VI8ske5M73HZyhIaW4OuSFIdM4oA==",
			"requires": {
				"@hapi/hoek": "^9.0.0"
			}
		},
		"@sideway/formula": {
			"version": "3.0.0",
			"resolved": "https://registry.npmjs.org/@sideway/formula/-/formula-3.0.0.tgz",
			"integrity": "sha512-vHe7wZ4NOXVfkoRb8T5otiENVlT7a3IAiw7H5M2+GO+9CDgcVUUsX1zalAztCmwyOr2RUTGJdgB+ZvSVqmdHmg=="
		},
		"@sideway/pinpoint": {
			"version": "2.0.0",
			"resolved": "https://registry.npmjs.org/@sideway/pinpoint/-/pinpoint-2.0.0.tgz",
			"integrity": "sha512-RNiOoTPkptFtSVzQevY/yWtZwf/RxyVnPy/OcA9HBM3MlGDnBEYL5B41H0MTn0Uec8Hi+2qUtTfG2WWZBmMejQ=="
		},
		"@sindresorhus/is": {
			"version": "0.14.0",
			"resolved": "https://registry.npmjs.org/@sindresorhus/is/-/is-0.14.0.tgz",
			"integrity": "sha512-9NET910DNaIPngYnLLPeg+Ogzqsi9uM4mSboU5y6p8S5DzMTVEsJZrawi+BoDNUVBa2DhJqQYUFvMDfgU062LQ=="
		},
		"@sinonjs/commons": {
			"version": "1.8.3",
			"resolved": "https://registry.npmjs.org/@sinonjs/commons/-/commons-1.8.3.tgz",
			"integrity": "sha512-xkNcLAn/wZaX14RPlwizcKicDk9G3F8m2nU3L7Ukm5zBgTwiT0wsoFAHx9Jq56fJA1z/7uKGtCRu16sOUCLIHQ==",
			"requires": {
				"type-detect": "4.0.8"
			}
		},
		"@sinonjs/fake-timers": {
			"version": "6.0.1",
			"resolved": "https://registry.npmjs.org/@sinonjs/fake-timers/-/fake-timers-6.0.1.tgz",
			"integrity": "sha512-MZPUxrmFubI36XS1DI3qmI0YdN1gks62JtFZvxR67ljjSNCeK6U08Zx4msEWOXuofgqUt6zPHSi1H9fbjR/NRA==",
			"requires": {
				"@sinonjs/commons": "^1.7.0"
			}
		},
		"@sinonjs/samsam": {
			"version": "5.3.1",
			"resolved": "https://registry.npmjs.org/@sinonjs/samsam/-/samsam-5.3.1.tgz",
			"integrity": "sha512-1Hc0b1TtyfBu8ixF/tpfSHTVWKwCBLY4QJbkgnE7HcwyvT2xArDxb4K7dMgqRm3szI+LJbzmW/s4xxEhv6hwDg==",
			"requires": {
				"@sinonjs/commons": "^1.6.0",
				"lodash.get": "^4.4.2",
				"type-detect": "^4.0.8"
			}
		},
		"@sinonjs/text-encoding": {
			"version": "0.7.1",
			"resolved": "https://registry.npmjs.org/@sinonjs/text-encoding/-/text-encoding-0.7.1.tgz",
			"integrity": "sha512-+iTbntw2IZPb/anVDbypzfQa+ay64MW0Zo8aJ8gZPWMMK6/OubMVb6lUPMagqjOPnmtauXnFCACVl3O7ogjeqQ=="
		},
		"@szmarczak/http-timer": {
			"version": "1.1.2",
			"resolved": "https://registry.npmjs.org/@szmarczak/http-timer/-/http-timer-1.1.2.tgz",
			"integrity": "sha512-XIB2XbzHTN6ieIjfIMV9hlVcfPU26s2vafYWQcZHWXHOxiaRZYEDKEwdl129Zyg50+foYV2jCgtrqSA6qNuNSA==",
			"requires": {
				"defer-to-connect": "^1.0.1"
			}
		},
		"@tokenizer/token": {
			"version": "0.3.0",
			"resolved": "https://registry.npmjs.org/@tokenizer/token/-/token-0.3.0.tgz",
			"integrity": "sha512-OvjF+z51L3ov0OyAU0duzsYuvO01PH7x4t6DJx+guahgTnBHkhJdG7soQeTSFLWN3efnHyibZ4Z8l2EuWwJN3A=="
		},
		"@trufflesuite/uws-js-unofficial": {
			"version": "18.14.0-unofficial.3",
			"resolved": "https://registry.npmjs.org/@trufflesuite/uws-js-unofficial/-/uws-js-unofficial-18.14.0-unofficial.3.tgz",
			"integrity": "sha512-mkKXVhtGnUPqaFDXMJ/6yJ06orHrAdT2oFPICgDOWX3iyV15vLXjAsFs5IF7ZGg2/mK3DLwrHNUEhchuPePtrw==",
			"dev": true,
			"requires": {
				"body-parser": "^1.19.0",
				"esm": "^3.2.25",
				"express": "^4.17.1",
				"ws": "^7.4.4"
			}
		},
		"@types/abstract-leveldown": {
			"version": "5.0.2",
			"resolved": "https://registry.npmjs.org/@types/abstract-leveldown/-/abstract-leveldown-5.0.2.tgz",
			"integrity": "sha512-+jA1XXF3jsz+Z7FcuiNqgK53hTa/luglT2TyTpKPqoYbxVY+mCPF22Rm+q3KPBrMHJwNXFrTViHszBOfU4vftQ==",
			"dev": true
		},
		"@types/bl": {
			"version": "2.1.0",
			"resolved": "https://registry.npmjs.org/@types/bl/-/bl-2.1.0.tgz",
			"integrity": "sha512-1TdA9IXOy4sdqn8vgieQ6GZAiHiPNrOiO1s2GJjuYPw4QVY7gYoVjkW049avj33Ez7IcIvu43hQsMsoUFbCn2g==",
			"requires": {
				"@types/node": "*"
			}
		},
		"@types/bn.js": {
			"version": "5.1.0",
			"resolved": "https://registry.npmjs.org/@types/bn.js/-/bn.js-5.1.0.tgz",
			"integrity": "sha512-QSSVYj7pYFN49kW77o2s9xTCwZ8F2xLbjLLSEVh8D2F4JUhZtPAGOFLTD+ffqksBx/u4cE/KImFjyhqCjn/LIA==",
			"dev": true,
			"requires": {
				"@types/node": "*"
			}
		},
		"@types/debug": {
			"version": "4.1.7",
			"resolved": "https://registry.npmjs.org/@types/debug/-/debug-4.1.7.tgz",
			"integrity": "sha512-9AonUzyTjXXhEOa0DnqpzZi6VHlqKMswga9EXjpXnnqxwLtdvPPtlO8evrI5D9S6asFRCQ6v+wpiUKbw+vKqyg==",
			"requires": {
				"@types/ms": "*"
			}
		},
		"@types/deep-equal": {
			"version": "1.0.1",
			"resolved": "https://registry.npmjs.org/@types/deep-equal/-/deep-equal-1.0.1.tgz",
			"integrity": "sha512-mMUu4nWHLBlHtxXY17Fg6+ucS/MnndyOWyOe7MmwkoMYxvfQU2ajtRaEvqSUv+aVkMqH/C0NCI8UoVfRNQ10yg==",
			"dev": true
		},
		"@types/eslint": {
			"version": "7.28.0",
			"resolved": "https://registry.npmjs.org/@types/eslint/-/eslint-7.28.0.tgz",
			"integrity": "sha512-07XlgzX0YJUn4iG1ocY4IX9DzKSmMGUs6ESKlxWhZRaa0fatIWaHWUVapcuGa8r5HFnTqzj+4OCjd5f7EZ/i/A==",
			"dev": true,
			"requires": {
				"@types/estree": "*",
				"@types/json-schema": "*"
			}
		},
		"@types/eslint-scope": {
			"version": "3.7.1",
			"resolved": "https://registry.npmjs.org/@types/eslint-scope/-/eslint-scope-3.7.1.tgz",
			"integrity": "sha512-SCFeogqiptms4Fg29WpOTk5nHIzfpKCemSN63ksBQYKTcXoJEmJagV+DhVmbapZzY4/5YaOV1nZwrsU79fFm1g==",
			"dev": true,
			"requires": {
				"@types/eslint": "*",
				"@types/estree": "*"
			}
		},
		"@types/estree": {
			"version": "0.0.46",
			"resolved": "https://registry.npmjs.org/@types/estree/-/estree-0.0.46.tgz",
			"integrity": "sha512-laIjwTQaD+5DukBZaygQ79K1Z0jb1bPEMRrkXSLjtCcZm+abyp5YbrqpSLzD42FwWW6gK/aS4NYpJ804nG2brg==",
			"dev": true
		},
		"@types/json-schema": {
			"version": "7.0.9",
			"resolved": "https://registry.npmjs.org/@types/json-schema/-/json-schema-7.0.9.tgz",
			"integrity": "sha512-qcUXuemtEu+E5wZSJHNxUXeCZhAfXKQ41D+duX+VYPde7xyEVZci+/oXKJL13tnRs9lR2pr4fod59GT6/X1/yQ==",
			"dev": true
		},
		"@types/levelup": {
			"version": "4.3.0",
			"resolved": "https://registry.npmjs.org/@types/levelup/-/levelup-4.3.0.tgz",
			"integrity": "sha512-h82BoajhjU/zwLoM4BUBX/SCodCFi1ae/ZlFOYh5Z4GbHeaXj9H709fF1LYl/StrK8KSwnJOeMRPo9lnC6sz4w==",
			"dev": true,
			"requires": {
				"@types/abstract-leveldown": "*",
				"@types/node": "*"
			}
		},
		"@types/lodash": {
			"version": "4.14.172",
			"resolved": "https://registry.npmjs.org/@types/lodash/-/lodash-4.14.172.tgz",
			"integrity": "sha512-/BHF5HAx3em7/KkzVKm3LrsD6HZAXuXO1AJZQ3cRRBZj4oHZDviWPYu0aEplAqDFNHZPW6d3G7KN+ONcCCC7pw==",
			"dev": true
		},
		"@types/lodash.clonedeep": {
			"version": "4.5.6",
			"resolved": "https://registry.npmjs.org/@types/lodash.clonedeep/-/lodash.clonedeep-4.5.6.tgz",
			"integrity": "sha512-cE1jYr2dEg1wBImvXlNtp0xDoS79rfEdGozQVgliDZj1uERH4k+rmEMTudP9b4VQ8O6nRb5gPqft0QzEQGMQgA==",
			"dev": true,
			"requires": {
				"@types/lodash": "*"
			}
		},
		"@types/long": {
			"version": "4.0.1",
			"resolved": "https://registry.npmjs.org/@types/long/-/long-4.0.1.tgz",
			"integrity": "sha512-5tXH6Bx/kNGd3MgffdmP4dy2Z+G4eaXw0SE81Tq3BNadtnMR5/ySMzX4SLEzHJzSmPNn4HIdpQsBvXMUykr58w=="
		},
		"@types/minimatch": {
			"version": "3.0.5",
			"resolved": "https://registry.npmjs.org/@types/minimatch/-/minimatch-3.0.5.tgz",
			"integrity": "sha512-Klz949h02Gz2uZCMGwDUSDS1YBlTdDDgbWHi+81l29tQALUtvz4rAYi5uoVhE5Lagoq6DeqAUlbrHvW/mXDgdQ=="
		},
		"@types/ms": {
			"version": "0.7.31",
			"resolved": "https://registry.npmjs.org/@types/ms/-/ms-0.7.31.tgz",
			"integrity": "sha512-iiUgKzV9AuaEkZqkOLDIvlQiL6ltuZd9tGcW3gwpnX8JbuiuhFlEGmmFXEXkN50Cvq7Os88IY2v0dkDqXYWVgA=="
		},
		"@types/node": {
			"version": "16.4.13",
			"resolved": "https://registry.npmjs.org/@types/node/-/node-16.4.13.tgz",
			"integrity": "sha512-bLL69sKtd25w7p1nvg9pigE4gtKVpGTPojBFLMkGHXuUgap2sLqQt2qUnqmVCDfzGUL0DRNZP+1prIZJbMeAXg=="
		},
		"@types/secp256k1": {
			"version": "4.0.1",
			"resolved": "https://registry.npmjs.org/@types/secp256k1/-/secp256k1-4.0.1.tgz",
			"integrity": "sha512-+ZjSA8ELlOp8SlKi0YLB2tz9d5iPNEmOBd+8Rz21wTMdaXQIa9b6TEnD6l5qKOCypE7FSyPyck12qZJxSDNoog==",
			"dev": true,
			"requires": {
				"@types/node": "*"
			}
		},
		"@types/seedrandom": {
			"version": "3.0.1",
			"resolved": "https://registry.npmjs.org/@types/seedrandom/-/seedrandom-3.0.1.tgz",
			"integrity": "sha512-giB9gzDeiCeloIXDgzFBCgjj1k4WxcDrZtGl6h1IqmUPlxF+Nx8Ve+96QCyDZ/HseB/uvDsKbpib9hU5cU53pw==",
			"dev": true
		},
		"@types/terser-webpack-plugin": {
			"version": "5.0.2",
			"resolved": "https://registry.npmjs.org/@types/terser-webpack-plugin/-/terser-webpack-plugin-5.0.2.tgz",
			"integrity": "sha512-YcAT1D4gjho1jqc/gjn1ojHFtQtrGHaHPqz5nDMiN5Jj9BeigjDkS2w010PvUnPkdVY3GerDFbY62TArtDBuDQ==",
			"dev": true,
			"requires": {
				"terser": "^5.3.8",
				"webpack": "^5.1.0"
			}
		},
		"@types/ws": {
			"version": "7.4.7",
			"resolved": "https://registry.npmjs.org/@types/ws/-/ws-7.4.7.tgz",
			"integrity": "sha512-JQbbmxZTZehdc2iszGKs5oC3NFnjeay7mtAWrdt7qNtAVK0g19muApzAy4bm9byz79xa2ZnO/BOBC2R8RC5Lww==",
			"dev": true,
			"requires": {
				"@types/node": "*"
			}
		},
		"@ungap/promise-all-settled": {
			"version": "1.1.2",
			"resolved": "https://registry.npmjs.org/@ungap/promise-all-settled/-/promise-all-settled-1.1.2.tgz",
			"integrity": "sha512-sL/cEvJWAnClXw0wHk85/2L0G6Sj8UB0Ctc1TEMbKSsmpRosqhwj9gWgFRZSrBr2f9tiXISwNhCPmlfqUqyb9Q==",
			"dev": true
		},
		"@webassemblyjs/ast": {
			"version": "1.11.0",
			"resolved": "https://registry.npmjs.org/@webassemblyjs/ast/-/ast-1.11.0.tgz",
			"integrity": "sha512-kX2W49LWsbthrmIRMbQZuQDhGtjyqXfEmmHyEi4XWnSZtPmxY0+3anPIzsnRb45VH/J55zlOfWvZuY47aJZTJg==",
			"dev": true,
			"requires": {
				"@webassemblyjs/helper-numbers": "1.11.0",
				"@webassemblyjs/helper-wasm-bytecode": "1.11.0"
			}
		},
		"@webassemblyjs/floating-point-hex-parser": {
			"version": "1.11.0",
			"resolved": "https://registry.npmjs.org/@webassemblyjs/floating-point-hex-parser/-/floating-point-hex-parser-1.11.0.tgz",
			"integrity": "sha512-Q/aVYs/VnPDVYvsCBL/gSgwmfjeCb4LW8+TMrO3cSzJImgv8lxxEPM2JA5jMrivE7LSz3V+PFqtMbls3m1exDA==",
			"dev": true
		},
		"@webassemblyjs/helper-api-error": {
			"version": "1.11.0",
			"resolved": "https://registry.npmjs.org/@webassemblyjs/helper-api-error/-/helper-api-error-1.11.0.tgz",
			"integrity": "sha512-baT/va95eXiXb2QflSx95QGT5ClzWpGaa8L7JnJbgzoYeaA27FCvuBXU758l+KXWRndEmUXjP0Q5fibhavIn8w==",
			"dev": true
		},
		"@webassemblyjs/helper-buffer": {
			"version": "1.11.0",
			"resolved": "https://registry.npmjs.org/@webassemblyjs/helper-buffer/-/helper-buffer-1.11.0.tgz",
			"integrity": "sha512-u9HPBEl4DS+vA8qLQdEQ6N/eJQ7gT7aNvMIo8AAWvAl/xMrcOSiI2M0MAnMCy3jIFke7bEee/JwdX1nUpCtdyA==",
			"dev": true
		},
		"@webassemblyjs/helper-numbers": {
			"version": "1.11.0",
			"resolved": "https://registry.npmjs.org/@webassemblyjs/helper-numbers/-/helper-numbers-1.11.0.tgz",
			"integrity": "sha512-DhRQKelIj01s5IgdsOJMKLppI+4zpmcMQ3XboFPLwCpSNH6Hqo1ritgHgD0nqHeSYqofA6aBN/NmXuGjM1jEfQ==",
			"dev": true,
			"requires": {
				"@webassemblyjs/floating-point-hex-parser": "1.11.0",
				"@webassemblyjs/helper-api-error": "1.11.0",
				"@xtuc/long": "4.2.2"
			}
		},
		"@webassemblyjs/helper-wasm-bytecode": {
			"version": "1.11.0",
			"resolved": "https://registry.npmjs.org/@webassemblyjs/helper-wasm-bytecode/-/helper-wasm-bytecode-1.11.0.tgz",
			"integrity": "sha512-MbmhvxXExm542tWREgSFnOVo07fDpsBJg3sIl6fSp9xuu75eGz5lz31q7wTLffwL3Za7XNRCMZy210+tnsUSEA==",
			"dev": true
		},
		"@webassemblyjs/helper-wasm-section": {
			"version": "1.11.0",
			"resolved": "https://registry.npmjs.org/@webassemblyjs/helper-wasm-section/-/helper-wasm-section-1.11.0.tgz",
			"integrity": "sha512-3Eb88hcbfY/FCukrg6i3EH8H2UsD7x8Vy47iVJrP967A9JGqgBVL9aH71SETPx1JrGsOUVLo0c7vMCN22ytJew==",
			"dev": true,
			"requires": {
				"@webassemblyjs/ast": "1.11.0",
				"@webassemblyjs/helper-buffer": "1.11.0",
				"@webassemblyjs/helper-wasm-bytecode": "1.11.0",
				"@webassemblyjs/wasm-gen": "1.11.0"
			}
		},
		"@webassemblyjs/ieee754": {
			"version": "1.11.0",
			"resolved": "https://registry.npmjs.org/@webassemblyjs/ieee754/-/ieee754-1.11.0.tgz",
			"integrity": "sha512-KXzOqpcYQwAfeQ6WbF6HXo+0udBNmw0iXDmEK5sFlmQdmND+tr773Ti8/5T/M6Tl/413ArSJErATd8In3B+WBA==",
			"dev": true,
			"requires": {
				"@xtuc/ieee754": "^1.2.0"
			}
		},
		"@webassemblyjs/leb128": {
			"version": "1.11.0",
			"resolved": "https://registry.npmjs.org/@webassemblyjs/leb128/-/leb128-1.11.0.tgz",
			"integrity": "sha512-aqbsHa1mSQAbeeNcl38un6qVY++hh8OpCOzxhixSYgbRfNWcxJNJQwe2rezK9XEcssJbbWIkblaJRwGMS9zp+g==",
			"dev": true,
			"requires": {
				"@xtuc/long": "4.2.2"
			}
		},
		"@webassemblyjs/utf8": {
			"version": "1.11.0",
			"resolved": "https://registry.npmjs.org/@webassemblyjs/utf8/-/utf8-1.11.0.tgz",
			"integrity": "sha512-A/lclGxH6SpSLSyFowMzO/+aDEPU4hvEiooCMXQPcQFPPJaYcPQNKGOCLUySJsYJ4trbpr+Fs08n4jelkVTGVw==",
			"dev": true
		},
		"@webassemblyjs/wasm-edit": {
			"version": "1.11.0",
			"resolved": "https://registry.npmjs.org/@webassemblyjs/wasm-edit/-/wasm-edit-1.11.0.tgz",
			"integrity": "sha512-JHQ0damXy0G6J9ucyKVXO2j08JVJ2ntkdJlq1UTiUrIgfGMmA7Ik5VdC/L8hBK46kVJgujkBIoMtT8yVr+yVOQ==",
			"dev": true,
			"requires": {
				"@webassemblyjs/ast": "1.11.0",
				"@webassemblyjs/helper-buffer": "1.11.0",
				"@webassemblyjs/helper-wasm-bytecode": "1.11.0",
				"@webassemblyjs/helper-wasm-section": "1.11.0",
				"@webassemblyjs/wasm-gen": "1.11.0",
				"@webassemblyjs/wasm-opt": "1.11.0",
				"@webassemblyjs/wasm-parser": "1.11.0",
				"@webassemblyjs/wast-printer": "1.11.0"
			}
		},
		"@webassemblyjs/wasm-gen": {
			"version": "1.11.0",
			"resolved": "https://registry.npmjs.org/@webassemblyjs/wasm-gen/-/wasm-gen-1.11.0.tgz",
			"integrity": "sha512-BEUv1aj0WptCZ9kIS30th5ILASUnAPEvE3tVMTrItnZRT9tXCLW2LEXT8ezLw59rqPP9klh9LPmpU+WmRQmCPQ==",
			"dev": true,
			"requires": {
				"@webassemblyjs/ast": "1.11.0",
				"@webassemblyjs/helper-wasm-bytecode": "1.11.0",
				"@webassemblyjs/ieee754": "1.11.0",
				"@webassemblyjs/leb128": "1.11.0",
				"@webassemblyjs/utf8": "1.11.0"
			}
		},
		"@webassemblyjs/wasm-opt": {
			"version": "1.11.0",
			"resolved": "https://registry.npmjs.org/@webassemblyjs/wasm-opt/-/wasm-opt-1.11.0.tgz",
			"integrity": "sha512-tHUSP5F4ywyh3hZ0+fDQuWxKx3mJiPeFufg+9gwTpYp324mPCQgnuVKwzLTZVqj0duRDovnPaZqDwoyhIO8kYg==",
			"dev": true,
			"requires": {
				"@webassemblyjs/ast": "1.11.0",
				"@webassemblyjs/helper-buffer": "1.11.0",
				"@webassemblyjs/wasm-gen": "1.11.0",
				"@webassemblyjs/wasm-parser": "1.11.0"
			}
		},
		"@webassemblyjs/wasm-parser": {
			"version": "1.11.0",
			"resolved": "https://registry.npmjs.org/@webassemblyjs/wasm-parser/-/wasm-parser-1.11.0.tgz",
			"integrity": "sha512-6L285Sgu9gphrcpDXINvm0M9BskznnzJTE7gYkjDbxET28shDqp27wpruyx3C2S/dvEwiigBwLA1cz7lNUi0kw==",
			"dev": true,
			"requires": {
				"@webassemblyjs/ast": "1.11.0",
				"@webassemblyjs/helper-api-error": "1.11.0",
				"@webassemblyjs/helper-wasm-bytecode": "1.11.0",
				"@webassemblyjs/ieee754": "1.11.0",
				"@webassemblyjs/leb128": "1.11.0",
				"@webassemblyjs/utf8": "1.11.0"
			}
		},
		"@webassemblyjs/wast-printer": {
			"version": "1.11.0",
			"resolved": "https://registry.npmjs.org/@webassemblyjs/wast-printer/-/wast-printer-1.11.0.tgz",
			"integrity": "sha512-Fg5OX46pRdTgB7rKIUojkh9vXaVN6sGYCnEiJN1GYkb0RPwShZXp6KTDqmoMdQPKhcroOXh3fEzmkWmCYaKYhQ==",
			"dev": true,
			"requires": {
				"@webassemblyjs/ast": "1.11.0",
				"@xtuc/long": "4.2.2"
			}
		},
		"@webpack-cli/configtest": {
			"version": "1.0.4",
			"resolved": "https://registry.npmjs.org/@webpack-cli/configtest/-/configtest-1.0.4.tgz",
			"integrity": "sha512-cs3XLy+UcxiP6bj0A6u7MLLuwdXJ1c3Dtc0RkKg+wiI1g/Ti1om8+/2hc2A2B60NbBNAbMgyBMHvyymWm/j4wQ==",
			"dev": true
		},
		"@webpack-cli/info": {
			"version": "1.3.0",
			"resolved": "https://registry.npmjs.org/@webpack-cli/info/-/info-1.3.0.tgz",
			"integrity": "sha512-ASiVB3t9LOKHs5DyVUcxpraBXDOKubYu/ihHhU+t1UPpxsivg6Od2E2qU4gJCekfEddzRBzHhzA/Acyw/mlK/w==",
			"dev": true,
			"requires": {
				"envinfo": "^7.7.3"
			}
		},
		"@webpack-cli/serve": {
			"version": "1.5.1",
			"resolved": "https://registry.npmjs.org/@webpack-cli/serve/-/serve-1.5.1.tgz",
			"integrity": "sha512-4vSVUiOPJLmr45S8rMGy7WDvpWxfFxfP/Qx/cxZFCfvoypTYpPPL1X8VIZMe0WTA+Jr7blUxwUSEZNkjoMTgSw==",
			"dev": true
		},
		"@xtuc/ieee754": {
			"version": "1.2.0",
			"resolved": "https://registry.npmjs.org/@xtuc/ieee754/-/ieee754-1.2.0.tgz",
			"integrity": "sha512-DX8nKgqcGwsc0eJSqYt5lwP4DH5FlHnmuWWBRy7X0NcaGR0ZtuyeESgMwTYVEtxmsNGY+qit4QYT/MIYTOTPeA==",
			"dev": true
		},
		"@xtuc/long": {
			"version": "4.2.2",
			"resolved": "https://registry.npmjs.org/@xtuc/long/-/long-4.2.2.tgz",
			"integrity": "sha512-NuHqBY1PB/D8xU6s/thBgOAiAP7HOYDQ32+BFZILJ8ivkUkAHQnWfn6WhL79Owj1qmUnoN/YPhktdIoucipkAQ==",
			"dev": true
		},
		"@zxing/text-encoding": {
			"version": "0.9.0",
			"resolved": "https://registry.npmjs.org/@zxing/text-encoding/-/text-encoding-0.9.0.tgz",
			"integrity": "sha512-U/4aVJ2mxI0aDNI8Uq0wEhMgY+u4CNtEb0om3+y3+niDAsoTCOB33UF0sxpzqzdqXLqmvc+vZyAt4O8pPdfkwA==",
			"optional": true
		},
		"abort-controller": {
			"version": "3.0.0",
			"resolved": "https://registry.npmjs.org/abort-controller/-/abort-controller-3.0.0.tgz",
			"integrity": "sha512-h8lQ8tacZYnR3vNQTgibj+tODHI5/+l06Au2Pcriv/Gmet0eaj4TwWH41sO9wnHDiQsEj19q0drzdWdeAHtweg==",
			"requires": {
				"event-target-shim": "^5.0.0"
			}
		},
		"abortable-iterator": {
			"version": "3.0.0",
			"resolved": "https://registry.npmjs.org/abortable-iterator/-/abortable-iterator-3.0.0.tgz",
			"integrity": "sha512-7KqcPPnMhfot4GrEjK51zesS4Ye/lUCHBgYt3oRxIlU24HO3mVxBwEo9niNyfHqoWKqWLuZTc3zErNomdHA+ag==",
			"requires": {
				"get-iterator": "^1.0.2"
			}
		},
		"abstract-leveldown": {
			"version": "6.3.0",
			"resolved": "https://registry.npmjs.org/abstract-leveldown/-/abstract-leveldown-6.3.0.tgz",
			"integrity": "sha512-TU5nlYgta8YrBMNpc9FwQzRbiXsj49gsALsXadbGHt9CROPzX5fB0rWDR5mtdpOOKa5XqRFpbj1QroPAoPzVjQ==",
			"requires": {
				"buffer": "^5.5.0",
				"immediate": "^3.2.3",
				"level-concat-iterator": "~2.0.0",
				"level-supports": "~1.0.0",
				"xtend": "~4.0.0"
			}
		},
		"abstract-logging": {
			"version": "2.0.1",
			"resolved": "https://registry.npmjs.org/abstract-logging/-/abstract-logging-2.0.1.tgz",
			"integrity": "sha512-2BjRTZxTPvheOvGbBslFSYOUkr+SjPtOnrLP33f+VIWLzezQpZcqVg7ja3L4dBXmzzgwT+a029jRx5PCi3JuiA=="
		},
		"accepts": {
			"version": "1.3.7",
			"resolved": "https://registry.npmjs.org/accepts/-/accepts-1.3.7.tgz",
			"integrity": "sha512-Il80Qs2WjYlJIBNzNkK6KYqlVMTbZLXgHx2oT0pU/fjRHyEp+PEfEPY0R3WCwAGVOtauxh1hOxNgIf5bv7dQpA==",
			"requires": {
				"mime-types": "~2.1.24",
				"negotiator": "0.6.2"
			}
		},
		"acorn": {
			"version": "8.4.1",
			"resolved": "https://registry.npmjs.org/acorn/-/acorn-8.4.1.tgz",
			"integrity": "sha512-asabaBSkEKosYKMITunzX177CXxQ4Q8BSSzMTKD+FefUhipQC70gfW5SiUDhYQ3vk8G+81HqQk7Fv9OXwwn9KA==",
			"dev": true
		},
		"after": {
			"version": "0.8.2",
			"resolved": "https://registry.npmjs.org/after/-/after-0.8.2.tgz",
			"integrity": "sha1-/ts5T58OAqqXaOcCvaI7UF+ufh8="
		},
		"aggregate-error": {
			"version": "3.1.0",
			"resolved": "https://registry.npmjs.org/aggregate-error/-/aggregate-error-3.1.0.tgz",
			"integrity": "sha512-4I7Td01quW/RpocfNayFdFVk1qSuoh0E7JrbRJ16nH01HhKFQ88INq9Sd+nd72zqRySlr9BmDA8xlEJ6vJMrYA==",
			"requires": {
				"clean-stack": "^2.0.0",
				"indent-string": "^4.0.0"
			}
		},
		"ajv": {
			"version": "6.12.6",
			"resolved": "https://registry.npmjs.org/ajv/-/ajv-6.12.6.tgz",
			"integrity": "sha512-j3fVLgvTo527anyYyJOGTYJbG+vnnQYvE0m5mmkc1TK+nxAppkCLMIL0aZ4dblVCNoGShhm+kzE4ZUykBoMg4g==",
			"dev": true,
			"requires": {
				"fast-deep-equal": "^3.1.1",
				"fast-json-stable-stringify": "^2.0.0",
				"json-schema-traverse": "^0.4.1",
				"uri-js": "^4.2.2"
			}
		},
		"ajv-keywords": {
			"version": "3.5.2",
			"resolved": "https://registry.npmjs.org/ajv-keywords/-/ajv-keywords-3.5.2.tgz",
			"integrity": "sha512-5p6WTN0DdTGVQk6VjcEju19IgaHudalcfabD7yhDGeA6bcQnmL+CpveLJq/3hvfwd1aof6L386Ougkx6RfyMIQ==",
			"dev": true
		},
		"ansi-align": {
			"version": "3.0.0",
			"resolved": "https://registry.npmjs.org/ansi-align/-/ansi-align-3.0.0.tgz",
			"integrity": "sha512-ZpClVKqXN3RGBmKibdfWzqCY4lnjEuoNzU5T0oEFpfd/z5qJHVarukridD4juLO2FXMiwUQxr9WqQtaYa8XRYw==",
			"requires": {
				"string-width": "^3.0.0"
			},
			"dependencies": {
				"ansi-regex": {
					"version": "4.1.0",
					"resolved": "https://registry.npmjs.org/ansi-regex/-/ansi-regex-4.1.0.tgz",
					"integrity": "sha512-1apePfXM1UOSqw0o9IiFAovVz9M5S1Dg+4TrDwfMewQ6p/rmMueb7tWZjQ1rx4Loy1ArBggoqGpfqqdI4rondg=="
				},
				"emoji-regex": {
					"version": "7.0.3",
					"resolved": "https://registry.npmjs.org/emoji-regex/-/emoji-regex-7.0.3.tgz",
					"integrity": "sha512-CwBLREIQ7LvYFB0WyRvwhq5N5qPhc6PMjD6bYggFlI5YyDgl+0vxq5VHbMOFqLg7hfWzmu8T5Z1QofhmTIhItA=="
				},
				"is-fullwidth-code-point": {
					"version": "2.0.0",
					"resolved": "https://registry.npmjs.org/is-fullwidth-code-point/-/is-fullwidth-code-point-2.0.0.tgz",
					"integrity": "sha1-o7MKXE8ZkYMWeqq5O+764937ZU8="
				},
				"string-width": {
					"version": "3.1.0",
					"resolved": "https://registry.npmjs.org/string-width/-/string-width-3.1.0.tgz",
					"integrity": "sha512-vafcv6KjVZKSgz06oM/H6GDBrAtz8vdhQakGjFIvNrHA6y3HCF1CInLy+QLq8dTJPQ1b+KDUqDFctkdRW44e1w==",
					"requires": {
						"emoji-regex": "^7.0.1",
						"is-fullwidth-code-point": "^2.0.0",
						"strip-ansi": "^5.1.0"
					}
				},
				"strip-ansi": {
					"version": "5.2.0",
					"resolved": "https://registry.npmjs.org/strip-ansi/-/strip-ansi-5.2.0.tgz",
					"integrity": "sha512-DuRs1gKbBqsMKIZlrffwlug8MHkcnpjs5VPmL1PAh+mA30U0DTotfDZ0d2UUsXpPmPmMMJ6W773MaA3J+lbiWA==",
					"requires": {
						"ansi-regex": "^4.1.0"
					}
				}
			}
		},
		"ansi-colors": {
			"version": "4.1.1",
			"resolved": "https://registry.npmjs.org/ansi-colors/-/ansi-colors-4.1.1.tgz",
			"integrity": "sha512-JoX0apGbHaUJBNl6yF+p6JAFYZ666/hhCGKN5t9QFjbJQKUU/g8MNbFDbvfrgKXvI1QpZplPOnwIo99lX/AAmA==",
			"dev": true
		},
		"ansi-regex": {
			"version": "5.0.0",
			"resolved": "https://registry.npmjs.org/ansi-regex/-/ansi-regex-5.0.0.tgz",
			"integrity": "sha512-bY6fj56OUQ0hU1KjFNDQuJFezqKdrAyFdIevADiqrWHwSlbmBNMHp5ak2f40Pm8JTFyM2mqxkG6ngkHO11f/lg=="
		},
		"ansi-styles": {
			"version": "4.3.0",
			"resolved": "https://registry.npmjs.org/ansi-styles/-/ansi-styles-4.3.0.tgz",
			"integrity": "sha512-zbB9rCJAT1rbjiVDb2hqKFHNYLxgtk8NURxZ3IZwD3F6NtxbXZQCnnSi1Lkx+IDohdPlFp222wVALIheZJQSEg==",
			"requires": {
				"color-convert": "^2.0.1"
			}
		},
		"any-signal": {
			"version": "2.1.2",
			"resolved": "https://registry.npmjs.org/any-signal/-/any-signal-2.1.2.tgz",
			"integrity": "sha512-B+rDnWasMi/eWcajPcCWSlYc7muXOrcYrqgyzcdKisl2H/WTlQ0gip1KyQfr0ZlxJdsuWCj/LWwQm7fhyhRfIQ==",
			"requires": {
				"abort-controller": "^3.0.0",
				"native-abort-controller": "^1.0.3"
			},
			"dependencies": {
				"native-abort-controller": {
					"version": "1.0.3",
					"resolved": "https://registry.npmjs.org/native-abort-controller/-/native-abort-controller-1.0.3.tgz",
					"integrity": "sha512-fd5LY5q06mHKZPD5FmMrn7Lkd2H018oBGKNOAdLpctBDEPFKsfJ1nX9ke+XRa8PEJJpjqrpQkGjq2IZ27QNmYA=="
				}
			}
		},
		"anymatch": {
			"version": "3.1.2",
			"resolved": "https://registry.npmjs.org/anymatch/-/anymatch-3.1.2.tgz",
			"integrity": "sha512-P43ePfOAIupkguHUycrc4qJ9kz8ZiuOUijaETwX7THt0Y/GNK7v0aa8rY816xWjZ7rJdA5XdMcpVFTKMq+RvWg==",
			"dev": true,
			"requires": {
				"normalize-path": "^3.0.0",
				"picomatch": "^2.0.4"
			}
		},
		"append-transform": {
			"version": "2.0.0",
			"resolved": "https://registry.npmjs.org/append-transform/-/append-transform-2.0.0.tgz",
			"integrity": "sha512-7yeyCEurROLQJFv5Xj4lEGTy0borxepjFv1g22oAdqFu//SrAlDl1O1Nxx15SH1RoliUml6p8dwJW9jvZughhg==",
			"dev": true,
			"requires": {
				"default-require-extensions": "^3.0.0"
			}
		},
		"archy": {
			"version": "1.0.0",
			"resolved": "https://registry.npmjs.org/archy/-/archy-1.0.0.tgz",
			"integrity": "sha1-+cjBN1fMHde8N5rHeyxipcKGjEA=",
			"dev": true
		},
		"argparse": {
			"version": "2.0.1",
			"resolved": "https://registry.npmjs.org/argparse/-/argparse-2.0.1.tgz",
			"integrity": "sha512-8+9WqebbFzpX9OR+Wa6O29asIogeRMzcGtAINdpMHHyAg10f05aSFVBbcEqGf/PXw1EjAZ+q2/bEBg3DvurK3Q==",
			"dev": true
		},
		"args": {
			"version": "5.0.1",
			"resolved": "https://registry.npmjs.org/args/-/args-5.0.1.tgz",
			"integrity": "sha512-1kqmFCFsPffavQFGt8OxJdIcETti99kySRUPMpOhaGjL6mRJn8HFU1OxKY5bMqfZKUwTQc1mZkAjmGYaVOHFtQ==",
			"requires": {
				"camelcase": "5.0.0",
				"chalk": "2.4.2",
				"leven": "2.1.0",
				"mri": "1.1.4"
			},
			"dependencies": {
				"ansi-styles": {
					"version": "3.2.1",
					"resolved": "https://registry.npmjs.org/ansi-styles/-/ansi-styles-3.2.1.tgz",
					"integrity": "sha512-VT0ZI6kZRdTh8YyJw3SMbYm/u+NqfsAxEpWO0Pf9sq8/e94WxxOpPKx9FR1FlyCtOVDNOQ+8ntlqFxiRc+r5qA==",
					"requires": {
						"color-convert": "^1.9.0"
					}
				},
				"camelcase": {
					"version": "5.0.0",
					"resolved": "https://registry.npmjs.org/camelcase/-/camelcase-5.0.0.tgz",
					"integrity": "sha512-faqwZqnWxbxn+F1d399ygeamQNy3lPp/H9H6rNrqYh4FSVCtcY+3cub1MxA8o9mDd55mM8Aghuu/kuyYA6VTsA=="
				},
				"chalk": {
					"version": "2.4.2",
					"resolved": "https://registry.npmjs.org/chalk/-/chalk-2.4.2.tgz",
					"integrity": "sha512-Mti+f9lpJNcwF4tWV8/OrTTtF1gZi+f8FqlyAdouralcFWFQWF2+NgCHShjkCb+IFBLq9buZwE1xckQU4peSuQ==",
					"requires": {
						"ansi-styles": "^3.2.1",
						"escape-string-regexp": "^1.0.5",
						"supports-color": "^5.3.0"
					}
				},
				"color-convert": {
					"version": "1.9.3",
					"resolved": "https://registry.npmjs.org/color-convert/-/color-convert-1.9.3.tgz",
					"integrity": "sha512-QfAUtd+vFdAtFQcC8CCyYt1fYWxSqAiK2cSD6zDB8N3cpsEBAvRxp9zOGg6G/SHHJYAT88/az/IuDGALsNVbGg==",
					"requires": {
						"color-name": "1.1.3"
					}
				},
				"color-name": {
					"version": "1.1.3",
					"resolved": "https://registry.npmjs.org/color-name/-/color-name-1.1.3.tgz",
					"integrity": "sha1-p9BVi9icQveV3UIyj3QIMcpTvCU="
				},
				"has-flag": {
					"version": "3.0.0",
					"resolved": "https://registry.npmjs.org/has-flag/-/has-flag-3.0.0.tgz",
					"integrity": "sha1-tdRU3CGZriJWmfNGfloH87lVuv0="
				},
				"supports-color": {
					"version": "5.5.0",
					"resolved": "https://registry.npmjs.org/supports-color/-/supports-color-5.5.0.tgz",
					"integrity": "sha512-QjVjwdXIt408MIiAqCX4oUKsgU2EqAGzs2Ppkm4aQYbjm+ZEWEcW4SfFNTr4uMNZma0ey4f5lgLrkB0aX0QMow==",
					"requires": {
						"has-flag": "^3.0.0"
					}
				}
			}
		},
		"array-flatten": {
			"version": "1.1.1",
			"resolved": "https://registry.npmjs.org/array-flatten/-/array-flatten-1.1.1.tgz",
			"integrity": "sha1-ml9pkFGx5wczKPKgCJaLZOopVdI=",
			"dev": true
		},
		"array-shuffle": {
			"version": "1.0.1",
			"resolved": "https://registry.npmjs.org/array-shuffle/-/array-shuffle-1.0.1.tgz",
			"integrity": "sha1-fqSIKjVrS8pfVF4LblLq9tlxVXo="
		},
		"arraybuffer.slice": {
			"version": "0.0.7",
			"resolved": "https://registry.npmjs.org/arraybuffer.slice/-/arraybuffer.slice-0.0.7.tgz",
			"integrity": "sha512-wGUIVQXuehL5TCqQun8OW81jGzAWycqzFF8lFp+GOM5BXLYj3bKNsYC4daB7n6XjCqxQA/qgTJ+8ANR3acjrog=="
		},
		"asn1.js": {
			"version": "5.4.1",
			"resolved": "https://registry.npmjs.org/asn1.js/-/asn1.js-5.4.1.tgz",
			"integrity": "sha512-+I//4cYPccV8LdmBLiX8CYvf9Sp3vQsrqu2QNXRcrbiWvcx/UdlFiqUJJzxRQxgsZmvhXhn4cSKeSmoFjVdupA==",
			"requires": {
				"bn.js": "^4.0.0",
				"inherits": "^2.0.1",
				"minimalistic-assert": "^1.0.0",
				"safer-buffer": "^2.1.0"
			},
			"dependencies": {
				"bn.js": {
					"version": "4.12.0",
					"resolved": "https://registry.npmjs.org/bn.js/-/bn.js-4.12.0.tgz",
					"integrity": "sha512-c98Bf3tPniI+scsdk237ku1Dc3ujXQTSgyiPUDEOe7tRkhrqridvh8klBv0HCEso1OLOYcHuCv/cS6DNxKH+ZA=="
				}
			}
		},
		"assertion-error": {
			"version": "1.1.0",
			"resolved": "https://registry.npmjs.org/assertion-error/-/assertion-error-1.1.0.tgz",
			"integrity": "sha512-jgsaNduz+ndvGyFt3uSuWqvy4lCnIJiovtouQN5JZHOKCS2QuhEdbcQHFhVksz2N2U9hXJo8odG7ETyWlEeuDw=="
		},
		"async": {
			"version": "2.6.3",
			"resolved": "https://registry.npmjs.org/async/-/async-2.6.3.tgz",
			"integrity": "sha512-zflvls11DCy+dQWzTW2dzuilv8Z5X/pjfmZOWba6TNIVDm+2UDaJmXSOXlasHKfNBs8oo3M0aT50fDEWfKZjXg==",
			"requires": {
				"lodash": "^4.17.14"
			}
		},
		"async-sema": {
			"version": "3.1.0",
			"resolved": "https://registry.npmjs.org/async-sema/-/async-sema-3.1.0.tgz",
			"integrity": "sha512-+JpRq3r0zjpRLDruS6q/nC4V5tzsaiu07521677Mdi5i+AkaU/aNJH38rYHJVQ4zvz+SSkjgc8FUI7qIZrR+3g==",
			"dev": true
		},
		"asynckit": {
			"version": "0.4.0",
			"resolved": "https://registry.npmjs.org/asynckit/-/asynckit-0.4.0.tgz",
			"integrity": "sha1-x57Zf380y48robyXkLzDZkdLS3k="
		},
		"at-least-node": {
			"version": "1.0.0",
			"resolved": "https://registry.npmjs.org/at-least-node/-/at-least-node-1.0.0.tgz",
			"integrity": "sha512-+q/t7Ekv1EDY2l6Gda6LLiX14rU9TV20Wa3ofeQmwPFZbOMo9DXrLbOjFaaclkXKWidIaopwAObQDqwWtGUjqg=="
		},
		"atomic-sleep": {
			"version": "1.0.0",
			"resolved": "https://registry.npmjs.org/atomic-sleep/-/atomic-sleep-1.0.0.tgz",
			"integrity": "sha512-kNOjDqAh7px0XWNI+4QbzoiR/nTkHAWNud2uvnJquD1/x5a7EQZMJT0AczqK0Qn67oY/TTQ1LbUKajZpp3I9tQ=="
		},
		"available-typed-arrays": {
			"version": "1.0.4",
			"resolved": "https://registry.npmjs.org/available-typed-arrays/-/available-typed-arrays-1.0.4.tgz",
			"integrity": "sha512-SA5mXJWrId1TaQjfxUYghbqQ/hYioKmLJvPJyDuYRtXXenFNMjj4hSSt1Cf1xsuXSXrtxrVC5Ot4eU6cOtBDdA=="
		},
		"backo2": {
			"version": "1.0.2",
			"resolved": "https://registry.npmjs.org/backo2/-/backo2-1.0.2.tgz",
			"integrity": "sha1-MasayLEpNjRj41s+u2n038+6eUc="
		},
		"balanced-match": {
			"version": "1.0.2",
			"resolved": "https://registry.npmjs.org/balanced-match/-/balanced-match-1.0.2.tgz",
			"integrity": "sha512-3oSeUO0TMV67hN1AmbXsK4yaqU7tjiHlbxRDZOpH0KW9+CeX4bRAaX0Anxt0tx2MrpRpWwQaPwIlISEJhYU5Pw=="
		},
		"base-x": {
			"version": "3.0.8",
			"resolved": "https://registry.npmjs.org/base-x/-/base-x-3.0.8.tgz",
			"integrity": "sha512-Rl/1AWP4J/zRrk54hhlxH4drNxPJXYUaKffODVI53/dAsV4t9fBxyxYKAVPU1XBHxYwOWP9h9H0hM2MVw4YfJA==",
			"dev": true,
			"requires": {
				"safe-buffer": "^5.0.1"
			}
		},
		"base32-encoding": {
			"version": "1.0.0",
			"resolved": "https://registry.npmjs.org/base32-encoding/-/base32-encoding-1.0.0.tgz",
			"integrity": "sha512-k1gA7f00ODLY7YtuEQFz0Kn3huTCmL/JW+oQtw51ID+zxs5chj/YQ1bXN+Q0JsqiKB2Yn0oA0AA8uipFYgpagQ==",
			"dev": true
		},
		"base32.js": {
			"version": "0.1.0",
			"resolved": "https://registry.npmjs.org/base32.js/-/base32.js-0.1.0.tgz",
			"integrity": "sha1-tYLexpPC8R6JPPBk7mrFthMaIgI="
		},
		"base64-arraybuffer": {
			"version": "0.1.4",
			"resolved": "https://registry.npmjs.org/base64-arraybuffer/-/base64-arraybuffer-0.1.4.tgz",
			"integrity": "sha1-mBjHngWbE1X5fgQooBfIOOkLqBI="
		},
		"base64-js": {
			"version": "1.5.1",
			"resolved": "https://registry.npmjs.org/base64-js/-/base64-js-1.5.1.tgz",
			"integrity": "sha512-AKpaYlHn8t4SVbOHCy+b5+KKgvR4vrsD8vbvrbiQJps7fKDTkjkDry6ji0rUJjC0kzbNePLwzxq8iypo41qeWA=="
		},
		"base64id": {
			"version": "2.0.0",
			"resolved": "https://registry.npmjs.org/base64id/-/base64id-2.0.0.tgz",
			"integrity": "sha512-lGe34o6EHj9y3Kts9R4ZYs/Gr+6N7MCaMlIFA3F1R2O5/m7K06AxfSeO5530PEERE6/WyEg3lsuyw4GHlPZHog=="
		},
		"bcrypto": {
			"version": "5.4.0",
			"resolved": "https://registry.npmjs.org/bcrypto/-/bcrypto-5.4.0.tgz",
			"integrity": "sha512-KDX2CR29o6ZoqpQndcCxFZAtYA1jDMnXU3jmCfzP44g++Cu7AHHtZN/JbrN/MXAg9SLvtQ8XISG+eVD9zH1+Jg==",
			"requires": {
				"bufio": "~1.0.7",
				"loady": "~0.0.5"
			}
		},
		"big.js": {
			"version": "5.2.2",
			"resolved": "https://registry.npmjs.org/big.js/-/big.js-5.2.2.tgz",
			"integrity": "sha512-vyL2OymJxmarO8gxMr0mhChsO9QGwhynfuu4+MHTAW6czfq9humCB7rKpUjDd9YUiDPU4mzpyupFSvOClAwbmQ==",
			"dev": true
		},
		"bignumber.js": {
			"version": "9.0.1",
			"resolved": "https://registry.npmjs.org/bignumber.js/-/bignumber.js-9.0.1.tgz",
			"integrity": "sha512-IdZR9mh6ahOBv/hYGiXyVuyCetmGJhtYkqLBpTStdhEGjegpPlUawydyaF3pbIOFynJTpllEs+NP+CS9jKFLjA=="
		},
		"binary-extensions": {
			"version": "2.2.0",
			"resolved": "https://registry.npmjs.org/binary-extensions/-/binary-extensions-2.2.0.tgz",
			"integrity": "sha512-jDctJ/IVQbZoJykoeHbhXpOlNBqGNcwXJKJog42E5HDPUwQTSdjCHdihjj0DlnheQ7blbT6dHOafNAiS8ooQKA==",
			"dev": true
		},
		"bindings": {
			"version": "1.5.0",
			"resolved": "https://registry.npmjs.org/bindings/-/bindings-1.5.0.tgz",
			"integrity": "sha512-p2q/t/mhvuOj/UeLlV6566GD/guowlr0hHxClI0W9m7MWYkL1F0hLo+0Aexs9HSPCtR1SXQ0TD3MMKrXZajbiQ==",
			"requires": {
				"file-uri-to-path": "1.0.0"
			}
		},
		"bintrees": {
			"version": "1.0.1",
			"resolved": "https://registry.npmjs.org/bintrees/-/bintrees-1.0.1.tgz",
			"integrity": "sha1-DmVcm5wkNeqraL9AJyJtK1WjRSQ="
		},
		"bl": {
			"version": "4.1.0",
			"resolved": "https://registry.npmjs.org/bl/-/bl-4.1.0.tgz",
			"integrity": "sha512-1W07cM9gS6DcLperZfFSj+bWLtaPGSOHWhPiGzXmvVJbRLdG82sH/Kn8EtW1VqWVA54AKf2h5k5BbnIbwF3h6w==",
			"requires": {
				"buffer": "^5.5.0",
				"inherits": "^2.0.4",
				"readable-stream": "^3.4.0"
			}
		},
		"blakejs": {
			"version": "1.1.0",
			"resolved": "https://registry.npmjs.org/blakejs/-/blakejs-1.1.0.tgz",
			"integrity": "sha1-ad+S75U6qIylGjLfarHFShVfx6U=",
			"dev": true
		},
		"blob": {
			"version": "0.0.5",
			"resolved": "https://registry.npmjs.org/blob/-/blob-0.0.5.tgz",
			"integrity": "sha512-gaqbzQPqOoamawKg0LGVd7SzLgXS+JH61oWprSLH+P+abTczqJbhTR8CmJ2u9/bUYNmHTGJx/UEmn6doAvvuig=="
		},
		"blob-to-it": {
			"version": "1.0.2",
			"resolved": "https://registry.npmjs.org/blob-to-it/-/blob-to-it-1.0.2.tgz",
			"integrity": "sha512-yD8tikfTlUGEOSHExz4vDCIQFLaBPXIL0KcxGQt9RbwMVXBEh+jokdJyStvTXPgWrdKfwgk7RX8GPsgrYzsyng==",
			"requires": {
				"browser-readablestream-to-it": "^1.0.2"
			}
		},
		"bn.js": {
			"version": "5.1.2",
			"resolved": "https://registry.npmjs.org/bn.js/-/bn.js-5.1.2.tgz",
			"integrity": "sha512-40rZaf3bUNKTVYu9sIeeEGOg7g14Yvnj9kH7b50EiwX0Q7A6umbvfI5tvHaOERH0XigqKkfLkFQxzb4e6CIXnA==",
			"dev": true
		},
		"body-parser": {
			"version": "1.19.0",
			"resolved": "https://registry.npmjs.org/body-parser/-/body-parser-1.19.0.tgz",
			"integrity": "sha512-dhEPs72UPbDnAQJ9ZKMNTP6ptJaionhP5cBb541nXPlW60Jepo9RV/a4fX4XWW9CuFNK22krhrj1+rgzifNCsw==",
			"dev": true,
			"requires": {
				"bytes": "3.1.0",
				"content-type": "~1.0.4",
				"debug": "2.6.9",
				"depd": "~1.1.2",
				"http-errors": "1.7.2",
				"iconv-lite": "0.4.24",
				"on-finished": "~2.3.0",
				"qs": "6.7.0",
				"raw-body": "2.4.0",
				"type-is": "~1.6.17"
			},
			"dependencies": {
				"debug": {
					"version": "2.6.9",
					"resolved": "https://registry.npmjs.org/debug/-/debug-2.6.9.tgz",
					"integrity": "sha512-bC7ElrdJaJnPbAP+1EotYvqZsb3ecl5wi6Bfi6BJTUcNowp6cvspg0jXznRTKDjm/E7AdgFBVeAPVMNcKGsHMA==",
					"dev": true,
					"requires": {
						"ms": "2.0.0"
					}
				},
				"iconv-lite": {
					"version": "0.4.24",
					"resolved": "https://registry.npmjs.org/iconv-lite/-/iconv-lite-0.4.24.tgz",
					"integrity": "sha512-v3MXnZAcvnywkTUEZomIActle7RXXeedOR31wwl7VlyoXO4Qi9arvSenNQWne1TcRwhCL1HwLI21bEqdpj8/rA==",
					"dev": true,
					"requires": {
						"safer-buffer": ">= 2.1.2 < 3"
					}
				},
				"ms": {
					"version": "2.0.0",
					"resolved": "https://registry.npmjs.org/ms/-/ms-2.0.0.tgz",
					"integrity": "sha1-VgiurfwAvmwpAd9fmGF4jeDVl8g=",
					"dev": true
				}
			}
		},
		"borc": {
			"version": "2.1.2",
			"resolved": "https://registry.npmjs.org/borc/-/borc-2.1.2.tgz",
			"integrity": "sha512-Sy9eoUi4OiKzq7VovMn246iTo17kzuyHJKomCfpWMlI6RpfN1gk95w7d7gH264nApVLg0HZfcpz62/g4VH1Y4w==",
			"requires": {
				"bignumber.js": "^9.0.0",
				"buffer": "^5.5.0",
				"commander": "^2.15.0",
				"ieee754": "^1.1.13",
				"iso-url": "~0.4.7",
				"json-text-sequence": "~0.1.0",
				"readable-stream": "^3.6.0"
			}
		},
		"boxen": {
			"version": "5.0.1",
			"resolved": "https://registry.npmjs.org/boxen/-/boxen-5.0.1.tgz",
			"integrity": "sha512-49VBlw+PrWEF51aCmy7QIteYPIFZxSpvqBdP/2itCPPlJ49kj9zg/XPRFrdkne2W+CfwXUls8exMvu1RysZpKA==",
			"requires": {
				"ansi-align": "^3.0.0",
				"camelcase": "^6.2.0",
				"chalk": "^4.1.0",
				"cli-boxes": "^2.2.1",
				"string-width": "^4.2.0",
				"type-fest": "^0.20.2",
				"widest-line": "^3.1.0",
				"wrap-ansi": "^7.0.0"
			},
			"dependencies": {
				"camelcase": {
					"version": "6.2.0",
					"resolved": "https://registry.npmjs.org/camelcase/-/camelcase-6.2.0.tgz",
					"integrity": "sha512-c7wVvbw3f37nuobQNtgsgG9POC9qMbNuMQmTCqZv23b6MIz0fcYpBiOlv9gEN/hdLdnZTDQhg6e9Dq5M1vKvfg=="
				},
				"wrap-ansi": {
					"version": "7.0.0",
					"resolved": "https://registry.npmjs.org/wrap-ansi/-/wrap-ansi-7.0.0.tgz",
					"integrity": "sha512-YVGIj2kamLSTxw6NsZjoBxfSwsn0ycdesmc4p+Q21c5zPuZ1pl+NfxVdxPtdHvmNVOQ6XSYG4AUtyt/Fi7D16Q==",
					"requires": {
						"ansi-styles": "^4.0.0",
						"string-width": "^4.1.0",
						"strip-ansi": "^6.0.0"
					}
				}
			}
		},
		"brace-expansion": {
			"version": "1.1.11",
			"resolved": "https://registry.npmjs.org/brace-expansion/-/brace-expansion-1.1.11.tgz",
			"integrity": "sha512-iCuPHDFgrHX7H2vEI/5xpz07zSHB00TpugqhmYtVmMO6518mCuRMoOYFldEBl0g187ufozdaHgWKcYFb61qGiA==",
			"requires": {
				"balanced-match": "^1.0.0",
				"concat-map": "0.0.1"
			}
		},
		"braces": {
			"version": "3.0.2",
			"resolved": "https://registry.npmjs.org/braces/-/braces-3.0.2.tgz",
			"integrity": "sha512-b8um+L1RzM3WDSzvhm6gIz1yfTbBt6YTlcEKAvsmqCZZFw46z626lVj9j1yEPW33H5H+lBQpZMP1k8l+78Ha0A==",
			"dev": true,
			"requires": {
				"fill-range": "^7.0.1"
			}
		},
		"brorand": {
			"version": "1.1.0",
			"resolved": "https://registry.npmjs.org/brorand/-/brorand-1.1.0.tgz",
			"integrity": "sha1-EsJe/kCkXjwyPrhnWgoM5XsiNx8="
		},
		"browser-readablestream-to-it": {
			"version": "1.0.2",
			"resolved": "https://registry.npmjs.org/browser-readablestream-to-it/-/browser-readablestream-to-it-1.0.2.tgz",
			"integrity": "sha512-lv4M2Z6RKJpyJijJzBQL5MNssS7i8yedl+QkhnLCyPtgNGNSXv1KthzUnye9NlRAtBAI80X6S9i+vK09Rzjcvg=="
		},
		"browser-stdout": {
			"version": "1.3.1",
			"resolved": "https://registry.npmjs.org/browser-stdout/-/browser-stdout-1.3.1.tgz",
			"integrity": "sha512-qhAVI1+Av2X7qelOfAIYwXONood6XlZE/fXaBSmW/T5SzLAmCgzi+eiWE7fUvbHaeNBQH13UftjpXxsfLkMpgw==",
			"dev": true
		},
		"browserify-aes": {
			"version": "1.2.0",
			"resolved": "https://registry.npmjs.org/browserify-aes/-/browserify-aes-1.2.0.tgz",
			"integrity": "sha512-+7CHXqGuspUn/Sl5aO7Ea0xWGAtETPXNSAjHo48JfLdPWcMng33Xe4znFvQweqc/uzk5zSOI3H52CYnjCfb5hA==",
			"dev": true,
			"requires": {
				"buffer-xor": "^1.0.3",
				"cipher-base": "^1.0.0",
				"create-hash": "^1.1.0",
				"evp_bytestokey": "^1.0.3",
				"inherits": "^2.0.1",
				"safe-buffer": "^5.0.1"
			}
		},
		"browserify-cipher": {
			"version": "1.0.1",
			"resolved": "https://registry.npmjs.org/browserify-cipher/-/browserify-cipher-1.0.1.tgz",
			"integrity": "sha512-sPhkz0ARKbf4rRQt2hTpAHqn47X3llLkUGn+xEJzLjwY8LRs2p0v7ljvI5EyoRO/mexrNunNECisZs+gw2zz1w==",
			"dev": true,
			"requires": {
				"browserify-aes": "^1.0.4",
				"browserify-des": "^1.0.0",
				"evp_bytestokey": "^1.0.0"
			}
		},
		"browserify-des": {
			"version": "1.0.2",
			"resolved": "https://registry.npmjs.org/browserify-des/-/browserify-des-1.0.2.tgz",
			"integrity": "sha512-BioO1xf3hFwz4kc6iBhI3ieDFompMhrMlnDFC4/0/vd5MokpuAc3R+LYbwTA9A5Yc9pq9UYPqffKpW2ObuwX5A==",
			"dev": true,
			"requires": {
				"cipher-base": "^1.0.1",
				"des.js": "^1.0.0",
				"inherits": "^2.0.1",
				"safe-buffer": "^5.1.2"
			}
		},
		"browserify-rsa": {
			"version": "4.1.0",
			"resolved": "https://registry.npmjs.org/browserify-rsa/-/browserify-rsa-4.1.0.tgz",
			"integrity": "sha512-AdEER0Hkspgno2aR97SAf6vi0y0k8NuOpGnVH3O99rcA5Q6sh8QxcngtHuJ6uXwnfAXNM4Gn1Gb7/MV1+Ymbog==",
			"dev": true,
			"requires": {
				"bn.js": "^5.0.0",
				"randombytes": "^2.0.1"
			}
		},
		"browserify-sign": {
			"version": "4.2.1",
			"resolved": "https://registry.npmjs.org/browserify-sign/-/browserify-sign-4.2.1.tgz",
			"integrity": "sha512-/vrA5fguVAKKAVTNJjgSm1tRQDHUU6DbwO9IROu/0WAzC8PKhucDSh18J0RMvVeHAn5puMd+QHC2erPRNf8lmg==",
			"dev": true,
			"requires": {
				"bn.js": "^5.1.1",
				"browserify-rsa": "^4.0.1",
				"create-hash": "^1.2.0",
				"create-hmac": "^1.1.7",
				"elliptic": "^6.5.3",
				"inherits": "^2.0.4",
				"parse-asn1": "^5.1.5",
				"readable-stream": "^3.6.0",
				"safe-buffer": "^5.2.0"
			}
		},
		"browserslist": {
			"version": "4.16.7",
			"resolved": "https://registry.npmjs.org/browserslist/-/browserslist-4.16.7.tgz",
			"integrity": "sha512-7I4qVwqZltJ7j37wObBe3SoTz+nS8APaNcrBOlgoirb6/HbEU2XxW/LpUDTCngM6iauwFqmRTuOMfyKnFGY5JA==",
			"dev": true,
			"requires": {
				"caniuse-lite": "^1.0.30001248",
				"colorette": "^1.2.2",
				"electron-to-chromium": "^1.3.793",
				"escalade": "^3.1.1",
				"node-releases": "^1.1.73"
			}
		},
		"buffer": {
			"version": "5.7.1",
			"resolved": "https://registry.npmjs.org/buffer/-/buffer-5.7.1.tgz",
			"integrity": "sha512-EHcyIPBQ4BSGlvjB16k5KgAJ27CIsHY/2JBmCRReo48y9rQ3MaUzWX3KVlBa4U7MyX02HdVj0K7C3WaB3ju7FQ==",
			"requires": {
				"base64-js": "^1.3.1",
				"ieee754": "^1.1.13"
			}
		},
		"buffer-from": {
			"version": "1.1.2",
			"resolved": "https://registry.npmjs.org/buffer-from/-/buffer-from-1.1.2.tgz",
			"integrity": "sha512-E+XQCRwSbaaiChtv6k6Dwgc+bx+Bs6vuKJHHl5kox/BaKbhiXzqQOwK4cO22yElGp2OCmjwVhT3HmxgyPGnJfQ==",
			"dev": true
		},
		"buffer-indexof": {
			"version": "1.1.1",
			"resolved": "https://registry.npmjs.org/buffer-indexof/-/buffer-indexof-1.1.1.tgz",
			"integrity": "sha512-4/rOEg86jivtPTeOUUT61jJO1Ya1TrR/OkqCSZDyq84WJh3LuuiphBYJN+fm5xufIk4XAFcEwte/8WzC8If/1g=="
		},
		"buffer-xor": {
			"version": "1.0.3",
			"resolved": "https://registry.npmjs.org/buffer-xor/-/buffer-xor-1.0.3.tgz",
			"integrity": "sha1-JuYe0UIvtw3ULm42cp7VHYVf6Nk=",
			"dev": true
		},
		"bufio": {
			"version": "1.0.7",
			"resolved": "https://registry.npmjs.org/bufio/-/bufio-1.0.7.tgz",
			"integrity": "sha512-bd1dDQhiC+bEbEfg56IdBv7faWa6OipMs/AFFFvtFnB3wAYjlwQpQRZ0pm6ZkgtfL0pILRXhKxOiQj6UzoMR7A=="
		},
		"byteman": {
			"version": "1.3.5",
			"resolved": "https://registry.npmjs.org/byteman/-/byteman-1.3.5.tgz",
			"integrity": "sha512-FzWDstifFRxtHX234b93AGa1b77dA6NUFpEXe+AoG1NydGN//XDZLMXxRNUoMf7SYYhVxfpwUEUgQOziearJvA=="
		},
		"bytes": {
			"version": "3.1.0",
			"resolved": "https://registry.npmjs.org/bytes/-/bytes-3.1.0.tgz",
			"integrity": "sha512-zauLjrfCG+xvoyaqLoV8bLVXXNGC4JqlxFCutSDWA6fJrTo2ZuvLYTqZ7aHBLZSMOopbzwv8f+wZcVzfVTI2Dg=="
		},
		"cacheable-request": {
			"version": "6.1.0",
			"resolved": "https://registry.npmjs.org/cacheable-request/-/cacheable-request-6.1.0.tgz",
			"integrity": "sha512-Oj3cAGPCqOZX7Rz64Uny2GYAZNliQSqfbePrgAQ1wKAihYmCUnraBtJtKcGR4xz7wF+LoJC+ssFZvv5BgF9Igg==",
			"requires": {
				"clone-response": "^1.0.2",
				"get-stream": "^5.1.0",
				"http-cache-semantics": "^4.0.0",
				"keyv": "^3.0.0",
				"lowercase-keys": "^2.0.0",
				"normalize-url": "^4.1.0",
				"responselike": "^1.0.2"
			},
			"dependencies": {
				"get-stream": {
					"version": "5.2.0",
					"resolved": "https://registry.npmjs.org/get-stream/-/get-stream-5.2.0.tgz",
					"integrity": "sha512-nBF+F1rAZVCu/p7rjzgA+Yb4lfYXrpl7a6VmJrU8wF9I1CKvP/QwPNZHnOlwbTkY6dvtFIzFMSyQXbLoTQPRpA==",
					"requires": {
						"pump": "^3.0.0"
					}
				},
				"lowercase-keys": {
					"version": "2.0.0",
					"resolved": "https://registry.npmjs.org/lowercase-keys/-/lowercase-keys-2.0.0.tgz",
					"integrity": "sha512-tqNXrS78oMOE73NMxK4EMLQsQowWf8jKooH9g7xPavRT706R6bkQJ6DY2Te7QukaZsulxa30wQ7bk0pm4XiHmA=="
				}
			}
		},
		"caching-transform": {
			"version": "4.0.0",
			"resolved": "https://registry.npmjs.org/caching-transform/-/caching-transform-4.0.0.tgz",
			"integrity": "sha512-kpqOvwXnjjN44D89K5ccQC+RUrsy7jB/XLlRrx0D7/2HNcTPqzsb6XgYoErwko6QsV184CA2YgS1fxDiiDZMWA==",
			"dev": true,
			"requires": {
				"hasha": "^5.0.0",
				"make-dir": "^3.0.0",
				"package-hash": "^4.0.0",
				"write-file-atomic": "^3.0.0"
			}
		},
		"call-bind": {
			"version": "1.0.2",
			"resolved": "https://registry.npmjs.org/call-bind/-/call-bind-1.0.2.tgz",
			"integrity": "sha512-7O+FbCihrB5WGbFYesctwmTKae6rOiIzmz1icreWJ+0aA7LJfuqhEso2T9ncpcFtzMQtzXf2QGGueWJGTYsqrA==",
			"requires": {
				"function-bind": "^1.1.1",
				"get-intrinsic": "^1.0.2"
			}
		},
		"camelcase": {
			"version": "5.3.1",
			"resolved": "https://registry.npmjs.org/camelcase/-/camelcase-5.3.1.tgz",
			"integrity": "sha512-L28STB170nwWS63UjtlEOE3dldQApaJXZkOI1uMFfzf3rRuPegHaHesyee+YxQ+W6SvRDQV6UrdOdRiR153wJg=="
		},
		"caniuse-lite": {
			"version": "1.0.30001249",
			"resolved": "https://registry.npmjs.org/caniuse-lite/-/caniuse-lite-1.0.30001249.tgz",
			"integrity": "sha512-vcX4U8lwVXPdqzPWi6cAJ3FnQaqXbBqy/GZseKNQzRj37J7qZdGcBtxq/QLFNLLlfsoXLUdHw8Iwenri86Tagw==",
			"dev": true
		},
		"cbor": {
			"version": "5.2.0",
			"resolved": "https://registry.npmjs.org/cbor/-/cbor-5.2.0.tgz",
			"integrity": "sha512-5IMhi9e1QU76ppa5/ajP1BmMWZ2FHkhAhjeVKQ/EFCgYSEaeVaoGtL7cxJskf9oCCk+XjzaIdc3IuU/dbA/o2A==",
			"requires": {
				"bignumber.js": "^9.0.1",
				"nofilter": "^1.0.4"
			}
		},
		"chai": {
			"version": "4.3.4",
			"resolved": "https://registry.npmjs.org/chai/-/chai-4.3.4.tgz",
			"integrity": "sha512-yS5H68VYOCtN1cjfwumDSuzn/9c+yza4f3reKXlE5rUg7SFcCEy90gJvydNgOYtblyf4Zi6jIWRnXOgErta0KA==",
			"requires": {
				"assertion-error": "^1.1.0",
				"check-error": "^1.0.2",
				"deep-eql": "^3.0.1",
				"get-func-name": "^2.0.0",
				"pathval": "^1.1.1",
				"type-detect": "^4.0.5"
			}
		},
		"chai-checkmark": {
			"version": "1.0.1",
			"resolved": "https://registry.npmjs.org/chai-checkmark/-/chai-checkmark-1.0.1.tgz",
			"integrity": "sha1-n7s8mtkQHwl+8ogyjTD0In10//s="
		},
		"chalk": {
			"version": "4.1.2",
			"resolved": "https://registry.npmjs.org/chalk/-/chalk-4.1.2.tgz",
			"integrity": "sha512-oKnbhFyRIXpUuez8iBMmyEa4nbj4IOQyuhc/wy9kY7/WVPcwIO9VA668Pu8RkO7+0G76SLROeyw9CpQ061i4mA==",
			"requires": {
				"ansi-styles": "^4.1.0",
				"supports-color": "^7.1.0"
			}
		},
		"check-error": {
			"version": "1.0.2",
			"resolved": "https://registry.npmjs.org/check-error/-/check-error-1.0.2.tgz",
			"integrity": "sha1-V00xLt2Iu13YkS6Sht1sCu1KrII="
		},
		"chokidar": {
			"version": "3.5.1",
			"resolved": "https://registry.npmjs.org/chokidar/-/chokidar-3.5.1.tgz",
			"integrity": "sha512-9+s+Od+W0VJJzawDma/gvBNQqkTiqYTWLuZoyAsivsI4AaWTCzHG06/TMjsf1cYe9Cb97UCEhjz7HvnPk2p/tw==",
			"dev": true,
			"requires": {
				"anymatch": "~3.1.1",
				"braces": "~3.0.2",
				"fsevents": "~2.3.1",
				"glob-parent": "~5.1.0",
				"is-binary-path": "~2.1.0",
				"is-glob": "~4.0.1",
				"normalize-path": "~3.0.0",
				"readdirp": "~3.5.0"
			}
		},
		"chrome-trace-event": {
			"version": "1.0.3",
			"resolved": "https://registry.npmjs.org/chrome-trace-event/-/chrome-trace-event-1.0.3.tgz",
			"integrity": "sha512-p3KULyQg4S7NIHixdwbGX+nFHkoBiA4YQmyWtjb8XngSKV124nJmRysgAeujbUVb15vh+RvFUfCPqU7rXk+hZg==",
			"dev": true
		},
		"ci-info": {
			"version": "2.0.0",
			"resolved": "https://registry.npmjs.org/ci-info/-/ci-info-2.0.0.tgz",
			"integrity": "sha512-5tK7EtrZ0N+OLFMthtqOj4fI2Jeb88C4CAZPu25LDVUgXJ0A3Js4PMGqrn0JU1W0Mh1/Z8wZzYPxqUrXeBboCQ=="
		},
		"cid-tool": {
			"version": "1.0.0",
			"resolved": "https://registry.npmjs.org/cid-tool/-/cid-tool-1.0.0.tgz",
			"integrity": "sha512-K7NGZBo1P6N2ogUmBtJWwMNfqXxU3ROiCHs+YKDDwBecsZ46J+9vJ6pOEJzds1JzqRnYRxxZBPfgBEYQebMXJg==",
			"requires": {
				"cids": "^1.0.0",
				"explain-error": "^1.0.4",
				"multibase": "^3.0.0",
				"multihashes": "^3.0.1",
				"split2": "^3.1.1",
				"uint8arrays": "^1.1.0",
				"yargs": "^15.0.2"
			},
			"dependencies": {
				"yargs": {
					"version": "15.4.1",
					"resolved": "https://registry.npmjs.org/yargs/-/yargs-15.4.1.tgz",
					"integrity": "sha512-aePbxDmcYW++PaqBsJ+HYUFwCdv4LVvdnhBy78E57PIor8/OVvhMrADFFEDh8DHDFRv/O9i3lPhsENjO7QX0+A==",
					"requires": {
						"cliui": "^6.0.0",
						"decamelize": "^1.2.0",
						"find-up": "^4.1.0",
						"get-caller-file": "^2.0.1",
						"require-directory": "^2.1.1",
						"require-main-filename": "^2.0.0",
						"set-blocking": "^2.0.0",
						"string-width": "^4.2.0",
						"which-module": "^2.0.0",
						"y18n": "^4.0.0",
						"yargs-parser": "^18.1.2"
					}
				}
			}
		},
		"cids": {
			"version": "1.1.7",
			"resolved": "https://registry.npmjs.org/cids/-/cids-1.1.7.tgz",
			"integrity": "sha512-dlh+K0hMwFAFFjWQ2ZzxOhgGVNVREPdmk8cqHFui2U4sOodcemLMxdE5Ujga4cDcDQhWfldEPThkfu6KWBt1eA==",
			"requires": {
				"multibase": "^4.0.1",
				"multicodec": "^3.0.1",
				"multihashes": "^4.0.1",
				"uint8arrays": "^2.1.3"
			},
			"dependencies": {
				"multibase": {
					"version": "4.0.4",
					"resolved": "https://registry.npmjs.org/multibase/-/multibase-4.0.4.tgz",
					"integrity": "sha512-8/JmrdSGzlw6KTgAJCOqUBSGd1V6186i/X8dDCGy/lbCKrQ+1QB6f3HE+wPr7Tpdj4U3gutaj9jG2rNX6UpiJg==",
					"requires": {
						"@multiformats/base-x": "^4.0.1"
					}
				},
				"multicodec": {
					"version": "3.1.0",
					"resolved": "https://registry.npmjs.org/multicodec/-/multicodec-3.1.0.tgz",
					"integrity": "sha512-f6d4DhbQ9a8WiJ/wpbKgeJSeR0/juP/1wnjbKdZ0KAWDkC/z7Lb3xOegMUG+uTcfwSYf6j1eTvFf8HDgqPRGmQ==",
					"requires": {
						"uint8arrays": "^2.1.5",
						"varint": "^6.0.0"
					}
				},
				"multihashes": {
					"version": "4.0.2",
					"resolved": "https://registry.npmjs.org/multihashes/-/multihashes-4.0.2.tgz",
					"integrity": "sha512-xpx++1iZr4ZQHjN1mcrXS6904R36LWLxX/CBifczjtmrtCXEX623DMWOF1eiNSg+pFpiZDFVBgou/4v6ayCHSQ==",
					"requires": {
						"multibase": "^4.0.1",
						"uint8arrays": "^2.1.3",
						"varint": "^5.0.2"
					},
					"dependencies": {
						"varint": {
							"version": "5.0.2",
							"resolved": "https://registry.npmjs.org/varint/-/varint-5.0.2.tgz",
							"integrity": "sha512-lKxKYG6H03yCZUpAGOPOsMcGxd1RHCu1iKvEHYDPmTyq2HueGhD73ssNBqqQWfvYs04G9iUFRvmAVLW20Jw6ow=="
						}
					}
				},
				"uint8arrays": {
					"version": "2.1.10",
					"resolved": "https://registry.npmjs.org/uint8arrays/-/uint8arrays-2.1.10.tgz",
					"integrity": "sha512-Q9/hhJa2836nQfEJSZTmr+pg9+cDJS9XEAp7N2Vg5MzL3bK/mkMVfjscRGYruP9jNda6MAdf4QD/y78gSzkp6A==",
					"requires": {
						"multiformats": "^9.4.2"
					}
				}
			}
		},
		"cipher-base": {
			"version": "1.0.4",
			"resolved": "https://registry.npmjs.org/cipher-base/-/cipher-base-1.0.4.tgz",
			"integrity": "sha512-Kkht5ye6ZGmwv40uUDZztayT2ThLQGfnj/T71N/XzeZeo3nf8foyW7zGTsPYkEya3m5f3cAypH+qe7YOrM1U2Q==",
			"dev": true,
			"requires": {
				"inherits": "^2.0.1",
				"safe-buffer": "^5.0.1"
			}
		},
		"class-is": {
			"version": "1.1.0",
			"resolved": "https://registry.npmjs.org/class-is/-/class-is-1.1.0.tgz",
			"integrity": "sha512-rhjH9AG1fvabIDoGRVH587413LPjTZgmDF9fOFCbFJQV4yuocX1mHxxvXI4g3cGwbVY9wAYIoKlg1N79frJKQw=="
		},
		"clean-stack": {
			"version": "2.2.0",
			"resolved": "https://registry.npmjs.org/clean-stack/-/clean-stack-2.2.0.tgz",
			"integrity": "sha512-4diC9HaTE+KRAMWhDhrGOECgWZxoevMc5TlkObMqNSsVU62PYzXZ/SMTjzyGAFF1YusgxGcSWTEXBhp0CPwQ1A=="
		},
		"cli-boxes": {
			"version": "2.2.1",
			"resolved": "https://registry.npmjs.org/cli-boxes/-/cli-boxes-2.2.1.tgz",
			"integrity": "sha512-y4coMcylgSCdVinjiDBuR8PCC2bLjyGTwEmPb9NHR/QaNU6EUOXcTY/s6VjGMD6ENSEaeQYHCY0GNGS5jfMwPw=="
		},
		"cliui": {
			"version": "6.0.0",
			"resolved": "https://registry.npmjs.org/cliui/-/cliui-6.0.0.tgz",
			"integrity": "sha512-t6wbgtoCXvAzst7QgXxJYqPt0usEfbgQdftEPbLL/cvv6HPE5VgvqCuAIDR0NgU52ds6rFwqrgakNLrHEjCbrQ==",
			"requires": {
				"string-width": "^4.2.0",
				"strip-ansi": "^6.0.0",
				"wrap-ansi": "^6.2.0"
			}
		},
		"clone-deep": {
			"version": "4.0.1",
			"resolved": "https://registry.npmjs.org/clone-deep/-/clone-deep-4.0.1.tgz",
			"integrity": "sha512-neHB9xuzh/wk0dIHweyAXv2aPGZIVk3pLMe+/RNzINf17fe0OG96QroktYAUm7SM1PBnzTabaLboqqxDyMU+SQ==",
			"dev": true,
			"requires": {
				"is-plain-object": "^2.0.4",
				"kind-of": "^6.0.2",
				"shallow-clone": "^3.0.0"
			}
		},
		"clone-response": {
			"version": "1.0.2",
			"resolved": "https://registry.npmjs.org/clone-response/-/clone-response-1.0.2.tgz",
			"integrity": "sha1-0dyXOSAxTfZ/vrlCI7TuNQI56Ws=",
			"requires": {
				"mimic-response": "^1.0.0"
			}
		},
		"color-convert": {
			"version": "2.0.1",
			"resolved": "https://registry.npmjs.org/color-convert/-/color-convert-2.0.1.tgz",
			"integrity": "sha512-RRECPsj7iu/xb5oKYcsFHSppFNnsj/52OVTRKb4zP5onXwVF3zVmmToNcOfGC+CRDpfK/U584fMg38ZHCaElKQ==",
			"requires": {
				"color-name": "~1.1.4"
			}
		},
		"color-name": {
			"version": "1.1.4",
			"resolved": "https://registry.npmjs.org/color-name/-/color-name-1.1.4.tgz",
			"integrity": "sha512-dOy+3AuW3a2wNbZHIuMZpTcgjGuLU/uBL/ubcZF9OXbDo8ff4O8yVp5Bf0efS8uEoYo5q4Fx7dY9OgQGXgAsQA=="
		},
		"colorette": {
			"version": "1.3.0",
			"resolved": "https://registry.npmjs.org/colorette/-/colorette-1.3.0.tgz",
			"integrity": "sha512-ecORCqbSFP7Wm8Y6lyqMJjexBQqXSF7SSeaTyGGphogUjBlFP9m9o08wy86HL2uB7fMTxtOUzLMk7ogKcxMg1w==",
			"dev": true
		},
		"combined-stream": {
			"version": "1.0.8",
			"resolved": "https://registry.npmjs.org/combined-stream/-/combined-stream-1.0.8.tgz",
			"integrity": "sha512-FQN4MRfuJeHf7cBbBMJFXhKSDq+2kAArBlmRBvcvFE5BB1HZKXtSFASDhdlz9zOYwxh8lDdnvmMOe/+5cdoEdg==",
			"requires": {
				"delayed-stream": "~1.0.0"
			}
		},
		"commander": {
			"version": "2.20.3",
			"resolved": "https://registry.npmjs.org/commander/-/commander-2.20.3.tgz",
			"integrity": "sha512-GpVkmM8vF2vQUkj2LvZmD35JxeJOLCwJ9cUkugyk2nuhbv3+mJvpLYYt+0+USMxE+oj+ey/lJEnhZw75x/OMcQ=="
		},
		"commondir": {
			"version": "1.0.1",
			"resolved": "https://registry.npmjs.org/commondir/-/commondir-1.0.1.tgz",
			"integrity": "sha1-3dgA2gxmEnOTzKWVDqloo6rxJTs=",
			"dev": true
		},
		"component-bind": {
			"version": "1.0.0",
			"resolved": "https://registry.npmjs.org/component-bind/-/component-bind-1.0.0.tgz",
			"integrity": "sha1-AMYIq33Nk4l8AAllGx06jh5zu9E="
		},
		"component-emitter": {
			"version": "1.3.0",
			"resolved": "https://registry.npmjs.org/component-emitter/-/component-emitter-1.3.0.tgz",
			"integrity": "sha512-Rd3se6QB+sO1TwqZjscQrurpEPIfO0/yYnSin6Q/rD3mOutHvUrCAhJub3r90uNb+SESBuE0QYoB90YdfatsRg=="
		},
		"component-inherit": {
			"version": "0.0.3",
			"resolved": "https://registry.npmjs.org/component-inherit/-/component-inherit-0.0.3.tgz",
			"integrity": "sha1-ZF/ErfWLcrZJ1crmUTVhnbJv8UM="
		},
		"concat-map": {
			"version": "0.0.1",
			"resolved": "https://registry.npmjs.org/concat-map/-/concat-map-0.0.1.tgz",
			"integrity": "sha1-2Klr13/Wjfd5OnMDajug1UBdR3s="
		},
		"configstore": {
			"version": "5.0.1",
			"resolved": "https://registry.npmjs.org/configstore/-/configstore-5.0.1.tgz",
			"integrity": "sha512-aMKprgk5YhBNyH25hj8wGt2+D52Sw1DRRIzqBwLp2Ya9mFmY8KPvvtvmna8SxVR9JMZ4kzMD68N22vlaRpkeFA==",
			"requires": {
				"dot-prop": "^5.2.0",
				"graceful-fs": "^4.1.2",
				"make-dir": "^3.0.0",
				"unique-string": "^2.0.0",
				"write-file-atomic": "^3.0.0",
				"xdg-basedir": "^4.0.0"
			}
		},
		"content-disposition": {
			"version": "0.5.3",
			"resolved": "https://registry.npmjs.org/content-disposition/-/content-disposition-0.5.3.tgz",
			"integrity": "sha512-ExO0774ikEObIAEV9kDo50o+79VCUdEB6n6lzKgGwupcVeRlhrj3qGAfwq8G6uBJjkqLrhT0qEYFcWng8z1z0g==",
			"dev": true,
			"requires": {
				"safe-buffer": "5.1.2"
			},
			"dependencies": {
				"safe-buffer": {
					"version": "5.1.2",
					"resolved": "https://registry.npmjs.org/safe-buffer/-/safe-buffer-5.1.2.tgz",
					"integrity": "sha512-Gd2UZBJDkXlY7GbJxfsE8/nvKkUEU1G38c1siN6QP6a9PT9MmHB8GnpscSmMJSoF8LOIrt8ud/wPtojys4G6+g==",
					"dev": true
				}
			}
		},
		"content-type": {
			"version": "1.0.4",
			"resolved": "https://registry.npmjs.org/content-type/-/content-type-1.0.4.tgz",
			"integrity": "sha512-hIP3EEPs8tB9AT1L+NUqtwOAps4mk2Zob89MWXMHjHWg9milF/j4osnnQLXBCBFBk/tvIG/tUc9mOUJiPBhPXA==",
			"dev": true
		},
		"convert-source-map": {
			"version": "1.8.0",
			"resolved": "https://registry.npmjs.org/convert-source-map/-/convert-source-map-1.8.0.tgz",
			"integrity": "sha512-+OQdjP49zViI/6i7nIJpA8rAl4sV/JdPfU9nZs3VqOwGIgizICvuN2ru6fMd+4llL0tar18UYJXfZ/TWtmhUjA==",
			"dev": true,
			"requires": {
				"safe-buffer": "~5.1.1"
			},
			"dependencies": {
				"safe-buffer": {
					"version": "5.1.2",
					"resolved": "https://registry.npmjs.org/safe-buffer/-/safe-buffer-5.1.2.tgz",
					"integrity": "sha512-Gd2UZBJDkXlY7GbJxfsE8/nvKkUEU1G38c1siN6QP6a9PT9MmHB8GnpscSmMJSoF8LOIrt8ud/wPtojys4G6+g==",
					"dev": true
				}
			}
		},
		"cookie": {
			"version": "0.4.1",
			"resolved": "https://registry.npmjs.org/cookie/-/cookie-0.4.1.tgz",
			"integrity": "sha512-ZwrFkGJxUR3EIoXtO+yVE69Eb7KlixbaeAWfBQB9vVsNn/o+Yw69gBWSSDK825hQNdN+wF8zELf3dFNl/kxkUA=="
		},
		"cookie-signature": {
			"version": "1.0.6",
			"resolved": "https://registry.npmjs.org/cookie-signature/-/cookie-signature-1.0.6.tgz",
			"integrity": "sha1-4wOogrNCzD7oylE6eZmXNNqzriw=",
			"dev": true
		},
		"core-util-is": {
			"version": "1.0.2",
			"resolved": "https://registry.npmjs.org/core-util-is/-/core-util-is-1.0.2.tgz",
			"integrity": "sha1-tf1UIgqivFq1eqtxQMlAdUUDwac=",
			"dev": true
		},
		"create-ecdh": {
			"version": "4.0.4",
			"resolved": "https://registry.npmjs.org/create-ecdh/-/create-ecdh-4.0.4.tgz",
			"integrity": "sha512-mf+TCx8wWc9VpuxfP2ht0iSISLZnt0JgWlrOKZiNqyUZWnjIaCIVNQArMHnCZKfEYRg6IM7A+NeJoN8gf/Ws0A==",
			"dev": true,
			"requires": {
				"bn.js": "^4.1.0",
				"elliptic": "^6.5.3"
			},
			"dependencies": {
				"bn.js": {
					"version": "4.12.0",
					"resolved": "https://registry.npmjs.org/bn.js/-/bn.js-4.12.0.tgz",
					"integrity": "sha512-c98Bf3tPniI+scsdk237ku1Dc3ujXQTSgyiPUDEOe7tRkhrqridvh8klBv0HCEso1OLOYcHuCv/cS6DNxKH+ZA==",
					"dev": true
				}
			}
		},
		"create-hash": {
			"version": "1.2.0",
			"resolved": "https://registry.npmjs.org/create-hash/-/create-hash-1.2.0.tgz",
			"integrity": "sha512-z00bCGNHDG8mHAkP7CtT1qVu+bFQUPjYq/4Iv3C3kWjTFV10zIjfSoeqXo9Asws8gwSHDGj/hl2u4OGIjapeCg==",
			"dev": true,
			"requires": {
				"cipher-base": "^1.0.1",
				"inherits": "^2.0.1",
				"md5.js": "^1.3.4",
				"ripemd160": "^2.0.1",
				"sha.js": "^2.4.0"
			}
		},
		"create-hmac": {
			"version": "1.1.7",
			"resolved": "https://registry.npmjs.org/create-hmac/-/create-hmac-1.1.7.tgz",
			"integrity": "sha512-MJG9liiZ+ogc4TzUwuvbER1JRdgvUFSB5+VR/g5h82fGaIRWMWddtKBHi7/sVhfjQZ6SehlyhvQYrcYkaUIpLg==",
			"dev": true,
			"requires": {
				"cipher-base": "^1.0.3",
				"create-hash": "^1.1.0",
				"inherits": "^2.0.1",
				"ripemd160": "^2.0.0",
				"safe-buffer": "^5.0.1",
				"sha.js": "^2.4.8"
			}
		},
		"cross-env": {
			"version": "7.0.3",
			"resolved": "https://registry.npmjs.org/cross-env/-/cross-env-7.0.3.tgz",
			"integrity": "sha512-+/HKd6EgcQCJGh2PSjZuUitQBQynKor4wrFbRg4DtAgS1aWO+gU52xpH7M9ScGgXSYmAVS9bIJ8EzuaGw0oNAw==",
			"dev": true,
			"requires": {
				"cross-spawn": "^7.0.1"
			}
		},
		"cross-spawn": {
			"version": "7.0.3",
			"resolved": "https://registry.npmjs.org/cross-spawn/-/cross-spawn-7.0.3.tgz",
			"integrity": "sha512-iRDPJKUPVEND7dHPO8rkbOnPpyDygcDFtWjpeWNCgy8WP2rXcxXL8TskReQl6OrB2G7+UJrags1q15Fudc7G6w==",
			"requires": {
				"path-key": "^3.1.0",
				"shebang-command": "^2.0.0",
				"which": "^2.0.1"
			}
		},
		"crypto-browserify": {
			"version": "3.12.0",
			"resolved": "https://registry.npmjs.org/crypto-browserify/-/crypto-browserify-3.12.0.tgz",
			"integrity": "sha512-fz4spIh+znjO2VjL+IdhEpRJ3YN6sMzITSBijk6FK2UvTqruSQW+/cCZTSNsMiZNvUeq0CqurF+dAbyiGOY6Wg==",
			"dev": true,
			"requires": {
				"browserify-cipher": "^1.0.0",
				"browserify-sign": "^4.0.0",
				"create-ecdh": "^4.0.0",
				"create-hash": "^1.1.0",
				"create-hmac": "^1.1.0",
				"diffie-hellman": "^5.0.0",
				"inherits": "^2.0.1",
				"pbkdf2": "^3.0.3",
				"public-encrypt": "^4.0.0",
				"randombytes": "^2.0.0",
				"randomfill": "^1.0.3"
			}
		},
		"crypto-random-string": {
			"version": "2.0.0",
			"resolved": "https://registry.npmjs.org/crypto-random-string/-/crypto-random-string-2.0.0.tgz",
			"integrity": "sha512-v1plID3y9r/lPhviJ1wrXpLeyUIGAZ2SHNYTEapm7/8A9nLPoyvVp3RK/EPFqn5kEznyWgYZNsRtYYIWbuG8KA=="
		},
		"dag-cbor-links": {
			"version": "2.0.2",
			"resolved": "https://registry.npmjs.org/dag-cbor-links/-/dag-cbor-links-2.0.2.tgz",
			"integrity": "sha512-PS5skw2eGKVZ1VVu9wquoIoefgMvKhl9/OItzf+7UMot0Nnd3oe/Ai5AP48GvEkAi6GkmglhWwuoKF23hTHJqQ==",
			"requires": {
				"cids": "^1.0.0",
				"ipld-dag-cbor": "^0.17.0"
			}
		},
		"datastore-core": {
			"version": "2.0.1",
			"resolved": "https://registry.npmjs.org/datastore-core/-/datastore-core-2.0.1.tgz",
			"integrity": "sha512-er9DVcug5aM/qJFaG7pFmYah1f5XvUsHZ5nf9+MOFUKB3pCLlQIrClSu+Nl9hfROS9yiou6i5dFZu9PL9IQ+gQ==",
			"requires": {
				"debug": "^4.1.1",
				"interface-datastore": "^2.0.0",
				"ipfs-utils": "^4.0.1"
			},
			"dependencies": {
				"buffer": {
					"version": "6.0.3",
					"resolved": "https://registry.npmjs.org/buffer/-/buffer-6.0.3.tgz",
					"integrity": "sha512-FTiCpNxtwiZZHEZbcbTIcZjERVICn9yq/pDFkTl95/AxzD1naBctN7YO68riM/gLSDY7sdrMby8hofADYuuqOA==",
					"requires": {
						"base64-js": "^1.3.1",
						"ieee754": "^1.2.1"
					}
				},
				"ipfs-utils": {
					"version": "4.0.1",
					"resolved": "https://registry.npmjs.org/ipfs-utils/-/ipfs-utils-4.0.1.tgz",
					"integrity": "sha512-6mg+S1sbjj+Ff+uoHOhVeC4myfV2tb2sHcdYwfpJ4ZcBo9WfdxSMnWFLiC5bIqByyJuN/g5aWgz3ozjKDzND1Q==",
					"requires": {
						"@achingbrain/electron-fetch": "^1.7.2",
						"abort-controller": "^3.0.0",
						"any-signal": "^2.1.0",
						"buffer": "^6.0.1",
						"err-code": "^2.0.0",
						"fs-extra": "^9.0.1",
						"is-electron": "^2.2.0",
						"iso-url": "^1.0.0",
						"it-glob": "0.0.10",
						"merge-options": "^2.0.0",
						"nanoid": "^3.1.3",
						"native-abort-controller": "0.0.3",
						"native-fetch": "^2.0.0",
						"node-fetch": "^2.6.0",
						"stream-to-it": "^0.2.0"
					}
				},
				"iso-url": {
					"version": "1.1.5",
					"resolved": "https://registry.npmjs.org/iso-url/-/iso-url-1.1.5.tgz",
					"integrity": "sha512-+3JqoKdBTGmyv9vOkS6b9iHhvK34UajfTibrH/1HOK8TI7K2VsM0qOCd+aJdWKtSOA8g3PqZfcwDmnR0p3klqQ=="
				}
			}
		},
		"datastore-fs": {
			"version": "3.0.2",
			"resolved": "https://registry.npmjs.org/datastore-fs/-/datastore-fs-3.0.2.tgz",
			"integrity": "sha512-U9cmNMwopBzxSPnkwVC53OxPXbF9GNWpqAhdI/nxj2Xu1pShmCm/pwyZjd+HthHSwAbOdmEhQK/MLLaKWNylYQ==",
			"requires": {
				"datastore-core": "^3.0.0",
				"fast-write-atomic": "^0.2.0",
				"interface-datastore": "^3.0.3",
				"it-glob": "^0.0.11",
				"mkdirp": "^1.0.4"
			},
			"dependencies": {
				"buffer": {
					"version": "6.0.3",
					"resolved": "https://registry.npmjs.org/buffer/-/buffer-6.0.3.tgz",
					"integrity": "sha512-FTiCpNxtwiZZHEZbcbTIcZjERVICn9yq/pDFkTl95/AxzD1naBctN7YO68riM/gLSDY7sdrMby8hofADYuuqOA==",
					"requires": {
						"base64-js": "^1.3.1",
						"ieee754": "^1.2.1"
					}
				},
				"datastore-core": {
					"version": "3.0.0",
					"resolved": "https://registry.npmjs.org/datastore-core/-/datastore-core-3.0.0.tgz",
					"integrity": "sha512-3jEv4DCPcDUYqZ5bc5TKwWhF8Rc4pykNxMoCKx5SxOWyTKqE1EX31JmC6eNGRKiAI1rLF3+i4AyW0UvY2LROGg==",
					"requires": {
						"debug": "^4.1.1",
						"interface-datastore": "^3.0.1"
					}
				},
				"err-code": {
					"version": "3.0.1",
					"resolved": "https://registry.npmjs.org/err-code/-/err-code-3.0.1.tgz",
					"integrity": "sha512-GiaH0KJUewYok+eeY05IIgjtAe4Yltygk9Wqp1V5yVWLdhf0hYZchRjNIT9bb0mSwRcIusT3cx7PJUf3zEIfUA=="
				},
				"interface-datastore": {
					"version": "3.0.6",
					"resolved": "https://registry.npmjs.org/interface-datastore/-/interface-datastore-3.0.6.tgz",
					"integrity": "sha512-ruF9CVmtKCNfzCZYW6YeEKDRDbgFaiKGrSWof19BVCv6Qx/WrL1jRV4sCQUHCaXwJI7FCFknhw++PGafWCXvfw==",
					"requires": {
						"err-code": "^3.0.1",
						"ipfs-utils": "^6.0.0",
						"iso-random-stream": "^2.0.0",
						"it-all": "^1.0.2",
						"it-drain": "^1.0.1",
						"nanoid": "^3.0.2"
					}
				},
				"ipfs-utils": {
					"version": "6.0.8",
					"resolved": "https://registry.npmjs.org/ipfs-utils/-/ipfs-utils-6.0.8.tgz",
					"integrity": "sha512-mDDQaDisI/uWk+X08wyw+jBcq76IXwMjgyaoyEgJDb/Izb+QbBCSJjo9q+EvbMxh6/l6q0NiAfbbsxEyQYPW9w==",
					"requires": {
						"abort-controller": "^3.0.0",
						"any-signal": "^2.1.0",
						"buffer": "^6.0.1",
						"electron-fetch": "^1.7.2",
						"err-code": "^3.0.1",
						"is-electron": "^2.2.0",
						"iso-url": "^1.0.0",
						"it-glob": "~0.0.11",
						"it-to-stream": "^1.0.0",
						"merge-options": "^3.0.4",
						"nanoid": "^3.1.20",
						"native-abort-controller": "^1.0.3",
						"native-fetch": "^3.0.0",
						"node-fetch": "^2.6.1",
						"stream-to-it": "^0.2.2"
					}
				},
				"iso-random-stream": {
					"version": "2.0.0",
					"resolved": "https://registry.npmjs.org/iso-random-stream/-/iso-random-stream-2.0.0.tgz",
					"integrity": "sha512-lGuIu104KfBV9ubYTSaE3GeAr6I69iggXxBHbTBc5u/XKlwlWl0LCytnkIZissaKqvxablwRD9B3ktVnmIUnEg==",
					"requires": {
						"events": "^3.3.0",
						"readable-stream": "^3.4.0"
					}
				},
				"iso-url": {
					"version": "1.1.5",
					"resolved": "https://registry.npmjs.org/iso-url/-/iso-url-1.1.5.tgz",
					"integrity": "sha512-+3JqoKdBTGmyv9vOkS6b9iHhvK34UajfTibrH/1HOK8TI7K2VsM0qOCd+aJdWKtSOA8g3PqZfcwDmnR0p3klqQ=="
				},
				"it-glob": {
					"version": "0.0.11",
					"resolved": "https://registry.npmjs.org/it-glob/-/it-glob-0.0.11.tgz",
					"integrity": "sha512-p02iVYsvOPU7cW4sV9BC62Kz6Mz2aUTJz/cKWDeFqc05kzB3WgSq8OobZabVA/K4boSm6q+s0xOZ8xiArLSoXQ==",
					"requires": {
						"fs-extra": "^9.0.1",
						"minimatch": "^3.0.4"
					}
				},
				"it-to-stream": {
					"version": "1.0.0",
					"resolved": "https://registry.npmjs.org/it-to-stream/-/it-to-stream-1.0.0.tgz",
					"integrity": "sha512-pLULMZMAB/+vbdvbZtebC0nWBTbG581lk6w8P7DfIIIKUfa8FbY7Oi0FxZcFPbxvISs7A9E+cMpLDBc1XhpAOA==",
					"requires": {
						"buffer": "^6.0.3",
						"fast-fifo": "^1.0.0",
						"get-iterator": "^1.0.2",
						"p-defer": "^3.0.0",
						"p-fifo": "^1.0.0",
						"readable-stream": "^3.6.0"
					}
				},
				"merge-options": {
					"version": "3.0.4",
					"resolved": "https://registry.npmjs.org/merge-options/-/merge-options-3.0.4.tgz",
					"integrity": "sha512-2Sug1+knBjkaMsMgf1ctR1Ujx+Ayku4EdJN4Z+C2+JzoeF7A3OZ9KM2GY0CpQS51NR61LTurMJrRKPhSs3ZRTQ==",
					"requires": {
						"is-plain-obj": "^2.1.0"
					}
				},
				"native-abort-controller": {
					"version": "1.0.3",
					"resolved": "https://registry.npmjs.org/native-abort-controller/-/native-abort-controller-1.0.3.tgz",
					"integrity": "sha512-fd5LY5q06mHKZPD5FmMrn7Lkd2H018oBGKNOAdLpctBDEPFKsfJ1nX9ke+XRa8PEJJpjqrpQkGjq2IZ27QNmYA=="
				},
				"native-fetch": {
					"version": "3.0.0",
					"resolved": "https://registry.npmjs.org/native-fetch/-/native-fetch-3.0.0.tgz",
					"integrity": "sha512-G3Z7vx0IFb/FQ4JxvtqGABsOTIqRWvgQz6e+erkB+JJD6LrszQtMozEHI4EkmgZQvnGHrpLVzUWk7t4sJCIkVw=="
				}
			}
		},
		"datastore-level": {
			"version": "3.0.0",
			"resolved": "https://registry.npmjs.org/datastore-level/-/datastore-level-3.0.0.tgz",
			"integrity": "sha512-4dwXIuZpEFJTwtLvwFudYluMKQRnFDGILetF0ufvq1yAotkZcD2fsyWSC49cCsbBCKZNXq24UsvyWcnFrqTuiw==",
			"requires": {
				"datastore-core": "^3.0.0",
				"interface-datastore": "^3.0.3",
				"level": "^5.0.1"
			},
			"dependencies": {
				"buffer": {
					"version": "6.0.3",
					"resolved": "https://registry.npmjs.org/buffer/-/buffer-6.0.3.tgz",
					"integrity": "sha512-FTiCpNxtwiZZHEZbcbTIcZjERVICn9yq/pDFkTl95/AxzD1naBctN7YO68riM/gLSDY7sdrMby8hofADYuuqOA==",
					"requires": {
						"base64-js": "^1.3.1",
						"ieee754": "^1.2.1"
					}
				},
				"datastore-core": {
					"version": "3.0.0",
					"resolved": "https://registry.npmjs.org/datastore-core/-/datastore-core-3.0.0.tgz",
					"integrity": "sha512-3jEv4DCPcDUYqZ5bc5TKwWhF8Rc4pykNxMoCKx5SxOWyTKqE1EX31JmC6eNGRKiAI1rLF3+i4AyW0UvY2LROGg==",
					"requires": {
						"debug": "^4.1.1",
						"interface-datastore": "^3.0.1"
					}
				},
				"err-code": {
					"version": "3.0.1",
					"resolved": "https://registry.npmjs.org/err-code/-/err-code-3.0.1.tgz",
					"integrity": "sha512-GiaH0KJUewYok+eeY05IIgjtAe4Yltygk9Wqp1V5yVWLdhf0hYZchRjNIT9bb0mSwRcIusT3cx7PJUf3zEIfUA=="
				},
				"interface-datastore": {
					"version": "3.0.6",
					"resolved": "https://registry.npmjs.org/interface-datastore/-/interface-datastore-3.0.6.tgz",
					"integrity": "sha512-ruF9CVmtKCNfzCZYW6YeEKDRDbgFaiKGrSWof19BVCv6Qx/WrL1jRV4sCQUHCaXwJI7FCFknhw++PGafWCXvfw==",
					"requires": {
						"err-code": "^3.0.1",
						"ipfs-utils": "^6.0.0",
						"iso-random-stream": "^2.0.0",
						"it-all": "^1.0.2",
						"it-drain": "^1.0.1",
						"nanoid": "^3.0.2"
					}
				},
				"ipfs-utils": {
					"version": "6.0.8",
					"resolved": "https://registry.npmjs.org/ipfs-utils/-/ipfs-utils-6.0.8.tgz",
					"integrity": "sha512-mDDQaDisI/uWk+X08wyw+jBcq76IXwMjgyaoyEgJDb/Izb+QbBCSJjo9q+EvbMxh6/l6q0NiAfbbsxEyQYPW9w==",
					"requires": {
						"abort-controller": "^3.0.0",
						"any-signal": "^2.1.0",
						"buffer": "^6.0.1",
						"electron-fetch": "^1.7.2",
						"err-code": "^3.0.1",
						"is-electron": "^2.2.0",
						"iso-url": "^1.0.0",
						"it-glob": "~0.0.11",
						"it-to-stream": "^1.0.0",
						"merge-options": "^3.0.4",
						"nanoid": "^3.1.20",
						"native-abort-controller": "^1.0.3",
						"native-fetch": "^3.0.0",
						"node-fetch": "^2.6.1",
						"stream-to-it": "^0.2.2"
					}
				},
				"iso-random-stream": {
					"version": "2.0.0",
					"resolved": "https://registry.npmjs.org/iso-random-stream/-/iso-random-stream-2.0.0.tgz",
					"integrity": "sha512-lGuIu104KfBV9ubYTSaE3GeAr6I69iggXxBHbTBc5u/XKlwlWl0LCytnkIZissaKqvxablwRD9B3ktVnmIUnEg==",
					"requires": {
						"events": "^3.3.0",
						"readable-stream": "^3.4.0"
					}
				},
				"iso-url": {
					"version": "1.1.5",
					"resolved": "https://registry.npmjs.org/iso-url/-/iso-url-1.1.5.tgz",
					"integrity": "sha512-+3JqoKdBTGmyv9vOkS6b9iHhvK34UajfTibrH/1HOK8TI7K2VsM0qOCd+aJdWKtSOA8g3PqZfcwDmnR0p3klqQ=="
				},
				"it-glob": {
					"version": "0.0.13",
					"resolved": "https://registry.npmjs.org/it-glob/-/it-glob-0.0.13.tgz",
					"integrity": "sha512-0Hcd5BraJUPzL28NWiFbdNrcdyNxNTKKdU3sjdFiYynNTQpwlG2UKW31X7bp+XhJwux/oPzIquo5ioztVmc2RQ==",
					"requires": {
						"@types/minimatch": "^3.0.4",
						"minimatch": "^3.0.4"
					}
				},
				"it-to-stream": {
					"version": "1.0.0",
					"resolved": "https://registry.npmjs.org/it-to-stream/-/it-to-stream-1.0.0.tgz",
					"integrity": "sha512-pLULMZMAB/+vbdvbZtebC0nWBTbG581lk6w8P7DfIIIKUfa8FbY7Oi0FxZcFPbxvISs7A9E+cMpLDBc1XhpAOA==",
					"requires": {
						"buffer": "^6.0.3",
						"fast-fifo": "^1.0.0",
						"get-iterator": "^1.0.2",
						"p-defer": "^3.0.0",
						"p-fifo": "^1.0.0",
						"readable-stream": "^3.6.0"
					}
				},
				"merge-options": {
					"version": "3.0.4",
					"resolved": "https://registry.npmjs.org/merge-options/-/merge-options-3.0.4.tgz",
					"integrity": "sha512-2Sug1+knBjkaMsMgf1ctR1Ujx+Ayku4EdJN4Z+C2+JzoeF7A3OZ9KM2GY0CpQS51NR61LTurMJrRKPhSs3ZRTQ==",
					"requires": {
						"is-plain-obj": "^2.1.0"
					}
				},
				"native-abort-controller": {
					"version": "1.0.3",
					"resolved": "https://registry.npmjs.org/native-abort-controller/-/native-abort-controller-1.0.3.tgz",
					"integrity": "sha512-fd5LY5q06mHKZPD5FmMrn7Lkd2H018oBGKNOAdLpctBDEPFKsfJ1nX9ke+XRa8PEJJpjqrpQkGjq2IZ27QNmYA=="
				},
				"native-fetch": {
					"version": "3.0.0",
					"resolved": "https://registry.npmjs.org/native-fetch/-/native-fetch-3.0.0.tgz",
					"integrity": "sha512-G3Z7vx0IFb/FQ4JxvtqGABsOTIqRWvgQz6e+erkB+JJD6LrszQtMozEHI4EkmgZQvnGHrpLVzUWk7t4sJCIkVw=="
				}
			}
		},
		"datastore-pubsub": {
			"version": "0.4.3",
			"resolved": "https://registry.npmjs.org/datastore-pubsub/-/datastore-pubsub-0.4.3.tgz",
			"integrity": "sha512-ObozduDPBdXN45k6AvX8apHiLjkORbRNrj5BHRt2SQhBAflU3uj+HQsyXZbnazUCiGIOjWAbr3fMZQVnef1Vtw==",
			"requires": {
				"debug": "^4.2.0",
				"err-code": "^3.0.1",
				"interface-datastore": "^2.0.0",
				"uint8arrays": "^2.0.5"
			},
			"dependencies": {
				"err-code": {
					"version": "3.0.1",
					"resolved": "https://registry.npmjs.org/err-code/-/err-code-3.0.1.tgz",
					"integrity": "sha512-GiaH0KJUewYok+eeY05IIgjtAe4Yltygk9Wqp1V5yVWLdhf0hYZchRjNIT9bb0mSwRcIusT3cx7PJUf3zEIfUA=="
				},
				"uint8arrays": {
					"version": "2.1.10",
					"resolved": "https://registry.npmjs.org/uint8arrays/-/uint8arrays-2.1.10.tgz",
					"integrity": "sha512-Q9/hhJa2836nQfEJSZTmr+pg9+cDJS9XEAp7N2Vg5MzL3bK/mkMVfjscRGYruP9jNda6MAdf4QD/y78gSzkp6A==",
					"requires": {
						"multiformats": "^9.4.2"
					}
				}
			}
		},
		"dateformat": {
			"version": "4.5.1",
			"resolved": "https://registry.npmjs.org/dateformat/-/dateformat-4.5.1.tgz",
			"integrity": "sha512-OD0TZ+B7yP7ZgpJf5K2DIbj3FZvFvxgFUuaqA/V5zTjAtAAXZ1E8bktHxmAGs4x5b7PflqA9LeQ84Og7wYtF7Q=="
		},
		"debug": {
			"version": "4.3.2",
			"resolved": "https://registry.npmjs.org/debug/-/debug-4.3.2.tgz",
			"integrity": "sha512-mOp8wKcvj7XxC78zLgw/ZA+6TSgkoE2C/ienthhRD298T7UNwAg9diBpLRxC0mOezLl4B0xV7M0cCO6P/O0Xhw==",
			"requires": {
				"ms": "2.1.2"
			}
		},
		"decamelize": {
			"version": "1.2.0",
			"resolved": "https://registry.npmjs.org/decamelize/-/decamelize-1.2.0.tgz",
			"integrity": "sha1-9lNNFRSCabIDUue+4m9QH5oZEpA="
		},
		"decompress-response": {
			"version": "3.3.0",
			"resolved": "https://registry.npmjs.org/decompress-response/-/decompress-response-3.3.0.tgz",
			"integrity": "sha1-gKTdMjdIOEv6JICDYirt7Jgq3/M=",
			"requires": {
				"mimic-response": "^1.0.0"
			}
		},
		"deep-eql": {
			"version": "3.0.1",
			"resolved": "https://registry.npmjs.org/deep-eql/-/deep-eql-3.0.1.tgz",
			"integrity": "sha512-+QeIQyN5ZuO+3Uk5DYh6/1eKO0m0YmJFGNmFHGACpf1ClL1nmlV/p4gNgbl2pJGxgXb4faqo6UE+M5ACEMyVcw==",
			"requires": {
				"type-detect": "^4.0.0"
			}
		},
		"deep-equal": {
			"version": "2.0.3",
			"resolved": "https://registry.npmjs.org/deep-equal/-/deep-equal-2.0.3.tgz",
			"integrity": "sha512-Spqdl4H+ky45I9ByyJtXteOm9CaIrPmnIPmOhrkKGNYWeDgCvJ8jNYVCTjChxW4FqGuZnLHADc8EKRMX6+CgvA==",
			"dev": true,
			"requires": {
				"es-abstract": "^1.17.5",
				"es-get-iterator": "^1.1.0",
				"is-arguments": "^1.0.4",
				"is-date-object": "^1.0.2",
				"is-regex": "^1.0.5",
				"isarray": "^2.0.5",
				"object-is": "^1.1.2",
				"object-keys": "^1.1.1",
				"object.assign": "^4.1.0",
				"regexp.prototype.flags": "^1.3.0",
				"side-channel": "^1.0.2",
				"which-boxed-primitive": "^1.0.1",
				"which-collection": "^1.0.1",
				"which-typed-array": "^1.1.2"
			},
			"dependencies": {
				"isarray": {
					"version": "2.0.5",
					"resolved": "https://registry.npmjs.org/isarray/-/isarray-2.0.5.tgz",
					"integrity": "sha512-xHjhDr3cNBK0BzdUJSPXZntQUx/mwMS5Rw4A7lPJ90XGAO6ISP/ePDNuo0vhqOZU+UD5JoodwCAAoZQd3FeAKw==",
					"dev": true
				}
			}
		},
		"deep-extend": {
			"version": "0.6.0",
			"resolved": "https://registry.npmjs.org/deep-extend/-/deep-extend-0.6.0.tgz",
			"integrity": "sha512-LOHxIOaPYdHlJRtCQfDIVZtfw/ufM8+rVj649RIHzcm/vGwQRXFt6OPqIFWsm2XEMrNIEtWR64sY1LEKD2vAOA=="
		},
		"default-require-extensions": {
			"version": "3.0.0",
			"resolved": "https://registry.npmjs.org/default-require-extensions/-/default-require-extensions-3.0.0.tgz",
			"integrity": "sha512-ek6DpXq/SCpvjhpFsLFRVtIxJCRw6fUR42lYMVZuUMK7n8eMz4Uh5clckdBjEpLhn/gEBZo7hDJnJcwdKLKQjg==",
			"dev": true,
			"requires": {
				"strip-bom": "^4.0.0"
			}
		},
		"defer-to-connect": {
			"version": "1.1.3",
			"resolved": "https://registry.npmjs.org/defer-to-connect/-/defer-to-connect-1.1.3.tgz",
			"integrity": "sha512-0ISdNousHvZT2EiFlZeZAHBUvSxmKswVCEf8hW7KWgG4a8MVEu/3Vb6uWYozkjylyCxe0JBIiRB1jV45S70WVQ=="
		},
		"deferred-leveldown": {
			"version": "5.3.0",
			"resolved": "https://registry.npmjs.org/deferred-leveldown/-/deferred-leveldown-5.3.0.tgz",
			"integrity": "sha512-a59VOT+oDy7vtAbLRCZwWgxu2BaCfd5Hk7wxJd48ei7I+nsg8Orlb9CLG0PMZienk9BSUKgeAqkO2+Lw+1+Ukw==",
			"requires": {
				"abstract-leveldown": "~6.2.1",
				"inherits": "^2.0.3"
			},
			"dependencies": {
				"abstract-leveldown": {
					"version": "6.2.3",
					"resolved": "https://registry.npmjs.org/abstract-leveldown/-/abstract-leveldown-6.2.3.tgz",
					"integrity": "sha512-BsLm5vFMRUrrLeCcRc+G0t2qOaTzpoJQLOubq2XM72eNpjF5UdU5o/5NvlNhx95XHcAvcl8OMXr4mlg/fRgUXQ==",
					"requires": {
						"buffer": "^5.5.0",
						"immediate": "^3.2.3",
						"level-concat-iterator": "~2.0.0",
						"level-supports": "~1.0.0",
						"xtend": "~4.0.0"
					}
				}
			}
		},
		"define-properties": {
			"version": "1.1.3",
			"resolved": "https://registry.npmjs.org/define-properties/-/define-properties-1.1.3.tgz",
			"integrity": "sha512-3MqfYKj2lLzdMSf8ZIZE/V+Zuy+BgD6f164e8K2w7dgnpKArBDerGYpM46IYYcjnkdPNMjPk9A6VFB8+3SKlXQ==",
			"requires": {
				"object-keys": "^1.0.12"
			}
		},
		"defined": {
			"version": "0.0.0",
			"resolved": "https://registry.npmjs.org/defined/-/defined-0.0.0.tgz",
			"integrity": "sha1-817qfXBekzuvE7LwOz+D2SFAOz4=",
			"dev": true
		},
		"delay": {
			"version": "4.4.1",
			"resolved": "https://registry.npmjs.org/delay/-/delay-4.4.1.tgz",
			"integrity": "sha512-aL3AhqtfhOlT/3ai6sWXeqwnw63ATNpnUiN4HL7x9q+My5QtHlO3OIkasmug9LKzpheLdmUKGRKnYXYAS7FQkQ=="
		},
		"delayed-stream": {
			"version": "1.0.0",
			"resolved": "https://registry.npmjs.org/delayed-stream/-/delayed-stream-1.0.0.tgz",
			"integrity": "sha1-3zrhmayt+31ECqrgsp4icrJOxhk="
		},
		"delimit-stream": {
			"version": "0.1.0",
			"resolved": "https://registry.npmjs.org/delimit-stream/-/delimit-stream-0.1.0.tgz",
			"integrity": "sha1-m4MZR3wOX4rrPONXrjBfwl6hzSs="
		},
		"denque": {
			"version": "1.5.0",
			"resolved": "https://registry.npmjs.org/denque/-/denque-1.5.0.tgz",
			"integrity": "sha512-CYiCSgIF1p6EUByQPlGkKnP1M9g0ZV3qMIrqMqZqdwazygIA/YP2vrbcyl1h/WppKJTdl1F85cXIle+394iDAQ=="
		},
		"depd": {
			"version": "1.1.2",
			"resolved": "https://registry.npmjs.org/depd/-/depd-1.1.2.tgz",
			"integrity": "sha1-m81S4UwJd2PnSbJ0xDRu0uVgtak=",
			"dev": true
		},
		"des.js": {
			"version": "1.0.1",
			"resolved": "https://registry.npmjs.org/des.js/-/des.js-1.0.1.tgz",
			"integrity": "sha512-Q0I4pfFrv2VPd34/vfLrFOoRmlYj3OV50i7fskps1jZWK1kApMWWT9G6RRUeYedLcBDIhnSDaUvJMb3AhUlaEA==",
			"dev": true,
			"requires": {
				"inherits": "^2.0.1",
				"minimalistic-assert": "^1.0.0"
			}
		},
		"destroy": {
			"version": "1.0.4",
			"resolved": "https://registry.npmjs.org/destroy/-/destroy-1.0.4.tgz",
			"integrity": "sha1-l4hXRCxEdJ5CBmE+N5RiBYJqvYA=",
			"dev": true
		},
		"detect-node": {
			"version": "2.1.0",
			"resolved": "https://registry.npmjs.org/detect-node/-/detect-node-2.1.0.tgz",
			"integrity": "sha512-T0NIuQpnTvFDATNuHN5roPwSBG83rFsuO+MXXH9/3N1eFbn4wcPjttvjMLEPWJ0RGUYgQE7cGgS3tNxbqCGM7g=="
		},
		"diff": {
			"version": "4.0.2",
			"resolved": "https://registry.npmjs.org/diff/-/diff-4.0.2.tgz",
			"integrity": "sha512-58lmxKSA4BNyLz+HHMUzlOEpg09FV+ev6ZMe3vJihgdxzgcwZ8VoEEPmALCZG9LmqfVoNMMKpttIYTVG6uDY7A=="
		},
		"diff-match-patch": {
			"version": "1.0.5",
			"resolved": "https://registry.npmjs.org/diff-match-patch/-/diff-match-patch-1.0.5.tgz",
			"integrity": "sha512-IayShXAgj/QMXgB0IWmKx+rOPuGMhqm5w6jvFxmVenXKIzRqTAAsbBPT3kWQeGANj3jGgvcvv4yK6SxqYmikgw=="
		},
		"diffie-hellman": {
			"version": "5.0.3",
			"resolved": "https://registry.npmjs.org/diffie-hellman/-/diffie-hellman-5.0.3.tgz",
			"integrity": "sha512-kqag/Nl+f3GwyK25fhUMYj81BUOrZ9IuJsjIcDE5icNM9FJHAVm3VcUDxdLPoQtTuUylWm6ZIknYJwwaPxsUzg==",
			"dev": true,
			"requires": {
				"bn.js": "^4.1.0",
				"miller-rabin": "^4.0.0",
				"randombytes": "^2.0.0"
			},
			"dependencies": {
				"bn.js": {
					"version": "4.12.0",
					"resolved": "https://registry.npmjs.org/bn.js/-/bn.js-4.12.0.tgz",
					"integrity": "sha512-c98Bf3tPniI+scsdk237ku1Dc3ujXQTSgyiPUDEOe7tRkhrqridvh8klBv0HCEso1OLOYcHuCv/cS6DNxKH+ZA==",
					"dev": true
				}
			}
		},
		"dirty-chai": {
			"version": "2.0.1",
			"resolved": "https://registry.npmjs.org/dirty-chai/-/dirty-chai-2.0.1.tgz",
			"integrity": "sha512-ys79pWKvDMowIDEPC6Fig8d5THiC0DJ2gmTeGzVAoEH18J8OzLud0Jh7I9IWg3NSk8x2UocznUuFmfHCXYZx9w=="
		},
		"dlv": {
			"version": "1.1.3",
			"resolved": "https://registry.npmjs.org/dlv/-/dlv-1.1.3.tgz",
			"integrity": "sha512-+HlytyjlPKnIG8XuRG8WvmBP8xs8P71y+SKKS6ZXWoEgLuePxtDoUEiH7WkdePWrQ5JBpE6aoVqfZfJUQkjXwA=="
		},
		"dns-over-http-resolver": {
			"version": "1.2.3",
			"resolved": "https://registry.npmjs.org/dns-over-http-resolver/-/dns-over-http-resolver-1.2.3.tgz",
			"integrity": "sha512-miDiVSI6KSNbi4SVifzO/reD8rMnxgrlnkrlkugOLQpWQTe2qMdHsZp5DmfKjxNE+/T3VAAYLQUZMv9SMr6+AA==",
			"requires": {
				"debug": "^4.3.1",
				"native-fetch": "^3.0.0",
				"receptacle": "^1.3.2"
			},
			"dependencies": {
				"native-fetch": {
					"version": "3.0.0",
					"resolved": "https://registry.npmjs.org/native-fetch/-/native-fetch-3.0.0.tgz",
					"integrity": "sha512-G3Z7vx0IFb/FQ4JxvtqGABsOTIqRWvgQz6e+erkB+JJD6LrszQtMozEHI4EkmgZQvnGHrpLVzUWk7t4sJCIkVw=="
				}
			}
		},
		"dns-packet": {
			"version": "5.3.0",
			"resolved": "https://registry.npmjs.org/dns-packet/-/dns-packet-5.3.0.tgz",
			"integrity": "sha512-Nce7YLu6YCgWRvOmDBsJMo9M5/jV3lEZ5vUWnWXYmwURvPylHvq7nkDWhNmk1ZQoZZOP7oQh/S0lSxbisKOfHg==",
			"requires": {
				"@leichtgewicht/ip-codec": "^2.0.1"
			}
		},
		"dot-prop": {
			"version": "5.3.0",
			"resolved": "https://registry.npmjs.org/dot-prop/-/dot-prop-5.3.0.tgz",
			"integrity": "sha512-QM8q3zDe58hqUqjraQOmzZ1LIH9SWQJTlEKCH4kJ2oQvLZk7RbQXvtDM2XEq3fwkV9CCvvH4LA0AV+ogFsBM2Q==",
			"requires": {
				"is-obj": "^2.0.0"
			}
		},
		"duplexer3": {
			"version": "0.1.4",
			"resolved": "https://registry.npmjs.org/duplexer3/-/duplexer3-0.1.4.tgz",
			"integrity": "sha1-7gHdHKwO08vH/b6jfcCo8c4ALOI="
		},
		"ee-first": {
			"version": "1.1.1",
			"resolved": "https://registry.npmjs.org/ee-first/-/ee-first-1.1.1.tgz",
			"integrity": "sha1-WQxhFWsK4vTwJVcyoViyZrxWsh0=",
			"dev": true
		},
		"electron-fetch": {
			"version": "1.7.3",
			"resolved": "https://registry.npmjs.org/electron-fetch/-/electron-fetch-1.7.3.tgz",
			"integrity": "sha512-1AVMaxrHXTTMqd7EK0MGWusdqNr07Rpj8Th6bG4at0oNgIi/1LBwa9CjT/0Zy+M0k/tSJPS04nFxHj0SXDVgVw==",
			"requires": {
				"encoding": "^0.1.13"
			}
		},
		"electron-to-chromium": {
			"version": "1.3.801",
			"resolved": "https://registry.npmjs.org/electron-to-chromium/-/electron-to-chromium-1.3.801.tgz",
			"integrity": "sha512-xapG8ekC+IAHtJrGBMQSImNuN+dm+zl7UP1YbhvTkwQn8zf/yYuoxfTSAEiJ9VDD+kjvXaAhNDPSxJ+VImtAJA==",
			"dev": true
		},
		"elliptic": {
			"version": "6.5.4",
			"resolved": "https://registry.npmjs.org/elliptic/-/elliptic-6.5.4.tgz",
			"integrity": "sha512-iLhC6ULemrljPZb+QutR5TQGB+pdW6KGD5RSegS+8sorOZT+rdQFbsQFJgvN3eRqNALqJer4oQ16YvJHlU8hzQ==",
			"requires": {
				"bn.js": "^4.11.9",
				"brorand": "^1.1.0",
				"hash.js": "^1.0.0",
				"hmac-drbg": "^1.0.1",
				"inherits": "^2.0.4",
				"minimalistic-assert": "^1.0.1",
				"minimalistic-crypto-utils": "^1.0.1"
			},
			"dependencies": {
				"bn.js": {
					"version": "4.12.0",
					"resolved": "https://registry.npmjs.org/bn.js/-/bn.js-4.12.0.tgz",
					"integrity": "sha512-c98Bf3tPniI+scsdk237ku1Dc3ujXQTSgyiPUDEOe7tRkhrqridvh8klBv0HCEso1OLOYcHuCv/cS6DNxKH+ZA=="
				}
			}
		},
		"emittery": {
			"version": "0.8.1",
			"resolved": "https://registry.npmjs.org/emittery/-/emittery-0.8.1.tgz",
			"integrity": "sha512-uDfvUjVrfGJJhymx/kz6prltenw1u7WrCg1oa94zYY8xxVpLLUu045LAT0dhDZdXG58/EpPL/5kA180fQ/qudg==",
			"dev": true
		},
		"emoji-regex": {
			"version": "8.0.0",
			"resolved": "https://registry.npmjs.org/emoji-regex/-/emoji-regex-8.0.0.tgz",
			"integrity": "sha512-MSjYzcWNOA0ewAHpz0MxpYFvwg6yjy1NG3xteoqz644VCo/RPgnr1/GGt+ic3iJTzQ8Eu3TdM14SawnVUmGE6A=="
		},
		"emojis-list": {
			"version": "3.0.0",
			"resolved": "https://registry.npmjs.org/emojis-list/-/emojis-list-3.0.0.tgz",
			"integrity": "sha512-/kyM18EfinwXZbno9FyUGeFh87KC8HRQBQGildHZbEuRyWFOmv1U10o9BBp8XVZDVNNuQKyIGIu5ZYAAXJ0V2Q==",
			"dev": true
		},
		"encodeurl": {
			"version": "1.0.2",
			"resolved": "https://registry.npmjs.org/encodeurl/-/encodeurl-1.0.2.tgz",
			"integrity": "sha1-rT/0yG7C0CkyL1oCw6mmBslbP1k=",
			"dev": true
		},
		"encoding": {
			"version": "0.1.13",
			"resolved": "https://registry.npmjs.org/encoding/-/encoding-0.1.13.tgz",
			"integrity": "sha512-ETBauow1T35Y/WZMkio9jiM0Z5xjHHmJ4XmjZOq1l/dXz3lr2sRn87nJy20RupqSh1F2m3HHPSp8ShIPQJrJ3A==",
			"requires": {
				"iconv-lite": "^0.6.2"
			}
		},
		"encoding-down": {
			"version": "6.3.0",
			"resolved": "https://registry.npmjs.org/encoding-down/-/encoding-down-6.3.0.tgz",
			"integrity": "sha512-QKrV0iKR6MZVJV08QY0wp1e7vF6QbhnbQhb07bwpEyuz4uZiZgPlEGdkCROuFkUwdxlFaiPIhjyarH1ee/3vhw==",
			"requires": {
				"abstract-leveldown": "^6.2.1",
				"inherits": "^2.0.3",
				"level-codec": "^9.0.0",
				"level-errors": "^2.0.0"
			}
		},
		"end-of-stream": {
			"version": "1.4.4",
			"resolved": "https://registry.npmjs.org/end-of-stream/-/end-of-stream-1.4.4.tgz",
			"integrity": "sha512-+uw1inIHVPQoaVuHzRyXd21icM+cnt4CzD5rW+NC1wjOUSTOs+Te7FOv7AhN7vS9x/oIyhLP5PR1H+phQAHu5Q==",
			"requires": {
				"once": "^1.4.0"
			}
		},
		"engine.io": {
			"version": "3.5.0",
			"resolved": "https://registry.npmjs.org/engine.io/-/engine.io-3.5.0.tgz",
			"integrity": "sha512-21HlvPUKaitDGE4GXNtQ7PLP0Sz4aWLddMPw2VTyFz1FVZqu/kZsJUO8WNpKuE/OCL7nkfRaOui2ZCJloGznGA==",
			"requires": {
				"accepts": "~1.3.4",
				"base64id": "2.0.0",
				"cookie": "~0.4.1",
				"debug": "~4.1.0",
				"engine.io-parser": "~2.2.0",
				"ws": "~7.4.2"
			},
			"dependencies": {
<<<<<<< HEAD
				"debug": {
					"version": "4.1.1",
					"resolved": "https://registry.npmjs.org/debug/-/debug-4.1.1.tgz",
					"integrity": "sha512-pYAIzeRo8J6KPEaJ0VWOh5Pzkbw/RetuzehGM7QRRX5he4fPHx2rdKMB256ehJCkX+XRQm16eZLqLNS8RSZXZw==",
					"requires": {
						"ms": "^2.1.1"
					}
				},
=======
>>>>>>> 3c9cf8c5
				"ws": {
					"version": "7.4.6",
					"resolved": "https://registry.npmjs.org/ws/-/ws-7.4.6.tgz",
					"integrity": "sha512-YmhHDO4MzaDLB+M9ym/mDA5z0naX8j7SIlT8f8z+I0VtzsRbekxEutHSme7NPS2qE8StCYQNUnfWdXta/Yu85A=="
				}
			}
		},
		"engine.io-client": {
			"version": "3.5.2",
			"resolved": "https://registry.npmjs.org/engine.io-client/-/engine.io-client-3.5.2.tgz",
			"integrity": "sha512-QEqIp+gJ/kMHeUun7f5Vv3bteRHppHH/FMBQX/esFj/fuYfjyUKWGMo3VCvIP/V8bE9KcjHmRZrhIz2Z9oNsDA==",
			"requires": {
				"component-emitter": "~1.3.0",
				"component-inherit": "0.0.3",
				"debug": "~3.1.0",
				"engine.io-parser": "~2.2.0",
				"has-cors": "1.1.0",
				"indexof": "0.0.1",
				"parseqs": "0.0.6",
				"parseuri": "0.0.6",
				"ws": "~7.4.2",
				"xmlhttprequest-ssl": "~1.6.2",
				"yeast": "0.1.2"
			},
			"dependencies": {
				"debug": {
					"version": "3.1.0",
					"resolved": "https://registry.npmjs.org/debug/-/debug-3.1.0.tgz",
					"integrity": "sha512-OX8XqP7/1a9cqkxYw2yXss15f26NKWBpDXQd0/uK/KPqdQhxbPa994hnzjcE2VqQpDslf55723cKPUOGSmMY3g==",
					"requires": {
						"ms": "2.0.0"
					}
				},
				"ms": {
					"version": "2.0.0",
					"resolved": "https://registry.npmjs.org/ms/-/ms-2.0.0.tgz",
					"integrity": "sha1-VgiurfwAvmwpAd9fmGF4jeDVl8g="
				},
				"ws": {
					"version": "7.4.6",
					"resolved": "https://registry.npmjs.org/ws/-/ws-7.4.6.tgz",
					"integrity": "sha512-YmhHDO4MzaDLB+M9ym/mDA5z0naX8j7SIlT8f8z+I0VtzsRbekxEutHSme7NPS2qE8StCYQNUnfWdXta/Yu85A=="
				}
			}
		},
		"engine.io-parser": {
			"version": "2.2.1",
			"resolved": "https://registry.npmjs.org/engine.io-parser/-/engine.io-parser-2.2.1.tgz",
			"integrity": "sha512-x+dN/fBH8Ro8TFwJ+rkB2AmuVw9Yu2mockR/p3W8f8YtExwFgDvBDi0GWyb4ZLkpahtDGZgtr3zLovanJghPqg==",
			"requires": {
				"after": "0.8.2",
				"arraybuffer.slice": "~0.0.7",
				"base64-arraybuffer": "0.1.4",
				"blob": "0.0.5",
				"has-binary2": "~1.0.2"
			}
		},
		"enhanced-resolve": {
			"version": "5.8.2",
			"resolved": "https://registry.npmjs.org/enhanced-resolve/-/enhanced-resolve-5.8.2.tgz",
			"integrity": "sha512-F27oB3WuHDzvR2DOGNTaYy0D5o0cnrv8TeI482VM4kYgQd/FT9lUQwuNsJ0oOHtBUq7eiW5ytqzp7nBFknL+GA==",
			"dev": true,
			"requires": {
				"graceful-fs": "^4.2.4",
				"tapable": "^2.2.0"
			}
		},
		"enquirer": {
			"version": "2.3.6",
			"resolved": "https://registry.npmjs.org/enquirer/-/enquirer-2.3.6.tgz",
			"integrity": "sha512-yjNnPr315/FjS4zIsUxYguYUPP2e1NK4d7E7ZOLiyYCcbFBiTMyID+2wvm2w6+pZ/odMA7cRkjhsPbltwBOrLg==",
			"dev": true,
			"requires": {
				"ansi-colors": "^4.1.1"
			}
		},
		"envinfo": {
			"version": "7.8.1",
			"resolved": "https://registry.npmjs.org/envinfo/-/envinfo-7.8.1.tgz",
			"integrity": "sha512-/o+BXHmB7ocbHEAs6F2EnG0ogybVVUdkRunTT2glZU9XAaGmhqskrvKwqXuDfNjEO0LZKWdejEEpnq8aM0tOaw==",
			"dev": true
		},
		"err-code": {
			"version": "2.0.3",
			"resolved": "https://registry.npmjs.org/err-code/-/err-code-2.0.3.tgz",
			"integrity": "sha512-2bmlRpNKBxT/CRmPOlyISQpNj+qSeYvcym/uT0Jx2bMOlKLtSy1ZmLuVxSEKKyor/N5yhvp/ZiG1oE3DEYMSFA=="
		},
		"errno": {
			"version": "0.1.8",
			"resolved": "https://registry.npmjs.org/errno/-/errno-0.1.8.tgz",
			"integrity": "sha512-dJ6oBr5SQ1VSd9qkk7ByRgb/1SH4JZjCHSW/mr63/QcXO9zLVxvJ6Oy13nio03rxpSnVDDjFor75SjVeZWPW/A==",
			"requires": {
				"prr": "~1.0.1"
			}
		},
		"es-abstract": {
			"version": "1.18.5",
			"resolved": "https://registry.npmjs.org/es-abstract/-/es-abstract-1.18.5.tgz",
			"integrity": "sha512-DDggyJLoS91CkJjgauM5c0yZMjiD1uK3KcaCeAmffGwZ+ODWzOkPN4QwRbsK5DOFf06fywmyLci3ZD8jLGhVYA==",
			"requires": {
				"call-bind": "^1.0.2",
				"es-to-primitive": "^1.2.1",
				"function-bind": "^1.1.1",
				"get-intrinsic": "^1.1.1",
				"has": "^1.0.3",
				"has-symbols": "^1.0.2",
				"internal-slot": "^1.0.3",
				"is-callable": "^1.2.3",
				"is-negative-zero": "^2.0.1",
				"is-regex": "^1.1.3",
				"is-string": "^1.0.6",
				"object-inspect": "^1.11.0",
				"object-keys": "^1.1.1",
				"object.assign": "^4.1.2",
				"string.prototype.trimend": "^1.0.4",
				"string.prototype.trimstart": "^1.0.4",
				"unbox-primitive": "^1.0.1"
			}
		},
		"es-get-iterator": {
			"version": "1.1.2",
			"resolved": "https://registry.npmjs.org/es-get-iterator/-/es-get-iterator-1.1.2.tgz",
			"integrity": "sha512-+DTO8GYwbMCwbywjimwZMHp8AuYXOS2JZFWoi2AlPOS3ebnII9w/NLpNZtA7A0YLaVDw+O7KFCeoIV7OPvM7hQ==",
			"dev": true,
			"requires": {
				"call-bind": "^1.0.2",
				"get-intrinsic": "^1.1.0",
				"has-symbols": "^1.0.1",
				"is-arguments": "^1.1.0",
				"is-map": "^2.0.2",
				"is-set": "^2.0.2",
				"is-string": "^1.0.5",
				"isarray": "^2.0.5"
			},
			"dependencies": {
				"isarray": {
					"version": "2.0.5",
					"resolved": "https://registry.npmjs.org/isarray/-/isarray-2.0.5.tgz",
					"integrity": "sha512-xHjhDr3cNBK0BzdUJSPXZntQUx/mwMS5Rw4A7lPJ90XGAO6ISP/ePDNuo0vhqOZU+UD5JoodwCAAoZQd3FeAKw==",
					"dev": true
				}
			}
		},
		"es-module-lexer": {
			"version": "0.3.26",
			"resolved": "https://registry.npmjs.org/es-module-lexer/-/es-module-lexer-0.3.26.tgz",
			"integrity": "sha512-Va0Q/xqtrss45hWzP8CZJwzGSZJjDM5/MJRE3IXXnUCcVLElR9BRaE9F62BopysASyc4nM3uwhSW7FFB9nlWAA==",
			"dev": true
		},
		"es-to-primitive": {
			"version": "1.2.1",
			"resolved": "https://registry.npmjs.org/es-to-primitive/-/es-to-primitive-1.2.1.tgz",
			"integrity": "sha512-QCOllgZJtaUo9miYBcLChTUaHNjJF3PYs1VidD7AwiEj1kYxKeQTctLAezAOH5ZKRH0g2IgPn6KwB4IT8iRpvA==",
			"requires": {
				"is-callable": "^1.1.4",
				"is-date-object": "^1.0.1",
				"is-symbol": "^1.0.2"
			}
		},
		"es6-error": {
			"version": "4.1.1",
			"resolved": "https://registry.npmjs.org/es6-error/-/es6-error-4.1.1.tgz",
			"integrity": "sha512-Um/+FxMr9CISWh0bi5Zv0iOD+4cFh5qLeks1qhAopKVAJw3drgKbKySikp7wGhDL0HPeaja0P5ULZrxLkniUVg==",
			"dev": true
		},
		"escalade": {
			"version": "3.1.1",
			"resolved": "https://registry.npmjs.org/escalade/-/escalade-3.1.1.tgz",
			"integrity": "sha512-k0er2gUkLf8O0zKJiAhmkTnJlTvINGv7ygDNPbeIsX/TJjGJZHuh9B2UxbsaEkmlEo9MfhrSzmhIlhRlI2GXnw=="
		},
		"escape-goat": {
			"version": "2.1.1",
			"resolved": "https://registry.npmjs.org/escape-goat/-/escape-goat-2.1.1.tgz",
			"integrity": "sha512-8/uIhbG12Csjy2JEW7D9pHbreaVaS/OpN3ycnyvElTdwM5n6GY6W6e2IPemfvGZeUMqZ9A/3GqIZMgKnBhAw/Q=="
		},
		"escape-html": {
			"version": "1.0.3",
			"resolved": "https://registry.npmjs.org/escape-html/-/escape-html-1.0.3.tgz",
			"integrity": "sha1-Aljq5NPQwJdN4cFpGI7wBR0dGYg=",
			"dev": true
		},
		"escape-string-regexp": {
			"version": "1.0.5",
			"resolved": "https://registry.npmjs.org/escape-string-regexp/-/escape-string-regexp-1.0.5.tgz",
			"integrity": "sha1-G2HAViGQqN/2rjuyzwIAyhMLhtQ="
		},
		"eslint-scope": {
			"version": "5.1.1",
			"resolved": "https://registry.npmjs.org/eslint-scope/-/eslint-scope-5.1.1.tgz",
			"integrity": "sha512-2NxwbF/hZ0KpepYN0cNbo+FN6XoK7GaHlQhgx/hIZl6Va0bF45RQOOwhLIy8lQDbuCiadSLCBnH2CFYquit5bw==",
			"dev": true,
			"requires": {
				"esrecurse": "^4.3.0",
				"estraverse": "^4.1.1"
			}
		},
		"esm": {
			"version": "3.2.25",
			"resolved": "https://registry.npmjs.org/esm/-/esm-3.2.25.tgz",
			"integrity": "sha512-U1suiZ2oDVWv4zPO56S0NcR5QriEahGtdN2OR6FiOG4WJvcjBVFB0qI4+eKoWFH483PKGuLuu6V8Z4T5g63UVA==",
			"dev": true
		},
		"esprima": {
			"version": "4.0.1",
			"resolved": "https://registry.npmjs.org/esprima/-/esprima-4.0.1.tgz",
			"integrity": "sha512-eGuFFw7Upda+g4p+QHvnW0RyTX/SVeJBDM/gCtMARO0cLuT2HcEKnTPvhjV6aGeqrCB/sbNop0Kszm0jsaWU4A==",
			"dev": true
		},
		"esrecurse": {
			"version": "4.3.0",
			"resolved": "https://registry.npmjs.org/esrecurse/-/esrecurse-4.3.0.tgz",
			"integrity": "sha512-KmfKL3b6G+RXvP8N1vr3Tq1kL/oCFgn2NYXEtqP8/L3pKapUA4G8cFVaoF3SU323CD4XypR/ffioHmkti6/Tag==",
			"dev": true,
			"requires": {
				"estraverse": "^5.2.0"
			},
			"dependencies": {
				"estraverse": {
					"version": "5.2.0",
					"resolved": "https://registry.npmjs.org/estraverse/-/estraverse-5.2.0.tgz",
					"integrity": "sha512-BxbNGGNm0RyRYvUdHpIwv9IWzeM9XClbOxwoATuFdOE7ZE6wHL+HQ5T8hoPM+zHvmKzzsEqhgy0GrQ5X13afiQ==",
					"dev": true
				}
			}
		},
		"estraverse": {
			"version": "4.3.0",
			"resolved": "https://registry.npmjs.org/estraverse/-/estraverse-4.3.0.tgz",
			"integrity": "sha512-39nnKffWz8xN1BU/2c79n9nB9HDzo0niYUqx6xyqUnyoAnQyyWpOTdZEeiCch8BBu515t4wp9ZmgVfVhn9EBpw==",
			"dev": true
		},
		"etag": {
			"version": "1.8.1",
			"resolved": "https://registry.npmjs.org/etag/-/etag-1.8.1.tgz",
			"integrity": "sha1-Qa4u62XvpiJorr/qg6x9eSmbCIc=",
			"dev": true
		},
		"event-iterator": {
			"version": "2.0.0",
			"resolved": "https://registry.npmjs.org/event-iterator/-/event-iterator-2.0.0.tgz",
			"integrity": "sha512-KGft0ldl31BZVV//jj+IAIGCxkvvUkkON+ScH6zfoX+l+omX6001ggyRSpI0Io2Hlro0ThXotswCtfzS8UkIiQ=="
		},
		"event-target-shim": {
			"version": "5.0.1",
			"resolved": "https://registry.npmjs.org/event-target-shim/-/event-target-shim-5.0.1.tgz",
			"integrity": "sha512-i/2XbnSz/uxRCU6+NdVJgKWDTM427+MqYbkQzD321DuCQJUqOuJKIA0IM2+W2xtYHdKOmZ4dR6fExsd4SXL+WQ=="
		},
		"eventemitter3": {
			"version": "4.0.7",
			"resolved": "https://registry.npmjs.org/eventemitter3/-/eventemitter3-4.0.7.tgz",
			"integrity": "sha512-8guHBZCwKnFhYdHr2ysuRWErTwhoN2X8XELRlrRwpmfeY2jjuUN4taQMsULKUVo1K4DvZl+0pgfyoysHxvmvEw=="
		},
		"events": {
			"version": "3.3.0",
			"resolved": "https://registry.npmjs.org/events/-/events-3.3.0.tgz",
			"integrity": "sha512-mQw+2fkQbALzQ7V0MY0IqdnXNOeTtP4r0lN9z7AAawCXgqea7bDii20AYrIBrFd/Hx0M2Ocz6S111CaFkUcb0Q=="
		},
		"evp_bytestokey": {
			"version": "1.0.3",
			"resolved": "https://registry.npmjs.org/evp_bytestokey/-/evp_bytestokey-1.0.3.tgz",
			"integrity": "sha512-/f2Go4TognH/KvCISP7OUsHn85hT9nUkxxA9BEWxFn+Oj9o8ZNLm/40hdlgSLyuOimsrTKLUMEorQexp/aPQeA==",
			"dev": true,
			"requires": {
				"md5.js": "^1.3.4",
				"safe-buffer": "^5.1.1"
			}
		},
		"execa": {
			"version": "5.1.1",
			"resolved": "https://registry.npmjs.org/execa/-/execa-5.1.1.tgz",
			"integrity": "sha512-8uSpZZocAZRBAPIEINJj3Lo9HyGitllczc27Eh5YYojjMFMn8yHMDMaUHE2Jqfq05D/wucwI4JGURyXt1vchyg==",
			"requires": {
				"cross-spawn": "^7.0.3",
				"get-stream": "^6.0.0",
				"human-signals": "^2.1.0",
				"is-stream": "^2.0.0",
				"merge-stream": "^2.0.0",
				"npm-run-path": "^4.0.1",
				"onetime": "^5.1.2",
				"signal-exit": "^3.0.3",
				"strip-final-newline": "^2.0.0"
			}
		},
		"explain-error": {
			"version": "1.0.4",
			"resolved": "https://registry.npmjs.org/explain-error/-/explain-error-1.0.4.tgz",
			"integrity": "sha1-p5PTrAytTGq1cemWj7urbLJTKSk="
		},
		"express": {
			"version": "4.17.1",
			"resolved": "https://registry.npmjs.org/express/-/express-4.17.1.tgz",
			"integrity": "sha512-mHJ9O79RqluphRrcw2X/GTh3k9tVv8YcoyY4Kkh4WDMUYKRZUq0h1o0w2rrrxBqM7VoeUVqgb27xlEMXTnYt4g==",
			"dev": true,
			"requires": {
				"accepts": "~1.3.7",
				"array-flatten": "1.1.1",
				"body-parser": "1.19.0",
				"content-disposition": "0.5.3",
				"content-type": "~1.0.4",
				"cookie": "0.4.0",
				"cookie-signature": "1.0.6",
				"debug": "2.6.9",
				"depd": "~1.1.2",
				"encodeurl": "~1.0.2",
				"escape-html": "~1.0.3",
				"etag": "~1.8.1",
				"finalhandler": "~1.1.2",
				"fresh": "0.5.2",
				"merge-descriptors": "1.0.1",
				"methods": "~1.1.2",
				"on-finished": "~2.3.0",
				"parseurl": "~1.3.3",
				"path-to-regexp": "0.1.7",
				"proxy-addr": "~2.0.5",
				"qs": "6.7.0",
				"range-parser": "~1.2.1",
				"safe-buffer": "5.1.2",
				"send": "0.17.1",
				"serve-static": "1.14.1",
				"setprototypeof": "1.1.1",
				"statuses": "~1.5.0",
				"type-is": "~1.6.18",
				"utils-merge": "1.0.1",
				"vary": "~1.1.2"
			},
			"dependencies": {
				"cookie": {
					"version": "0.4.0",
					"resolved": "https://registry.npmjs.org/cookie/-/cookie-0.4.0.tgz",
					"integrity": "sha512-+Hp8fLp57wnUSt0tY0tHEXh4voZRDnoIrZPqlo3DPiI4y9lwg/jqx+1Om94/W6ZaPDOUbnjOt/99w66zk+l1Xg==",
					"dev": true
				},
				"debug": {
					"version": "2.6.9",
					"resolved": "https://registry.npmjs.org/debug/-/debug-2.6.9.tgz",
					"integrity": "sha512-bC7ElrdJaJnPbAP+1EotYvqZsb3ecl5wi6Bfi6BJTUcNowp6cvspg0jXznRTKDjm/E7AdgFBVeAPVMNcKGsHMA==",
					"dev": true,
					"requires": {
						"ms": "2.0.0"
					}
				},
				"ms": {
					"version": "2.0.0",
					"resolved": "https://registry.npmjs.org/ms/-/ms-2.0.0.tgz",
					"integrity": "sha1-VgiurfwAvmwpAd9fmGF4jeDVl8g=",
					"dev": true
				},
				"path-to-regexp": {
					"version": "0.1.7",
					"resolved": "https://registry.npmjs.org/path-to-regexp/-/path-to-regexp-0.1.7.tgz",
					"integrity": "sha1-32BBeABfUi8V60SQ5yR6G/qmf4w=",
					"dev": true
				},
				"safe-buffer": {
					"version": "5.1.2",
					"resolved": "https://registry.npmjs.org/safe-buffer/-/safe-buffer-5.1.2.tgz",
					"integrity": "sha512-Gd2UZBJDkXlY7GbJxfsE8/nvKkUEU1G38c1siN6QP6a9PT9MmHB8GnpscSmMJSoF8LOIrt8ud/wPtojys4G6+g==",
					"dev": true
				}
			}
		},
		"fast-deep-equal": {
			"version": "3.1.3",
			"resolved": "https://registry.npmjs.org/fast-deep-equal/-/fast-deep-equal-3.1.3.tgz",
			"integrity": "sha512-f3qQ9oQy9j2AhBe/H9VC91wLmKBCCU/gDOnKNAYG5hswO7BLKj09Hc5HYNz9cGI++xlpDCIgDaitVs03ATR84Q==",
			"dev": true
		},
		"fast-fifo": {
			"version": "1.0.0",
			"resolved": "https://registry.npmjs.org/fast-fifo/-/fast-fifo-1.0.0.tgz",
			"integrity": "sha512-4VEXmjxLj7sbs8J//cn2qhRap50dGzF5n8fjay8mau+Jn4hxSeR3xPFwxMaQq/pDaq7+KQk0PAbC2+nWDkJrmQ=="
		},
		"fast-json-stable-stringify": {
			"version": "2.1.0",
			"resolved": "https://registry.npmjs.org/fast-json-stable-stringify/-/fast-json-stable-stringify-2.1.0.tgz",
			"integrity": "sha512-lhd/wF+Lk98HZoTCtlVraHtfh5XYijIjalXck7saUtuanSDyLMxnHhSXEDJqHxD7msR8D0uCmqlkwjCV8xvwHw==",
			"dev": true
		},
		"fast-redact": {
			"version": "3.0.1",
			"resolved": "https://registry.npmjs.org/fast-redact/-/fast-redact-3.0.1.tgz",
			"integrity": "sha512-kYpn4Y/valC9MdrISg47tZOpYBNoTXKgT9GYXFpHN/jYFs+lFkPoisY+LcBODdKVMY96ATzvzsWv+ES/4Kmufw=="
		},
		"fast-safe-stringify": {
			"version": "2.0.8",
			"resolved": "https://registry.npmjs.org/fast-safe-stringify/-/fast-safe-stringify-2.0.8.tgz",
			"integrity": "sha512-lXatBjf3WPjmWD6DpIZxkeSsCOwqI0maYMpgDlx8g4U2qi4lbjA9oH/HD2a87G+KfsUmo5WbJFmqBZlPxtptag=="
		},
		"fast-write-atomic": {
			"version": "0.2.1",
			"resolved": "https://registry.npmjs.org/fast-write-atomic/-/fast-write-atomic-0.2.1.tgz",
			"integrity": "sha512-WvJe06IfNYlr+6cO3uQkdKdy3Cb1LlCJSF8zRs2eT8yuhdbSlR9nIt+TgQ92RUxiRrQm+/S7RARnMfCs5iuAjw=="
		},
		"fastest-levenshtein": {
			"version": "1.0.12",
			"resolved": "https://registry.npmjs.org/fastest-levenshtein/-/fastest-levenshtein-1.0.12.tgz",
			"integrity": "sha512-On2N+BpYJ15xIC974QNVuYGMOlEVt4s0EOI3wwMqOmK1fdDY+FN/zltPV8vosq4ad4c/gJ1KHScUn/6AWIgiow==",
			"dev": true
		},
		"file-type": {
			"version": "16.5.3",
			"resolved": "https://registry.npmjs.org/file-type/-/file-type-16.5.3.tgz",
			"integrity": "sha512-uVsl7iFhHSOY4bEONLlTK47iAHtNsFHWP5YE4xJfZ4rnX7S1Q3wce09XgqSC7E/xh8Ncv/be1lNoyprlUH/x6A==",
			"requires": {
				"readable-web-to-node-stream": "^3.0.0",
				"strtok3": "^6.2.4",
				"token-types": "^4.1.1"
			}
		},
		"file-uri-to-path": {
			"version": "1.0.0",
			"resolved": "https://registry.npmjs.org/file-uri-to-path/-/file-uri-to-path-1.0.0.tgz",
			"integrity": "sha512-0Zt+s3L7Vf1biwWZ29aARiVYLx7iMGnEUl9x33fbB/j3jR81u/O2LbqK+Bm1CDSNDKVtJ/YjwY7TUd5SkeLQLw=="
		},
		"filesize": {
			"version": "6.4.0",
			"resolved": "https://registry.npmjs.org/filesize/-/filesize-6.4.0.tgz",
			"integrity": "sha512-mjFIpOHC4jbfcTfoh4rkWpI31mF7viw9ikj/JyLoKzqlwG/YsefKfvYlYhdYdg/9mtK2z1AzgN/0LvVQ3zdlSQ=="
		},
		"fill-range": {
			"version": "7.0.1",
			"resolved": "https://registry.npmjs.org/fill-range/-/fill-range-7.0.1.tgz",
			"integrity": "sha512-qOo9F+dMUmC2Lcb4BbVvnKJxTPjCm+RRpe4gDuGrzkL7mEVl/djYSu2OdQ2Pa302N4oqkSg9ir6jaLWJ2USVpQ==",
			"dev": true,
			"requires": {
				"to-regex-range": "^5.0.1"
			}
		},
		"finalhandler": {
			"version": "1.1.2",
			"resolved": "https://registry.npmjs.org/finalhandler/-/finalhandler-1.1.2.tgz",
			"integrity": "sha512-aAWcW57uxVNrQZqFXjITpW3sIUQmHGG3qSb9mUah9MgMC4NeWhNOlNjXEYq3HjRAvL6arUviZGGJsBg6z0zsWA==",
			"dev": true,
			"requires": {
				"debug": "2.6.9",
				"encodeurl": "~1.0.2",
				"escape-html": "~1.0.3",
				"on-finished": "~2.3.0",
				"parseurl": "~1.3.3",
				"statuses": "~1.5.0",
				"unpipe": "~1.0.0"
			},
			"dependencies": {
				"debug": {
					"version": "2.6.9",
					"resolved": "https://registry.npmjs.org/debug/-/debug-2.6.9.tgz",
					"integrity": "sha512-bC7ElrdJaJnPbAP+1EotYvqZsb3ecl5wi6Bfi6BJTUcNowp6cvspg0jXznRTKDjm/E7AdgFBVeAPVMNcKGsHMA==",
					"dev": true,
					"requires": {
						"ms": "2.0.0"
					}
				},
				"ms": {
					"version": "2.0.0",
					"resolved": "https://registry.npmjs.org/ms/-/ms-2.0.0.tgz",
					"integrity": "sha1-VgiurfwAvmwpAd9fmGF4jeDVl8g=",
					"dev": true
				}
			}
		},
		"find-cache-dir": {
			"version": "3.3.1",
			"resolved": "https://registry.npmjs.org/find-cache-dir/-/find-cache-dir-3.3.1.tgz",
			"integrity": "sha512-t2GDMt3oGC/v+BMwzmllWDuJF/xcDtE5j/fCGbqDD7OLuJkj0cfh1YSA5VKPvwMeLFLNDBkwOKZ2X85jGLVftQ==",
			"dev": true,
			"requires": {
				"commondir": "^1.0.1",
				"make-dir": "^3.0.2",
				"pkg-dir": "^4.1.0"
			}
		},
		"find-up": {
			"version": "4.1.0",
			"resolved": "https://registry.npmjs.org/find-up/-/find-up-4.1.0.tgz",
			"integrity": "sha512-PpOwAdQ/YlXQ2vj8a3h8IipDuYRi3wceVQQGYWxNINccq40Anw7BlsEXCMbt1Zt+OLA6Fq9suIpIWD0OsnISlw==",
			"requires": {
				"locate-path": "^5.0.0",
				"path-exists": "^4.0.0"
			}
		},
		"flat": {
			"version": "5.0.2",
			"resolved": "https://registry.npmjs.org/flat/-/flat-5.0.2.tgz",
			"integrity": "sha512-b6suED+5/3rTpUBdG1gupIl8MPFCAMA0QXwmljLhvCUKcUvdE4gWky9zpuGCcXHOsz4J9wPGNWq6OKpmIzz3hQ==",
			"dev": true
		},
		"flatstr": {
			"version": "1.0.12",
			"resolved": "https://registry.npmjs.org/flatstr/-/flatstr-1.0.12.tgz",
			"integrity": "sha512-4zPxDyhCyiN2wIAtSLI6gc82/EjqZc1onI4Mz/l0pWrAlsSfYH/2ZIcU+e3oA2wDwbzIWNKwa23F8rh6+DRWkw=="
		},
		"fnv1a": {
			"version": "1.0.1",
			"resolved": "https://registry.npmjs.org/fnv1a/-/fnv1a-1.0.1.tgz",
			"integrity": "sha1-kV4tbQI8Q9UiStn20qPEFW9XEvU="
		},
		"foreach": {
			"version": "2.0.5",
			"resolved": "https://registry.npmjs.org/foreach/-/foreach-2.0.5.tgz",
			"integrity": "sha1-C+4AUBiusmDQo6865ljdATbsG5k="
		},
		"foreground-child": {
			"version": "2.0.0",
			"resolved": "https://registry.npmjs.org/foreground-child/-/foreground-child-2.0.0.tgz",
			"integrity": "sha512-dCIq9FpEcyQyXKCkyzmlPTFNgrCzPudOe+mhvJU5zAtlBnGVy2yKxtfsxK2tQBThwq225jcvBjpw1Gr40uzZCA==",
			"dev": true,
			"requires": {
				"cross-spawn": "^7.0.0",
				"signal-exit": "^3.0.2"
			}
		},
		"form-data": {
			"version": "3.0.1",
			"resolved": "https://registry.npmjs.org/form-data/-/form-data-3.0.1.tgz",
			"integrity": "sha512-RHkBKtLWUVwd7SqRIvCZMEvAMoGUp0XU+seQiZejj0COz3RI3hWP4sCv3gZWWLjJTd7rGwcsF5eKZGii0r/hbg==",
			"requires": {
				"asynckit": "^0.4.0",
				"combined-stream": "^1.0.8",
				"mime-types": "^2.1.12"
			}
		},
		"forwarded": {
			"version": "0.2.0",
			"resolved": "https://registry.npmjs.org/forwarded/-/forwarded-0.2.0.tgz",
			"integrity": "sha512-buRG0fpBtRHSTCOASe6hD258tEubFoRLb4ZNA6NxMVHNw2gOcwHo9wyablzMzOA5z9xA9L1KNjk/Nt6MT9aYow==",
			"dev": true
		},
		"fresh": {
			"version": "0.5.2",
			"resolved": "https://registry.npmjs.org/fresh/-/fresh-0.5.2.tgz",
			"integrity": "sha1-PYyt2Q2XZWn6g1qx+OSyOhBWBac=",
			"dev": true
		},
		"fromentries": {
			"version": "1.3.2",
			"resolved": "https://registry.npmjs.org/fromentries/-/fromentries-1.3.2.tgz",
			"integrity": "sha512-cHEpEQHUg0f8XdtZCc2ZAhrHzKzT0MrFUTcvx+hfxYu7rGMDc5SKoXFh+n4YigxsHXRzc6OrCshdR1bWH6HHyg==",
			"dev": true
		},
		"fs-extra": {
			"version": "9.1.0",
			"resolved": "https://registry.npmjs.org/fs-extra/-/fs-extra-9.1.0.tgz",
			"integrity": "sha512-hcg3ZmepS30/7BSFqRvoo3DOMQu7IjqxO5nCDt+zM9XWjb33Wg7ziNT+Qvqbuc3+gWpzO02JubVyk2G4Zvo1OQ==",
			"requires": {
				"at-least-node": "^1.0.0",
				"graceful-fs": "^4.2.0",
				"jsonfile": "^6.0.1",
				"universalify": "^2.0.0"
			}
		},
		"fs.realpath": {
			"version": "1.0.0",
			"resolved": "https://registry.npmjs.org/fs.realpath/-/fs.realpath-1.0.0.tgz",
			"integrity": "sha1-FQStJSMVjKpA20onh8sBQRmU6k8=",
			"dev": true
		},
		"fsevents": {
			"version": "2.3.2",
			"resolved": "https://registry.npmjs.org/fsevents/-/fsevents-2.3.2.tgz",
			"integrity": "sha512-xiqMQR4xAeHTuB9uWm+fFRcIOgKBMiOBP+eXiyT7jsgVCq1bkVygt00oASowB7EdtpOHaaPgKt812P9ab+DDKA==",
			"dev": true,
			"optional": true
		},
		"function-bind": {
			"version": "1.1.1",
			"resolved": "https://registry.npmjs.org/function-bind/-/function-bind-1.1.1.tgz",
			"integrity": "sha512-yIovAzMX49sF8Yl58fSCWJ5svSLuaibPxXQJFLmBObTuCr0Mf1KiPopGM9NiFjiYBCbfaa2Fh6breQ6ANVTI0A=="
		},
		"gar": {
			"version": "1.0.4",
			"resolved": "https://registry.npmjs.org/gar/-/gar-1.0.4.tgz",
			"integrity": "sha512-w4n9cPWyP7aHxKxYHFQMegj7WIAsL/YX/C4Bs5Rr8s1H9M1rNtRWRsw+ovYMkXDQ5S4ZbYHsHAPmevPjPgw44w=="
		},
		"gc-stats": {
			"version": "1.4.0",
			"resolved": "https://registry.npmjs.org/gc-stats/-/gc-stats-1.4.0.tgz",
			"integrity": "sha512-4FcCj9e8j8rCjvLkqRpGZBLgTC/xr9XEf5By3x77cDucWWB3pJK6FEwXZCTCbb4z8xdaOoi4owBNrvn3ciDdxA==",
			"optional": true,
			"requires": {
				"nan": "^2.13.2",
				"node-pre-gyp": "^0.13.0"
			},
			"dependencies": {
				"abbrev": {
					"version": "1.1.1",
					"bundled": true,
					"optional": true
				},
				"ansi-regex": {
					"version": "2.1.1",
					"bundled": true,
					"optional": true
				},
				"aproba": {
					"version": "1.2.0",
					"bundled": true,
					"optional": true
				},
				"are-we-there-yet": {
					"version": "1.1.5",
					"bundled": true,
					"optional": true,
					"requires": {
						"delegates": "^1.0.0",
						"readable-stream": "^2.0.6"
					}
				},
				"balanced-match": {
					"version": "1.0.0",
					"bundled": true,
					"optional": true
				},
				"brace-expansion": {
					"version": "1.1.11",
					"bundled": true,
					"optional": true,
					"requires": {
						"balanced-match": "^1.0.0",
						"concat-map": "0.0.1"
					}
				},
				"chownr": {
					"version": "1.1.1",
					"bundled": true,
					"optional": true
				},
				"code-point-at": {
					"version": "1.1.0",
					"bundled": true,
					"optional": true
				},
				"concat-map": {
					"version": "0.0.1",
					"bundled": true,
					"optional": true
				},
				"console-control-strings": {
					"version": "1.1.0",
					"bundled": true,
					"optional": true
				},
				"core-util-is": {
					"version": "1.0.2",
					"bundled": true,
					"optional": true
				},
				"debug": {
					"version": "4.1.1",
					"bundled": true,
					"optional": true,
					"requires": {
						"ms": "^2.1.1"
					}
				},
				"deep-extend": {
					"version": "0.6.0",
					"bundled": true,
					"optional": true
				},
				"delegates": {
					"version": "1.0.0",
					"bundled": true,
					"optional": true
				},
				"detect-libc": {
					"version": "1.0.3",
					"bundled": true,
					"optional": true
				},
				"fs-minipass": {
					"version": "1.2.5",
					"bundled": true,
					"optional": true,
					"requires": {
						"minipass": "^2.2.1"
					}
				},
				"fs.realpath": {
					"version": "1.0.0",
					"bundled": true,
					"optional": true
				},
				"gauge": {
					"version": "2.7.4",
					"bundled": true,
					"optional": true,
					"requires": {
						"aproba": "^1.0.3",
						"console-control-strings": "^1.0.0",
						"has-unicode": "^2.0.0",
						"object-assign": "^4.1.0",
						"signal-exit": "^3.0.0",
						"string-width": "^1.0.1",
						"strip-ansi": "^3.0.1",
						"wide-align": "^1.1.0"
					}
				},
				"glob": {
					"version": "7.1.3",
					"bundled": true,
					"optional": true,
					"requires": {
						"fs.realpath": "^1.0.0",
						"inflight": "^1.0.4",
						"inherits": "2",
						"minimatch": "^3.0.4",
						"once": "^1.3.0",
						"path-is-absolute": "^1.0.0"
					}
				},
				"has-unicode": {
					"version": "2.0.1",
					"bundled": true,
					"optional": true
				},
				"iconv-lite": {
					"version": "0.4.24",
					"bundled": true,
					"optional": true,
					"requires": {
						"safer-buffer": ">= 2.1.2 < 3"
					}
				},
				"ignore-walk": {
					"version": "3.0.1",
					"bundled": true,
					"optional": true,
					"requires": {
						"minimatch": "^3.0.4"
					}
				},
				"inflight": {
					"version": "1.0.6",
					"bundled": true,
					"optional": true,
					"requires": {
						"once": "^1.3.0",
						"wrappy": "1"
					}
				},
				"inherits": {
					"version": "2.0.3",
					"bundled": true,
					"optional": true
				},
				"ini": {
					"version": "1.3.5",
					"bundled": true,
					"optional": true
				},
				"is-fullwidth-code-point": {
					"version": "1.0.0",
					"bundled": true,
					"optional": true,
					"requires": {
						"number-is-nan": "^1.0.0"
					}
				},
				"isarray": {
					"version": "1.0.0",
					"bundled": true,
					"optional": true
				},
				"minimatch": {
					"version": "3.0.4",
					"bundled": true,
					"optional": true,
					"requires": {
						"brace-expansion": "^1.1.7"
					}
				},
				"minimist": {
					"version": "0.0.8",
					"bundled": true,
					"optional": true
				},
				"minipass": {
					"version": "2.3.5",
					"bundled": true,
					"optional": true,
					"requires": {
						"safe-buffer": "^5.1.2",
						"yallist": "^3.0.0"
					}
				},
				"minizlib": {
					"version": "1.2.1",
					"bundled": true,
					"optional": true,
					"requires": {
						"minipass": "^2.2.1"
					}
				},
				"mkdirp": {
					"version": "0.5.1",
					"bundled": true,
					"optional": true,
					"requires": {
						"minimist": "0.0.8"
					}
				},
				"ms": {
					"version": "2.1.1",
					"bundled": true,
					"optional": true
				},
				"needle": {
					"version": "2.3.1",
					"bundled": true,
					"optional": true,
					"requires": {
						"debug": "^4.1.0",
						"iconv-lite": "^0.4.4",
						"sax": "^1.2.4"
					}
				},
				"node-pre-gyp": {
					"version": "0.13.0",
					"bundled": true,
					"optional": true,
					"requires": {
						"detect-libc": "^1.0.2",
						"mkdirp": "^0.5.1",
						"needle": "^2.2.1",
						"nopt": "^4.0.1",
						"npm-packlist": "^1.1.6",
						"npmlog": "^4.0.2",
						"rc": "^1.2.7",
						"rimraf": "^2.6.1",
						"semver": "^5.3.0",
						"tar": "^4"
					}
				},
				"nopt": {
					"version": "4.0.1",
					"bundled": true,
					"optional": true,
					"requires": {
						"abbrev": "1",
						"osenv": "^0.1.4"
					}
				},
				"npm-bundled": {
					"version": "1.0.6",
					"bundled": true,
					"optional": true
				},
				"npm-packlist": {
					"version": "1.4.1",
					"bundled": true,
					"optional": true,
					"requires": {
						"ignore-walk": "^3.0.1",
						"npm-bundled": "^1.0.1"
					}
				},
				"npmlog": {
					"version": "4.1.2",
					"bundled": true,
					"optional": true,
					"requires": {
						"are-we-there-yet": "~1.1.2",
						"console-control-strings": "~1.1.0",
						"gauge": "~2.7.3",
						"set-blocking": "~2.0.0"
					}
				},
				"number-is-nan": {
					"version": "1.0.1",
					"bundled": true,
					"optional": true
				},
				"object-assign": {
					"version": "4.1.1",
					"bundled": true,
					"optional": true
				},
				"once": {
					"version": "1.4.0",
					"bundled": true,
					"optional": true,
					"requires": {
						"wrappy": "1"
					}
				},
				"os-homedir": {
					"version": "1.0.2",
					"bundled": true,
					"optional": true
				},
				"os-tmpdir": {
					"version": "1.0.2",
					"bundled": true,
					"optional": true
				},
				"osenv": {
					"version": "0.1.5",
					"bundled": true,
					"optional": true,
					"requires": {
						"os-homedir": "^1.0.0",
						"os-tmpdir": "^1.0.0"
					}
				},
				"path-is-absolute": {
					"version": "1.0.1",
					"bundled": true,
					"optional": true
				},
				"process-nextick-args": {
					"version": "2.0.0",
					"bundled": true,
					"optional": true
				},
				"rc": {
					"version": "1.2.8",
					"bundled": true,
					"optional": true,
					"requires": {
						"deep-extend": "^0.6.0",
						"ini": "~1.3.0",
						"minimist": "^1.2.0",
						"strip-json-comments": "~2.0.1"
					},
					"dependencies": {
						"minimist": {
							"version": "1.2.0",
							"bundled": true,
							"optional": true
						}
					}
				},
				"readable-stream": {
					"version": "2.3.6",
					"bundled": true,
					"optional": true,
					"requires": {
						"core-util-is": "~1.0.0",
						"inherits": "~2.0.3",
						"isarray": "~1.0.0",
						"process-nextick-args": "~2.0.0",
						"safe-buffer": "~5.1.1",
						"string_decoder": "~1.1.1",
						"util-deprecate": "~1.0.1"
					}
				},
				"rimraf": {
					"version": "2.6.3",
					"bundled": true,
					"optional": true,
					"requires": {
						"glob": "^7.1.3"
					}
				},
				"safe-buffer": {
					"version": "5.1.2",
					"bundled": true,
					"optional": true
				},
				"safer-buffer": {
					"version": "2.1.2",
					"bundled": true,
					"optional": true
				},
				"sax": {
					"version": "1.2.4",
					"bundled": true,
					"optional": true
				},
				"semver": {
					"version": "5.7.0",
					"bundled": true,
					"optional": true
				},
				"set-blocking": {
					"version": "2.0.0",
					"bundled": true,
					"optional": true
				},
				"signal-exit": {
					"version": "3.0.2",
					"bundled": true,
					"optional": true
				},
				"string-width": {
					"version": "1.0.2",
					"bundled": true,
					"optional": true,
					"requires": {
						"code-point-at": "^1.0.0",
						"is-fullwidth-code-point": "^1.0.0",
						"strip-ansi": "^3.0.0"
					}
				},
				"string_decoder": {
					"version": "1.1.1",
					"bundled": true,
					"optional": true,
					"requires": {
						"safe-buffer": "~5.1.0"
					}
				},
				"strip-ansi": {
					"version": "3.0.1",
					"bundled": true,
					"optional": true,
					"requires": {
						"ansi-regex": "^2.0.0"
					}
				},
				"strip-json-comments": {
					"version": "2.0.1",
					"bundled": true,
					"optional": true
				},
				"tar": {
					"version": "4.4.8",
					"bundled": true,
					"optional": true,
					"requires": {
						"chownr": "^1.1.1",
						"fs-minipass": "^1.2.5",
						"minipass": "^2.3.4",
						"minizlib": "^1.1.1",
						"mkdirp": "^0.5.0",
						"safe-buffer": "^5.1.2",
						"yallist": "^3.0.2"
					}
				},
				"util-deprecate": {
					"version": "1.0.2",
					"bundled": true,
					"optional": true
				},
				"wide-align": {
					"version": "1.1.3",
					"bundled": true,
					"optional": true,
					"requires": {
						"string-width": "^1.0.2 || 2"
					}
				},
				"wrappy": {
					"version": "1.0.2",
					"bundled": true,
					"optional": true
				},
				"yallist": {
					"version": "3.0.3",
					"bundled": true,
					"optional": true
				}
			}
		},
		"gensync": {
			"version": "1.0.0-beta.2",
			"resolved": "https://registry.npmjs.org/gensync/-/gensync-1.0.0-beta.2.tgz",
			"integrity": "sha512-3hN7NaskYvMDLQY55gnW3NQ+mesEAepTqlg+VEbj7zzqEMBVNhzcGYYeqFo/TlYz6eQiFcp1HcsCZO+nGgS8zg==",
			"dev": true
		},
		"get-browser-rtc": {
			"version": "1.1.0",
			"resolved": "https://registry.npmjs.org/get-browser-rtc/-/get-browser-rtc-1.1.0.tgz",
			"integrity": "sha512-MghbMJ61EJrRsDe7w1Bvqt3ZsBuqhce5nrn/XAwgwOXhcsz53/ltdxOse1h/8eKXj5slzxdsz56g5rzOFSGwfQ=="
		},
		"get-caller-file": {
			"version": "2.0.5",
			"resolved": "https://registry.npmjs.org/get-caller-file/-/get-caller-file-2.0.5.tgz",
			"integrity": "sha512-DyFP3BM/3YHTQOCUL/w0OZHR0lpKeGrxotcHWcqNEdnltqFwXVfhEBQ94eIo34AfQpo0rGki4cyIiftY06h2Fg=="
		},
		"get-folder-size": {
			"version": "2.0.1",
			"resolved": "https://registry.npmjs.org/get-folder-size/-/get-folder-size-2.0.1.tgz",
			"integrity": "sha512-+CEb+GDCM7tkOS2wdMKTn9vU7DgnKUTuDlehkNJKNSovdCOVxs14OfKCk4cvSaR3za4gj+OBdl9opPN9xrJ0zA==",
			"requires": {
				"gar": "^1.0.4",
				"tiny-each-async": "2.0.3"
			}
		},
		"get-func-name": {
			"version": "2.0.0",
			"resolved": "https://registry.npmjs.org/get-func-name/-/get-func-name-2.0.0.tgz",
			"integrity": "sha1-6td0q+5y4gQJQzoGY2YCPdaIekE="
		},
		"get-intrinsic": {
			"version": "1.1.1",
			"resolved": "https://registry.npmjs.org/get-intrinsic/-/get-intrinsic-1.1.1.tgz",
			"integrity": "sha512-kWZrnVM42QCiEA2Ig1bG8zjoIMOgxWwYCEeNdwY6Tv/cOSeGpcoX4pXHfKUxNKVoArnrEr2e9srnAxxGIraS9Q==",
			"requires": {
				"function-bind": "^1.1.1",
				"has": "^1.0.3",
				"has-symbols": "^1.0.1"
			}
		},
		"get-iterator": {
			"version": "1.0.2",
			"resolved": "https://registry.npmjs.org/get-iterator/-/get-iterator-1.0.2.tgz",
			"integrity": "sha512-v+dm9bNVfOYsY1OrhaCrmyOcYoSeVvbt+hHZ0Au+T+p1y+0Uyj9aMaGIeUTT6xdpRbWzDeYKvfOslPhggQMcsg=="
		},
		"get-package-type": {
			"version": "0.1.0",
			"resolved": "https://registry.npmjs.org/get-package-type/-/get-package-type-0.1.0.tgz",
			"integrity": "sha512-pjzuKtY64GYfWizNAJ0fr9VqttZkNiK2iS430LtIHzjBEr6bX8Am2zm4sW4Ro5wjWW5cAlRL1qAMTcXbjNAO2Q==",
			"dev": true
		},
		"get-stream": {
			"version": "6.0.1",
			"resolved": "https://registry.npmjs.org/get-stream/-/get-stream-6.0.1.tgz",
			"integrity": "sha512-ts6Wi+2j3jQjqi70w5AlN8DFnkSwC+MqmxEzdEALB2qXZYV3X/b1CTfgPLGJNMeAWxdPfU8FO1ms3NUfaHCPYg=="
		},
		"glob": {
			"version": "7.1.6",
			"resolved": "https://registry.npmjs.org/glob/-/glob-7.1.6.tgz",
			"integrity": "sha512-LwaxwyZ72Lk7vZINtNNrywX0ZuLyStrdDtabefZKAY5ZGJhVtgdznluResxNmPitE0SAO+O26sWTHeKSI2wMBA==",
			"dev": true,
			"requires": {
				"fs.realpath": "^1.0.0",
				"inflight": "^1.0.4",
				"inherits": "2",
				"minimatch": "^3.0.4",
				"once": "^1.3.0",
				"path-is-absolute": "^1.0.0"
			}
		},
		"glob-parent": {
			"version": "5.1.2",
			"resolved": "https://registry.npmjs.org/glob-parent/-/glob-parent-5.1.2.tgz",
			"integrity": "sha512-AOIgSQCepiJYwP3ARnGx+5VnTu2HBYdzbGP45eLw1vr3zB3vZLeyed1sC9hnbcOc9/SrMyM5RPQrkGz4aS9Zow==",
			"dev": true,
			"requires": {
				"is-glob": "^4.0.1"
			}
		},
		"glob-to-regexp": {
			"version": "0.4.1",
			"resolved": "https://registry.npmjs.org/glob-to-regexp/-/glob-to-regexp-0.4.1.tgz",
			"integrity": "sha512-lkX1HJXwyMcprw/5YUZc2s7DrpAiHB21/V+E1rHUrVNokkvB6bqMzT0VfV6/86ZNabt1k14YOIaT7nDvOX3Iiw==",
			"dev": true
		},
		"global-dirs": {
			"version": "3.0.0",
			"resolved": "https://registry.npmjs.org/global-dirs/-/global-dirs-3.0.0.tgz",
			"integrity": "sha512-v8ho2DS5RiCjftj1nD9NmnfaOzTdud7RRnVd9kFNOjqZbISlx5DQ+OrTkywgd0dIt7oFCvKetZSHoHcP3sDdiA==",
			"requires": {
				"ini": "2.0.0"
			}
		},
		"globals": {
			"version": "11.12.0",
			"resolved": "https://registry.npmjs.org/globals/-/globals-11.12.0.tgz",
			"integrity": "sha512-WOBp/EEGUiIsJSp7wcv/y6MO+lV9UoncWqxuFfm8eBwzWNgyfBd6Gz+IeKQ9jCmyhoH99g15M3T+QaVHFjizVA==",
			"dev": true
		},
		"globalthis": {
			"version": "1.0.2",
			"resolved": "https://registry.npmjs.org/globalthis/-/globalthis-1.0.2.tgz",
			"integrity": "sha512-ZQnSFO1la8P7auIOQECnm0sSuoMeaSq0EEdXMBFF2QJO4uNcwbyhSgG3MruWNbFTqCLmxVwGOl7LZ9kASvHdeQ==",
			"requires": {
				"define-properties": "^1.1.3"
			}
		},
		"got": {
			"version": "9.6.0",
			"resolved": "https://registry.npmjs.org/got/-/got-9.6.0.tgz",
			"integrity": "sha512-R7eWptXuGYxwijs0eV+v3o6+XH1IqVK8dJOEecQfTmkncw9AV4dcw/Dhxi8MdlqPthxxpZyizMzyg8RTmEsG+Q==",
			"requires": {
				"@sindresorhus/is": "^0.14.0",
				"@szmarczak/http-timer": "^1.1.2",
				"cacheable-request": "^6.0.0",
				"decompress-response": "^3.3.0",
				"duplexer3": "^0.1.4",
				"get-stream": "^4.1.0",
				"lowercase-keys": "^1.0.1",
				"mimic-response": "^1.0.1",
				"p-cancelable": "^1.0.0",
				"to-readable-stream": "^1.0.0",
				"url-parse-lax": "^3.0.0"
			},
			"dependencies": {
				"get-stream": {
					"version": "4.1.0",
					"resolved": "https://registry.npmjs.org/get-stream/-/get-stream-4.1.0.tgz",
					"integrity": "sha512-GMat4EJ5161kIy2HevLlr4luNjBgvmj413KaQA7jt4V8B4RDsfpHk7WQ9GVqfYyyx8OS/L66Kox+rJRNklLK7w==",
					"requires": {
						"pump": "^3.0.0"
					}
				},
				"p-cancelable": {
					"version": "1.1.0",
					"resolved": "https://registry.npmjs.org/p-cancelable/-/p-cancelable-1.1.0.tgz",
					"integrity": "sha512-s73XxOZ4zpt1edZYZzvhqFa6uvQc1vwUa0K0BdtIZgQMAJj9IbebH+JkgKZc9h+B05PKHLOTl4ajG1BmNrVZlw=="
				}
			}
		},
		"graceful-fs": {
			"version": "4.2.8",
			"resolved": "https://registry.npmjs.org/graceful-fs/-/graceful-fs-4.2.8.tgz",
			"integrity": "sha512-qkIilPUYcNhJpd33n0GBXTB1MMPp14TxEsEs0pTrsSVucApsYzW5V+Q8Qxhik6KU3evy+qkAAowTByymK0avdg=="
		},
		"growl": {
			"version": "1.10.5",
			"resolved": "https://registry.npmjs.org/growl/-/growl-1.10.5.tgz",
			"integrity": "sha512-qBr4OuELkhPenW6goKVXiv47US3clb3/IbuWF9KNKEijAy9oeHxU9IgzjvJhHkUzhaj7rOUD7+YGWqUjLp5oSA==",
			"dev": true
		},
		"hamt-sharding": {
			"version": "1.0.0",
			"resolved": "https://registry.npmjs.org/hamt-sharding/-/hamt-sharding-1.0.0.tgz",
			"integrity": "sha512-jDk8N1U8qprvSt3KopOrrP46zUogxeZY+znDHP196MLBQKldld0TQFTneT1bxOFDw8vttbAQy1bG7L3/pzYorg==",
			"requires": {
				"sparse-array": "^1.3.1"
			}
		},
		"handlebars": {
			"version": "4.7.7",
			"resolved": "https://registry.npmjs.org/handlebars/-/handlebars-4.7.7.tgz",
			"integrity": "sha512-aAcXm5OAfE/8IXkcZvCepKU3VzW1/39Fb5ZuqMtgI/hT8X2YgoMvBY5dLhq/cpOvw7Lk1nK/UF71aLG/ZnVYRA==",
			"dev": true,
			"requires": {
				"minimist": "^1.2.5",
				"neo-async": "^2.6.0",
				"source-map": "^0.6.1",
				"uglify-js": "^3.1.4",
				"wordwrap": "^1.0.0"
			},
			"dependencies": {
				"source-map": {
					"version": "0.6.1",
					"resolved": "https://registry.npmjs.org/source-map/-/source-map-0.6.1.tgz",
					"integrity": "sha512-UjgapumWlbMhkBgzT7Ykc5YXUT46F0iKu8SGXq0bcwP5dz/h0Plj6enJqjz1Zbq2l5WaqYnrVbwWOWMyF3F47g==",
					"dev": true
				}
			}
		},
		"hapi-pino": {
			"version": "8.3.0",
			"resolved": "https://registry.npmjs.org/hapi-pino/-/hapi-pino-8.3.0.tgz",
			"integrity": "sha512-8Cm1WIs6jp8B9ZzYqPFbCWNKt6F6jNCfLmCIHmPsm35sTOvT/r5+d9KpYR2vigWQRLS23VBXzOqUVESpP7r+jA==",
			"requires": {
				"@hapi/hoek": "^9.0.0",
				"abstract-logging": "^2.0.0",
				"pino": "^6.0.0",
				"pino-pretty": "^4.0.0"
			}
		},
		"has": {
			"version": "1.0.3",
			"resolved": "https://registry.npmjs.org/has/-/has-1.0.3.tgz",
			"integrity": "sha512-f2dvO0VU6Oej7RkWJGrehjbzMAjFp5/VKPp5tTpWIV4JHHZK1/BxbFRtf/siA2SWTe09caDmVtYYzWEIbBS4zw==",
			"requires": {
				"function-bind": "^1.1.1"
			}
		},
		"has-bigints": {
			"version": "1.0.1",
			"resolved": "https://registry.npmjs.org/has-bigints/-/has-bigints-1.0.1.tgz",
			"integrity": "sha512-LSBS2LjbNBTf6287JEbEzvJgftkF5qFkmCo9hDRpAzKhUOlJ+hx8dd4USs00SgsUNwc4617J9ki5YtEClM2ffA=="
		},
		"has-binary2": {
			"version": "1.0.3",
			"resolved": "https://registry.npmjs.org/has-binary2/-/has-binary2-1.0.3.tgz",
			"integrity": "sha512-G1LWKhDSvhGeAQ8mPVQlqNcOB2sJdwATtZKl2pDKKHfpf/rYj24lkinxf69blJbnsvtqqNU+L3SL50vzZhXOnw==",
			"requires": {
				"isarray": "2.0.1"
			},
			"dependencies": {
				"isarray": {
					"version": "2.0.1",
					"resolved": "https://registry.npmjs.org/isarray/-/isarray-2.0.1.tgz",
					"integrity": "sha1-o32U7ZzaLVmGXJ92/llu4fM4dB4="
				}
			}
		},
		"has-cors": {
			"version": "1.1.0",
			"resolved": "https://registry.npmjs.org/has-cors/-/has-cors-1.1.0.tgz",
			"integrity": "sha1-XkdHk/fqmEPRu5nCPu9J/xJv/zk="
		},
		"has-flag": {
			"version": "4.0.0",
			"resolved": "https://registry.npmjs.org/has-flag/-/has-flag-4.0.0.tgz",
			"integrity": "sha512-EykJT/Q1KjTWctppgIAgfSO0tKVuZUjhgMr17kqTumMl6Afv3EISleU7qZUzoXDFTAHTDC4NOoG/ZxU3EvlMPQ=="
		},
		"has-symbols": {
			"version": "1.0.2",
			"resolved": "https://registry.npmjs.org/has-symbols/-/has-symbols-1.0.2.tgz",
			"integrity": "sha512-chXa79rL/UC2KlX17jo3vRGz0azaWEx5tGqZg5pO3NUyEJVB17dMruQlzCCOfUvElghKcm5194+BCRvi2Rv/Gw=="
		},
		"has-tostringtag": {
			"version": "1.0.0",
			"resolved": "https://registry.npmjs.org/has-tostringtag/-/has-tostringtag-1.0.0.tgz",
			"integrity": "sha512-kFjcSNhnlGV1kyoGk7OXKSawH5JOb/LzUc5w9B02hOTO0dfFRjbHQKvg1d6cf3HbeUmtU9VbbV3qzZ2Teh97WQ==",
			"requires": {
				"has-symbols": "^1.0.2"
			}
		},
		"has-yarn": {
			"version": "2.1.0",
			"resolved": "https://registry.npmjs.org/has-yarn/-/has-yarn-2.1.0.tgz",
			"integrity": "sha512-UqBRqi4ju7T+TqGNdqAO0PaSVGsDGJUBQvk9eUWNGRY1CFGDzYhLWoM7JQEemnlvVcv/YEmc2wNW8BC24EnUsw=="
		},
		"hash-base": {
			"version": "3.1.0",
			"resolved": "https://registry.npmjs.org/hash-base/-/hash-base-3.1.0.tgz",
			"integrity": "sha512-1nmYp/rhMDiE7AYkDw+lLwlAzz0AntGIe51F3RfFfEqyQ3feY2eI/NcwC6umIQVOASPMsWJLJScWKSSvzL9IVA==",
			"dev": true,
			"requires": {
				"inherits": "^2.0.4",
				"readable-stream": "^3.6.0",
				"safe-buffer": "^5.2.0"
			}
		},
		"hash.js": {
			"version": "1.1.7",
			"resolved": "https://registry.npmjs.org/hash.js/-/hash.js-1.1.7.tgz",
			"integrity": "sha512-taOaskGt4z4SOANNseOviYDvjEJinIkRgmp7LbKP2YTTmVxWBl87s/uzK9r+44BclBSp2X7K1hqeNfz9JbBeXA==",
			"requires": {
				"inherits": "^2.0.3",
				"minimalistic-assert": "^1.0.1"
			}
		},
		"hasha": {
			"version": "5.2.2",
			"resolved": "https://registry.npmjs.org/hasha/-/hasha-5.2.2.tgz",
			"integrity": "sha512-Hrp5vIK/xr5SkeN2onO32H0MgNZ0f17HRNH39WfL0SYUNOTZ5Lz1TJ8Pajo/87dYGEFlLMm7mIc/k/s6Bvz9HQ==",
			"dev": true,
			"requires": {
				"is-stream": "^2.0.0",
				"type-fest": "^0.8.0"
			},
			"dependencies": {
				"type-fest": {
					"version": "0.8.1",
					"resolved": "https://registry.npmjs.org/type-fest/-/type-fest-0.8.1.tgz",
					"integrity": "sha512-4dbzIzqvjtgiM5rw1k5rEHtBANKmdudhGyBEajN01fEyhaAIhsoKNy6y7+IN93IfpFtwY9iqi7kD+xwKhQsNJA==",
					"dev": true
				}
			}
		},
		"hashlru": {
			"version": "2.3.0",
			"resolved": "https://registry.npmjs.org/hashlru/-/hashlru-2.3.0.tgz",
			"integrity": "sha512-0cMsjjIC8I+D3M44pOQdsy0OHXGLVz6Z0beRuufhKa0KfaD2wGwAev6jILzXsd3/vpnNQJmWyZtIILqM1N+n5A=="
		},
		"he": {
			"version": "1.2.0",
			"resolved": "https://registry.npmjs.org/he/-/he-1.2.0.tgz",
			"integrity": "sha512-F/1DnUGPopORZi0ni+CvrCgHQ5FyEAHRLSApuYWMmrbSwoN2Mn/7k+Gl38gJnR7yyDZk6WLXwiGod1JOWNDKGw==",
			"dev": true
		},
		"heap": {
			"version": "0.2.6",
			"resolved": "https://registry.npmjs.org/heap/-/heap-0.2.6.tgz",
			"integrity": "sha1-CH4fELBGky/IWU3Z5tN4r8nR5aw="
		},
		"highlight.js": {
			"version": "10.7.3",
			"resolved": "https://registry.npmjs.org/highlight.js/-/highlight.js-10.7.3.tgz",
			"integrity": "sha512-tzcUFauisWKNHaRkN4Wjl/ZA07gENAjFl3J/c480dprkGTg5EQstgaNFqBfUqCq54kZRIEcreTsAgF/m2quD7A==",
			"dev": true
		},
		"hmac-drbg": {
			"version": "1.0.1",
			"resolved": "https://registry.npmjs.org/hmac-drbg/-/hmac-drbg-1.0.1.tgz",
			"integrity": "sha1-0nRXAQJabHdabFRXk+1QL8DGSaE=",
			"requires": {
				"hash.js": "^1.0.3",
				"minimalistic-assert": "^1.0.0",
				"minimalistic-crypto-utils": "^1.0.1"
			}
		},
		"html-escaper": {
			"version": "2.0.2",
			"resolved": "https://registry.npmjs.org/html-escaper/-/html-escaper-2.0.2.tgz",
			"integrity": "sha512-H2iMtd0I4Mt5eYiapRdIDjp+XzelXQ0tFE4JS7YFwFevXXMmOp9myNrUvCg0D6ws8iqkRPBfKHgbwig1SmlLfg==",
			"dev": true
		},
		"http-cache-semantics": {
			"version": "4.1.0",
			"resolved": "https://registry.npmjs.org/http-cache-semantics/-/http-cache-semantics-4.1.0.tgz",
			"integrity": "sha512-carPklcUh7ROWRK7Cv27RPtdhYhUsela/ue5/jKzjegVvXDqM2ILE9Q2BGn9JZJh1g87cp56su/FgQSzcWS8cQ=="
		},
		"http-errors": {
			"version": "1.7.2",
			"resolved": "https://registry.npmjs.org/http-errors/-/http-errors-1.7.2.tgz",
			"integrity": "sha512-uUQBt3H/cSIVfch6i1EuPNy/YsRSOUBXTVfZ+yR7Zjez3qjBz6i9+i4zjNaoqcoFVI4lQJ5plg63TvGfRSDCRg==",
			"dev": true,
			"requires": {
				"depd": "~1.1.2",
				"inherits": "2.0.3",
				"setprototypeof": "1.1.1",
				"statuses": ">= 1.5.0 < 2",
				"toidentifier": "1.0.0"
			},
			"dependencies": {
				"inherits": {
					"version": "2.0.3",
					"resolved": "https://registry.npmjs.org/inherits/-/inherits-2.0.3.tgz",
					"integrity": "sha1-Yzwsg+PaQqUC9SRmAiSA9CCCYd4=",
					"dev": true
				}
			}
		},
		"human-signals": {
			"version": "2.1.0",
			"resolved": "https://registry.npmjs.org/human-signals/-/human-signals-2.1.0.tgz",
			"integrity": "sha512-B4FFZ6q/T2jhhksgkbEW3HBvWIfDW85snkQgawt07S7J5QXTk6BkNV+0yAeZrM5QpMAdYlocGoljn0sJ/WQkFw=="
		},
		"iconv-lite": {
			"version": "0.6.3",
			"resolved": "https://registry.npmjs.org/iconv-lite/-/iconv-lite-0.6.3.tgz",
			"integrity": "sha512-4fCk79wshMdzMp2rH06qWrJE4iolqLhCUH+OiuIgU++RB0+94NlDL81atO7GX55uUKueo0txHNtvEyI6D7WdMw==",
			"requires": {
				"safer-buffer": ">= 2.1.2 < 3.0.0"
			}
		},
		"ieee754": {
			"version": "1.2.1",
			"resolved": "https://registry.npmjs.org/ieee754/-/ieee754-1.2.1.tgz",
			"integrity": "sha512-dcyqhDvX1C46lXZcVqCpK+FtMRQVdIMN6/Df5js2zouUsqG7I6sFxitIC+7KYK29KdXOLHdu9zL4sFnoVQnqaA=="
		},
		"immediate": {
			"version": "3.2.3",
			"resolved": "https://registry.npmjs.org/immediate/-/immediate-3.2.3.tgz",
			"integrity": "sha1-0UD6j2FGWb1lQSMwl92qwlzdmRw="
		},
		"import-lazy": {
			"version": "2.1.0",
			"resolved": "https://registry.npmjs.org/import-lazy/-/import-lazy-2.1.0.tgz",
			"integrity": "sha1-BWmOPUXIjo1+nZLLBYTnfwlvPkM="
		},
		"import-local": {
			"version": "3.0.2",
			"resolved": "https://registry.npmjs.org/import-local/-/import-local-3.0.2.tgz",
			"integrity": "sha512-vjL3+w0oulAVZ0hBHnxa/Nm5TAurf9YLQJDhqRZyqb+VKGOB6LU8t9H1Nr5CIo16vh9XfJTOoHwU0B71S557gA==",
			"dev": true,
			"requires": {
				"pkg-dir": "^4.2.0",
				"resolve-cwd": "^3.0.0"
			}
		},
		"imurmurhash": {
			"version": "0.1.4",
			"resolved": "https://registry.npmjs.org/imurmurhash/-/imurmurhash-0.1.4.tgz",
			"integrity": "sha1-khi5srkoojixPcT7a21XbyMUU+o="
		},
		"indent-string": {
			"version": "4.0.0",
			"resolved": "https://registry.npmjs.org/indent-string/-/indent-string-4.0.0.tgz",
			"integrity": "sha512-EdDDZu4A2OyIK7Lr/2zG+w5jmbuk1DVBnEwREQvBzspBJkCEbRa8GxU1lghYcaGJCnRWibjDXlq779X1/y5xwg=="
		},
		"indexof": {
			"version": "0.0.1",
			"resolved": "https://registry.npmjs.org/indexof/-/indexof-0.0.1.tgz",
			"integrity": "sha1-gtwzbSMrkGIXnQWrMpOmYFn9Q10="
		},
		"inflight": {
			"version": "1.0.6",
			"resolved": "https://registry.npmjs.org/inflight/-/inflight-1.0.6.tgz",
			"integrity": "sha1-Sb1jMdfQLQwJvJEKEHW6gWW1bfk=",
			"dev": true,
			"requires": {
				"once": "^1.3.0",
				"wrappy": "1"
			}
		},
		"inherits": {
			"version": "2.0.4",
			"resolved": "https://registry.npmjs.org/inherits/-/inherits-2.0.4.tgz",
			"integrity": "sha512-k/vGaX4/Yla3WzyMCvTQOXYeIHvqOKtnqBduzTHpzpQZzAskKMhZ2K+EnBiSM9zGSoIFeMpXKxa4dYeZIQqewQ=="
		},
		"ini": {
			"version": "2.0.0",
			"resolved": "https://registry.npmjs.org/ini/-/ini-2.0.0.tgz",
			"integrity": "sha512-7PnF4oN3CvZF23ADhA5wRaYEQpJ8qygSkbtTXWBeXWXmEVRXK+1ITciHWwHhsjv1TmW0MgacIv6hEi5pX5NQdA=="
		},
		"interface-datastore": {
			"version": "2.0.1",
			"resolved": "https://registry.npmjs.org/interface-datastore/-/interface-datastore-2.0.1.tgz",
			"integrity": "sha512-a4xHvVE8JCG8UItP0CCq+UJyBHZxhMp3esuFNjb3U9rP+tzKiG0HZXz8gIIwic6VbuE0Gui2whbJyJOFpMxhLg==",
			"requires": {
				"class-is": "^1.1.0",
				"err-code": "^2.0.1",
				"ipfs-utils": "^4.0.1",
				"iso-random-stream": "^1.1.1",
				"it-all": "^1.0.2",
				"it-drain": "^1.0.1",
				"nanoid": "^3.0.2"
			},
			"dependencies": {
				"buffer": {
					"version": "6.0.3",
					"resolved": "https://registry.npmjs.org/buffer/-/buffer-6.0.3.tgz",
					"integrity": "sha512-FTiCpNxtwiZZHEZbcbTIcZjERVICn9yq/pDFkTl95/AxzD1naBctN7YO68riM/gLSDY7sdrMby8hofADYuuqOA==",
					"requires": {
						"base64-js": "^1.3.1",
						"ieee754": "^1.2.1"
					}
				},
				"ipfs-utils": {
					"version": "4.0.1",
					"resolved": "https://registry.npmjs.org/ipfs-utils/-/ipfs-utils-4.0.1.tgz",
					"integrity": "sha512-6mg+S1sbjj+Ff+uoHOhVeC4myfV2tb2sHcdYwfpJ4ZcBo9WfdxSMnWFLiC5bIqByyJuN/g5aWgz3ozjKDzND1Q==",
					"requires": {
						"@achingbrain/electron-fetch": "^1.7.2",
						"abort-controller": "^3.0.0",
						"any-signal": "^2.1.0",
						"buffer": "^6.0.1",
						"err-code": "^2.0.0",
						"fs-extra": "^9.0.1",
						"is-electron": "^2.2.0",
						"iso-url": "^1.0.0",
						"it-glob": "0.0.10",
						"merge-options": "^2.0.0",
						"nanoid": "^3.1.3",
						"native-abort-controller": "0.0.3",
						"native-fetch": "^2.0.0",
						"node-fetch": "^2.6.0",
						"stream-to-it": "^0.2.0"
					}
				},
				"iso-url": {
					"version": "1.1.5",
					"resolved": "https://registry.npmjs.org/iso-url/-/iso-url-1.1.5.tgz",
					"integrity": "sha512-+3JqoKdBTGmyv9vOkS6b9iHhvK34UajfTibrH/1HOK8TI7K2VsM0qOCd+aJdWKtSOA8g3PqZfcwDmnR0p3klqQ=="
				}
			}
		},
		"internal-slot": {
			"version": "1.0.3",
			"resolved": "https://registry.npmjs.org/internal-slot/-/internal-slot-1.0.3.tgz",
			"integrity": "sha512-O0DB1JC/sPyZl7cIo78n5dR7eUSwwpYPiXRhTzNxZVAMUuB8vlnRFyLxdrVToks6XPLVnFfbzaVd5WLjhgg+vA==",
			"requires": {
				"get-intrinsic": "^1.1.0",
				"has": "^1.0.3",
				"side-channel": "^1.0.4"
			}
		},
		"interpret": {
			"version": "1.4.0",
			"resolved": "https://registry.npmjs.org/interpret/-/interpret-1.4.0.tgz",
			"integrity": "sha512-agE4QfB2Lkp9uICn7BAqoscw4SZP9kTE2hxiFI3jBPmXJfdqiahTbUuKGsMoN2GtqL9AxhYioAcVvgsb1HvRbA==",
			"dev": true
		},
		"ip-address": {
			"version": "7.1.0",
			"resolved": "https://registry.npmjs.org/ip-address/-/ip-address-7.1.0.tgz",
			"integrity": "sha512-V9pWC/VJf2lsXqP7IWJ+pe3P1/HCYGBMZrrnT62niLGjAfCbeiwXMUxaeHvnVlz19O27pvXP4azs+Pj/A0x+SQ==",
			"requires": {
				"jsbn": "1.1.0",
				"sprintf-js": "1.1.2"
			}
		},
		"ip-regex": {
			"version": "4.3.0",
			"resolved": "https://registry.npmjs.org/ip-regex/-/ip-regex-4.3.0.tgz",
			"integrity": "sha512-B9ZWJxHHOHUhUjCPrMpLD4xEq35bUTClHM1S6CBU5ixQnkZmwipwgc96vAd7AAGM9TGHvJR+Uss+/Ak6UphK+Q=="
		},
		"ipaddr.js": {
			"version": "1.9.1",
			"resolved": "https://registry.npmjs.org/ipaddr.js/-/ipaddr.js-1.9.1.tgz",
			"integrity": "sha512-0KI/607xoxSToH7GjN1FfSbLoU0+btTicjsQSWQlh/hZykN8KpmMf7uYwPW3R+akZ6R/w18ZlXSHBYXiYUPO3g==",
			"dev": true
		},
		"ipfs": {
			"version": "0.52.3",
			"resolved": "https://registry.npmjs.org/ipfs/-/ipfs-0.52.3.tgz",
			"integrity": "sha512-zCd2Ziq1GYDJizXdoAj5nof325i3mx2kzOhG6E+xdEK6FcK6kQwKendaBlQHwTbzHLqLI7ITxsepQzFWNopI2g==",
			"requires": {
				"debug": "^4.1.1",
				"ipfs-cli": "^0.2.3",
				"ipfs-core": "^0.3.1",
				"ipfs-repo": "^7.0.0",
				"semver": "^7.3.2",
				"update-notifier": "^5.0.0"
			}
		},
		"ipfs-bitswap": {
			"version": "4.0.2",
			"resolved": "https://registry.npmjs.org/ipfs-bitswap/-/ipfs-bitswap-4.0.2.tgz",
			"integrity": "sha512-9fYoCL7G0Qu3z4r99j2xVWLbYnB9kK+JdTSEt1XNquPW8tA89U44ZfLxaq2C/LuxbQLkV0/C26WZtrCd1QYllQ==",
			"requires": {
				"abort-controller": "^3.0.0",
				"any-signal": "^2.1.1",
				"bignumber.js": "^9.0.0",
				"cids": "^1.0.0",
				"debug": "^4.1.0",
				"ipld-block": "^0.11.0",
				"it-length-prefixed": "^3.0.0",
				"it-pipe": "^1.1.0",
				"just-debounce-it": "^1.1.0",
				"libp2p-interfaces": "^0.8.3",
				"moving-average": "^1.0.0",
				"multicodec": "^2.0.0",
				"multihashing-async": "^2.0.1",
				"protons": "^2.0.0",
				"streaming-iterables": "^5.0.2",
				"uint8arrays": "^2.0.5",
				"varint-decoder": "^1.0.0"
			},
			"dependencies": {
				"multicodec": {
					"version": "2.1.3",
					"resolved": "https://registry.npmjs.org/multicodec/-/multicodec-2.1.3.tgz",
					"integrity": "sha512-0tOH2Gtio39uO41o+2xl9UhRkCWxU5ZmZSbFCh/OjGzkWJI8e6lkN/s4Mj1YfyWoBod+2+S3W+6wO6nhkwN8pA==",
					"requires": {
						"uint8arrays": "1.1.0",
						"varint": "^6.0.0"
					},
					"dependencies": {
						"uint8arrays": {
							"version": "1.1.0",
							"resolved": "https://registry.npmjs.org/uint8arrays/-/uint8arrays-1.1.0.tgz",
							"integrity": "sha512-cLdlZ6jnFczsKf5IH1gPHTtcHtPGho5r4CvctohmQjw8K7Q3gFdfIGHxSTdTaCKrL4w09SsPRJTqRS0drYeszA==",
							"requires": {
								"multibase": "^3.0.0",
								"web-encoding": "^1.0.2"
							}
						}
					}
				},
				"uint8arrays": {
					"version": "2.1.10",
					"resolved": "https://registry.npmjs.org/uint8arrays/-/uint8arrays-2.1.10.tgz",
					"integrity": "sha512-Q9/hhJa2836nQfEJSZTmr+pg9+cDJS9XEAp7N2Vg5MzL3bK/mkMVfjscRGYruP9jNda6MAdf4QD/y78gSzkp6A==",
					"requires": {
						"multiformats": "^9.4.2"
					}
				}
			}
		},
		"ipfs-block-service": {
			"version": "0.18.0",
			"resolved": "https://registry.npmjs.org/ipfs-block-service/-/ipfs-block-service-0.18.0.tgz",
			"integrity": "sha512-tye5Uxbf3bYlfcGkV3CspP2JNcM2Ggm/5Kxph0jGKtAZtgfFxUq3NeSmvS6nGtZZBaFP4nwRF2yq7dQMALWzVg==",
			"requires": {
				"err-code": "^2.0.0",
				"streaming-iterables": "^5.0.2"
			}
		},
		"ipfs-cli": {
			"version": "0.2.3",
			"resolved": "https://registry.npmjs.org/ipfs-cli/-/ipfs-cli-0.2.3.tgz",
			"integrity": "sha512-3DGUh/V9INVPG5dv0bT1DQpjVM5diKEVrVYSMtk/h5enVPbNHTZ+Dz4zOwjRsob5QQNkdVQWdHnhCcRHNyWFCA==",
			"requires": {
				"bignumber.js": "^9.0.0",
				"byteman": "^1.3.5",
				"cid-tool": "^1.0.0",
				"cids": "^1.0.0",
				"debug": "^4.1.1",
				"err-code": "^2.0.3",
				"execa": "^5.0.0",
				"get-folder-size": "^2.0.1",
				"ipfs-core": "^0.3.1",
				"ipfs-core-utils": "^0.5.4",
				"ipfs-daemon": "^0.3.2",
				"ipfs-http-client": "^48.1.3",
				"ipfs-repo": "^7.0.0",
				"ipfs-utils": "^5.0.0",
				"ipld-dag-cbor": "^0.17.0",
				"ipld-dag-pb": "^0.20.0",
				"it-all": "^1.0.4",
				"it-concat": "^1.0.1",
				"it-first": "^1.0.4",
				"it-glob": "0.0.10",
				"it-pipe": "^1.1.0",
				"jsondiffpatch": "^0.4.1",
				"libp2p-crypto": "^0.18.0",
				"mafmt": "^8.0.0",
				"multiaddr": "^8.0.0",
				"multiaddr-to-uri": "^6.0.0",
				"multibase": "^3.0.0",
				"multihashing-async": "^2.0.1",
				"parse-duration": "^0.4.4",
				"peer-id": "^0.14.1",
				"pretty-bytes": "^5.4.1",
				"progress": "^2.0.3",
				"stream-to-it": "^0.2.2",
				"streaming-iterables": "^5.0.2",
				"uint8arrays": "^1.1.0",
				"yargs": "^16.0.3"
			},
			"dependencies": {
				"ipfs-http-client": {
					"version": "48.2.2",
					"resolved": "https://registry.npmjs.org/ipfs-http-client/-/ipfs-http-client-48.2.2.tgz",
					"integrity": "sha512-f3ppfWe913SJLvunm0UgqdA1dxVZSGQJPaEVJtqgjxPa5x0fPDiBDdo60g2MgkW1W6bhF9RGlxvHHIE9sv/tdg==",
					"requires": {
						"any-signal": "^2.0.0",
						"bignumber.js": "^9.0.0",
						"cids": "^1.1.5",
						"debug": "^4.1.1",
						"form-data": "^3.0.0",
						"ipfs-core-types": "^0.2.1",
						"ipfs-core-utils": "^0.6.1",
						"ipfs-utils": "^5.0.0",
						"ipld-block": "^0.11.0",
						"ipld-dag-cbor": "^0.17.0",
						"ipld-dag-pb": "^0.20.0",
						"ipld-raw": "^6.0.0",
						"it-last": "^1.0.4",
						"it-map": "^1.0.4",
						"it-tar": "^1.2.2",
						"it-to-stream": "^0.1.2",
						"merge-options": "^2.0.0",
						"multiaddr": "^8.0.0",
						"multibase": "^3.0.0",
						"multicodec": "^2.0.1",
						"multihashes": "^3.0.1",
						"nanoid": "^3.1.12",
						"native-abort-controller": "~0.0.3",
						"parse-duration": "^0.4.4",
						"stream-to-it": "^0.2.2",
						"uint8arrays": "^1.1.0"
					},
					"dependencies": {
						"ipfs-core-utils": {
							"version": "0.6.1",
							"resolved": "https://registry.npmjs.org/ipfs-core-utils/-/ipfs-core-utils-0.6.1.tgz",
							"integrity": "sha512-UFIklwE3CFcsNIhYFDuz0qB7E2QtdFauRfc76kskgiqhGWcjqqiDeND5zBCrAy0u8UMaDqAbFl02f/mIq1yKXw==",
							"requires": {
								"any-signal": "^2.0.0",
								"blob-to-it": "^1.0.1",
								"browser-readablestream-to-it": "^1.0.1",
								"cids": "^1.1.5",
								"err-code": "^2.0.3",
								"ipfs-core-types": "^0.2.1",
								"ipfs-utils": "^5.0.0",
								"it-all": "^1.0.4",
								"it-map": "^1.0.4",
								"it-peekable": "^1.0.1",
								"multiaddr": "^8.0.0",
								"multiaddr-to-uri": "^6.0.0",
								"parse-duration": "^0.4.4",
								"timeout-abort-controller": "^1.1.1",
								"uint8arrays": "^1.1.0"
							}
						}
					}
				},
				"multicodec": {
					"version": "2.1.3",
					"resolved": "https://registry.npmjs.org/multicodec/-/multicodec-2.1.3.tgz",
					"integrity": "sha512-0tOH2Gtio39uO41o+2xl9UhRkCWxU5ZmZSbFCh/OjGzkWJI8e6lkN/s4Mj1YfyWoBod+2+S3W+6wO6nhkwN8pA==",
					"requires": {
						"uint8arrays": "1.1.0",
						"varint": "^6.0.0"
					}
				}
			}
		},
		"ipfs-core": {
			"version": "0.3.1",
			"resolved": "https://registry.npmjs.org/ipfs-core/-/ipfs-core-0.3.1.tgz",
			"integrity": "sha512-d94i8Bvhm+0a38rZG2q7EcQXcVT4cTkjCZAu7ZZ4HOWyB0EevqrxH6D7VK3zv6fe+iOC6iv4qrB+Wtt1pE6NVw==",
			"requires": {
				"array-shuffle": "^1.0.1",
				"bignumber.js": "^9.0.0",
				"cbor": "^5.1.0",
				"cids": "^1.0.0",
				"class-is": "^1.1.0",
				"dag-cbor-links": "^2.0.0",
				"datastore-core": "^2.0.0",
				"datastore-pubsub": "^0.4.1",
				"debug": "^4.1.1",
				"dlv": "^1.1.3",
				"err-code": "^2.0.3",
				"hamt-sharding": "^1.0.0",
				"hashlru": "^2.3.0",
				"interface-datastore": "^2.0.0",
				"ipfs-bitswap": "^4.0.0",
				"ipfs-block-service": "^0.18.0",
				"ipfs-core-utils": "^0.5.4",
				"ipfs-repo": "^7.0.0",
				"ipfs-unixfs": "^2.0.3",
				"ipfs-unixfs-exporter": "^3.0.4",
				"ipfs-unixfs-importer": "^5.0.0",
				"ipfs-utils": "^5.0.0",
				"ipld": "^0.28.0",
				"ipld-block": "^0.11.0",
				"ipld-dag-cbor": "^0.17.0",
				"ipld-dag-pb": "^0.20.0",
				"ipld-raw": "^6.0.0",
				"ipns": "^0.8.0",
				"is-domain-name": "^1.0.1",
				"is-ipfs": "^2.0.0",
				"it-all": "^1.0.4",
				"it-first": "^1.0.4",
				"it-last": "^1.0.4",
				"it-pipe": "^1.1.0",
				"libp2p": "^0.29.3",
				"libp2p-bootstrap": "^0.12.1",
				"libp2p-crypto": "^0.18.0",
				"libp2p-floodsub": "^0.23.1",
				"libp2p-gossipsub": "^0.6.1",
				"libp2p-kad-dht": "^0.20.1",
				"libp2p-mdns": "^0.15.0",
				"libp2p-mplex": "^0.10.0",
				"libp2p-noise": "^2.0.1",
				"libp2p-record": "^0.9.0",
				"libp2p-tcp": "^0.15.1",
				"libp2p-webrtc-star": "^0.20.1",
				"libp2p-websockets": "^0.14.0",
				"mafmt": "^8.0.0",
				"merge-options": "^2.0.0",
				"mortice": "^2.0.0",
				"multiaddr": "^8.0.0",
				"multiaddr-to-uri": "^6.0.0",
				"multibase": "^3.0.0",
				"multicodec": "^2.0.1",
				"multihashing-async": "^2.0.1",
				"native-abort-controller": "~0.0.3",
				"p-queue": "^6.6.1",
				"parse-duration": "^0.4.4",
				"peer-id": "^0.14.1",
				"streaming-iterables": "^5.0.2",
				"uint8arrays": "^1.1.0"
			},
			"dependencies": {
				"multicodec": {
					"version": "2.1.3",
					"resolved": "https://registry.npmjs.org/multicodec/-/multicodec-2.1.3.tgz",
					"integrity": "sha512-0tOH2Gtio39uO41o+2xl9UhRkCWxU5ZmZSbFCh/OjGzkWJI8e6lkN/s4Mj1YfyWoBod+2+S3W+6wO6nhkwN8pA==",
					"requires": {
						"uint8arrays": "1.1.0",
						"varint": "^6.0.0"
					}
				}
			}
		},
		"ipfs-core-types": {
			"version": "0.2.1",
			"resolved": "https://registry.npmjs.org/ipfs-core-types/-/ipfs-core-types-0.2.1.tgz",
			"integrity": "sha512-q93+93qSybku6woZaajE9mCrHeVoMzNtZ7S5m/zx0+xHRhnoLlg8QNnGGsb5/+uFQt/RiBArsIw/Q61K9Jwkzw==",
			"requires": {
				"cids": "^1.1.5",
				"multiaddr": "^8.0.0",
				"peer-id": "^0.14.1"
			}
		},
		"ipfs-core-utils": {
			"version": "0.5.4",
			"resolved": "https://registry.npmjs.org/ipfs-core-utils/-/ipfs-core-utils-0.5.4.tgz",
			"integrity": "sha512-V+OHCkqf/263jHU0Fc9Rx/uDuwlz3PHxl3qu6a5ka/mNi6gucbFuI53jWsevCrOOY9giWMLB29RINGmCV5dFeQ==",
			"requires": {
				"any-signal": "^2.0.0",
				"blob-to-it": "^1.0.1",
				"browser-readablestream-to-it": "^1.0.1",
				"cids": "^1.0.0",
				"err-code": "^2.0.3",
				"ipfs-utils": "^5.0.0",
				"it-all": "^1.0.4",
				"it-map": "^1.0.4",
				"it-peekable": "^1.0.1",
				"multiaddr": "^8.0.0",
				"multiaddr-to-uri": "^6.0.0",
				"parse-duration": "^0.4.4",
				"timeout-abort-controller": "^1.1.1",
				"uint8arrays": "^1.1.0"
			}
		},
		"ipfs-daemon": {
			"version": "0.3.2",
			"resolved": "https://registry.npmjs.org/ipfs-daemon/-/ipfs-daemon-0.3.2.tgz",
			"integrity": "sha512-MBpwB0zpYU17/ZZ4jGMGNvOHx6SYOOZyTfViw+dy/P3JZmeTZBzhPJQOZ0vwwnJI7OIwWscEakJWV4q4c6hrJw==",
			"requires": {
				"debug": "^4.1.1",
				"dlv": "^1.1.3",
				"ipfs-core": "^0.3.1",
				"ipfs-http-client": "^48.1.3",
				"ipfs-http-gateway": "^0.1.4",
				"ipfs-http-server": "^0.1.4",
				"ipfs-utils": "^5.0.0",
				"just-safe-set": "^2.1.0",
				"libp2p": "^0.29.3",
				"libp2p-delegated-content-routing": "^0.8.0",
				"libp2p-delegated-peer-routing": "^0.8.0",
				"libp2p-webrtc-star": "^0.20.1",
				"multiaddr": "^8.0.0",
				"prom-client": "^12.0.0",
				"prometheus-gc-stats": "^0.6.0"
			},
			"dependencies": {
				"ipfs-core-utils": {
					"version": "0.6.1",
					"resolved": "https://registry.npmjs.org/ipfs-core-utils/-/ipfs-core-utils-0.6.1.tgz",
					"integrity": "sha512-UFIklwE3CFcsNIhYFDuz0qB7E2QtdFauRfc76kskgiqhGWcjqqiDeND5zBCrAy0u8UMaDqAbFl02f/mIq1yKXw==",
					"requires": {
						"any-signal": "^2.0.0",
						"blob-to-it": "^1.0.1",
						"browser-readablestream-to-it": "^1.0.1",
						"cids": "^1.1.5",
						"err-code": "^2.0.3",
						"ipfs-core-types": "^0.2.1",
						"ipfs-utils": "^5.0.0",
						"it-all": "^1.0.4",
						"it-map": "^1.0.4",
						"it-peekable": "^1.0.1",
						"multiaddr": "^8.0.0",
						"multiaddr-to-uri": "^6.0.0",
						"parse-duration": "^0.4.4",
						"timeout-abort-controller": "^1.1.1",
						"uint8arrays": "^1.1.0"
					}
				},
				"ipfs-http-client": {
					"version": "48.2.2",
					"resolved": "https://registry.npmjs.org/ipfs-http-client/-/ipfs-http-client-48.2.2.tgz",
					"integrity": "sha512-f3ppfWe913SJLvunm0UgqdA1dxVZSGQJPaEVJtqgjxPa5x0fPDiBDdo60g2MgkW1W6bhF9RGlxvHHIE9sv/tdg==",
					"requires": {
						"any-signal": "^2.0.0",
						"bignumber.js": "^9.0.0",
						"cids": "^1.1.5",
						"debug": "^4.1.1",
						"form-data": "^3.0.0",
						"ipfs-core-types": "^0.2.1",
						"ipfs-core-utils": "^0.6.1",
						"ipfs-utils": "^5.0.0",
						"ipld-block": "^0.11.0",
						"ipld-dag-cbor": "^0.17.0",
						"ipld-dag-pb": "^0.20.0",
						"ipld-raw": "^6.0.0",
						"it-last": "^1.0.4",
						"it-map": "^1.0.4",
						"it-tar": "^1.2.2",
						"it-to-stream": "^0.1.2",
						"merge-options": "^2.0.0",
						"multiaddr": "^8.0.0",
						"multibase": "^3.0.0",
						"multicodec": "^2.0.1",
						"multihashes": "^3.0.1",
						"nanoid": "^3.1.12",
						"native-abort-controller": "~0.0.3",
						"parse-duration": "^0.4.4",
						"stream-to-it": "^0.2.2",
						"uint8arrays": "^1.1.0"
					}
				},
				"multicodec": {
					"version": "2.1.3",
					"resolved": "https://registry.npmjs.org/multicodec/-/multicodec-2.1.3.tgz",
					"integrity": "sha512-0tOH2Gtio39uO41o+2xl9UhRkCWxU5ZmZSbFCh/OjGzkWJI8e6lkN/s4Mj1YfyWoBod+2+S3W+6wO6nhkwN8pA==",
					"requires": {
						"uint8arrays": "1.1.0",
						"varint": "^6.0.0"
					}
				},
				"prom-client": {
					"version": "12.0.0",
					"resolved": "https://registry.npmjs.org/prom-client/-/prom-client-12.0.0.tgz",
					"integrity": "sha512-JbzzHnw0VDwCvoqf8y1WDtq4wSBAbthMB1pcVI/0lzdqHGJI3KBJDXle70XK+c7Iv93Gihqo0a5LlOn+g8+DrQ==",
					"optional": true,
					"requires": {
						"tdigest": "^0.1.1"
					}
				}
			}
		},
		"ipfs-http-client": {
			"version": "48.1.3",
			"resolved": "https://registry.npmjs.org/ipfs-http-client/-/ipfs-http-client-48.1.3.tgz",
			"integrity": "sha512-+JV4cdMaTvYN3vd4r6+mcVxV3LkJXzc4kn2ToVbObpVpdqmG34ePf1KlvFF8A9gjcel84WpiP5xCEV/IrisPBA==",
			"dev": true,
			"requires": {
				"any-signal": "^2.0.0",
				"bignumber.js": "^9.0.0",
				"cids": "^1.0.0",
				"debug": "^4.1.1",
				"form-data": "^3.0.0",
				"ipfs-core-utils": "^0.5.4",
				"ipfs-utils": "^5.0.0",
				"ipld-block": "^0.11.0",
				"ipld-dag-cbor": "^0.17.0",
				"ipld-dag-pb": "^0.20.0",
				"ipld-raw": "^6.0.0",
				"it-last": "^1.0.4",
				"it-map": "^1.0.4",
				"it-tar": "^1.2.2",
				"it-to-stream": "^0.1.2",
				"merge-options": "^2.0.0",
				"multiaddr": "^8.0.0",
				"multibase": "^3.0.0",
				"multicodec": "^2.0.1",
				"multihashes": "^3.0.1",
				"nanoid": "^3.1.12",
				"native-abort-controller": "~0.0.3",
				"parse-duration": "^0.4.4",
				"stream-to-it": "^0.2.2",
				"uint8arrays": "^1.1.0"
			}
		},
		"ipfs-http-gateway": {
			"version": "0.1.4",
			"resolved": "https://registry.npmjs.org/ipfs-http-gateway/-/ipfs-http-gateway-0.1.4.tgz",
			"integrity": "sha512-/WuCFC5k31DiIIplGatyJnMmJ74YLnv12xU5DR1rr3E7abKLdyyvaca4cQz3iz2hFcTKvnD3+rRelbXH785JiA==",
			"requires": {
				"@hapi/ammo": "^5.0.1",
				"@hapi/boom": "^9.1.0",
				"@hapi/hapi": "^20.0.0",
				"cids": "^1.0.0",
				"debug": "^4.1.1",
				"hapi-pino": "^8.3.0",
				"ipfs-core-utils": "^0.5.4",
				"ipfs-http-response": "^0.6.0",
				"is-ipfs": "^2.0.0",
				"it-last": "^1.0.4",
				"it-to-stream": "^0.1.2",
				"joi": "^17.2.1",
				"multibase": "^3.0.0",
				"uint8arrays": "^1.1.0",
				"uri-to-multiaddr": "^4.0.0"
			}
		},
		"ipfs-http-response": {
			"version": "0.6.4",
			"resolved": "https://registry.npmjs.org/ipfs-http-response/-/ipfs-http-response-0.6.4.tgz",
			"integrity": "sha512-ltQgWaK72IJC7wmwrCZdhewA5Rq2G666y9R4CXkU1rgcqvXDyC0izEDJZN9xNXg17ib9ieS3Dcqc4k+A1te8xw==",
			"requires": {
				"debug": "^4.1.1",
				"file-type": "^16.0.0",
				"filesize": "^6.1.0",
				"it-buffer": "^0.1.1",
				"it-concat": "^2.0.0",
				"it-reader": "^3.0.0",
				"it-to-stream": "^1.0.0",
				"mime-types": "^2.1.27",
				"multihashes": "^4.0.2",
				"p-try-each": "^1.0.1"
			},
			"dependencies": {
				"bl": {
					"version": "5.0.0",
					"resolved": "https://registry.npmjs.org/bl/-/bl-5.0.0.tgz",
					"integrity": "sha512-8vxFNZ0pflFfi0WXA3WQXlj6CaMEwsmh63I1CNp0q+wWv8sD0ARx1KovSQd0l2GkwrMIOyedq0EF1FxI+RCZLQ==",
					"requires": {
						"buffer": "^6.0.3",
						"inherits": "^2.0.4",
						"readable-stream": "^3.4.0"
					}
				},
				"buffer": {
					"version": "6.0.3",
					"resolved": "https://registry.npmjs.org/buffer/-/buffer-6.0.3.tgz",
					"integrity": "sha512-FTiCpNxtwiZZHEZbcbTIcZjERVICn9yq/pDFkTl95/AxzD1naBctN7YO68riM/gLSDY7sdrMby8hofADYuuqOA==",
					"requires": {
						"base64-js": "^1.3.1",
						"ieee754": "^1.2.1"
					}
				},
				"it-concat": {
					"version": "2.0.0",
					"resolved": "https://registry.npmjs.org/it-concat/-/it-concat-2.0.0.tgz",
					"integrity": "sha512-jchrEB3fHlUENWkVJRmbFJ1A7gcjJDmwiolQsHhVC14DpUIbX8fgr3SOC7XNE5OoUUQNL6/RaMCPChkPemyQUw==",
					"requires": {
						"bl": "^5.0.0"
					}
				},
				"it-reader": {
					"version": "3.0.0",
					"resolved": "https://registry.npmjs.org/it-reader/-/it-reader-3.0.0.tgz",
					"integrity": "sha512-NxR40odATeaBmSefn6Xn43DplYvn2KtEKQzn4jrTRuPYXMky5M4e+KQ7aTJh0k0vkytLyeenGO1I1GXlGm4laQ==",
					"requires": {
						"bl": "^5.0.0"
					}
				},
				"it-to-stream": {
					"version": "1.0.0",
					"resolved": "https://registry.npmjs.org/it-to-stream/-/it-to-stream-1.0.0.tgz",
					"integrity": "sha512-pLULMZMAB/+vbdvbZtebC0nWBTbG581lk6w8P7DfIIIKUfa8FbY7Oi0FxZcFPbxvISs7A9E+cMpLDBc1XhpAOA==",
					"requires": {
						"buffer": "^6.0.3",
						"fast-fifo": "^1.0.0",
						"get-iterator": "^1.0.2",
						"p-defer": "^3.0.0",
						"p-fifo": "^1.0.0",
						"readable-stream": "^3.6.0"
					}
				},
				"multibase": {
					"version": "4.0.4",
					"resolved": "https://registry.npmjs.org/multibase/-/multibase-4.0.4.tgz",
					"integrity": "sha512-8/JmrdSGzlw6KTgAJCOqUBSGd1V6186i/X8dDCGy/lbCKrQ+1QB6f3HE+wPr7Tpdj4U3gutaj9jG2rNX6UpiJg==",
					"requires": {
						"@multiformats/base-x": "^4.0.1"
					}
				},
				"multihashes": {
					"version": "4.0.2",
					"resolved": "https://registry.npmjs.org/multihashes/-/multihashes-4.0.2.tgz",
					"integrity": "sha512-xpx++1iZr4ZQHjN1mcrXS6904R36LWLxX/CBifczjtmrtCXEX623DMWOF1eiNSg+pFpiZDFVBgou/4v6ayCHSQ==",
					"requires": {
						"multibase": "^4.0.1",
						"uint8arrays": "^2.1.3",
						"varint": "^5.0.2"
					}
				},
				"uint8arrays": {
					"version": "2.1.10",
					"resolved": "https://registry.npmjs.org/uint8arrays/-/uint8arrays-2.1.10.tgz",
					"integrity": "sha512-Q9/hhJa2836nQfEJSZTmr+pg9+cDJS9XEAp7N2Vg5MzL3bK/mkMVfjscRGYruP9jNda6MAdf4QD/y78gSzkp6A==",
					"requires": {
						"multiformats": "^9.4.2"
					}
				},
				"varint": {
					"version": "5.0.2",
					"resolved": "https://registry.npmjs.org/varint/-/varint-5.0.2.tgz",
					"integrity": "sha512-lKxKYG6H03yCZUpAGOPOsMcGxd1RHCu1iKvEHYDPmTyq2HueGhD73ssNBqqQWfvYs04G9iUFRvmAVLW20Jw6ow=="
				}
			}
		},
		"ipfs-http-server": {
			"version": "0.1.4",
			"resolved": "https://registry.npmjs.org/ipfs-http-server/-/ipfs-http-server-0.1.4.tgz",
			"integrity": "sha512-EyGqwvYpOJHIW6eJ5te2UjjMA073JwabL7oNfCvITFb5ZcRKd76+ox0TDSHlkKUeWN8JP7T/00wYRj+8km2Oyg==",
			"requires": {
				"@hapi/boom": "^9.1.0",
				"@hapi/content": "^5.0.2",
				"@hapi/hapi": "^20.0.0",
				"cids": "^1.0.0",
				"debug": "^4.1.1",
				"dlv": "^1.1.3",
				"err-code": "^2.0.3",
				"hapi-pino": "^8.3.0",
				"ipfs-core-utils": "^0.5.4",
				"ipfs-http-gateway": "^0.1.4",
				"ipfs-unixfs": "^2.0.3",
				"ipld-dag-pb": "^0.20.0",
				"it-all": "^1.0.4",
				"it-drain": "^1.0.3",
				"it-first": "^1.0.4",
				"it-last": "^1.0.4",
				"it-map": "^1.0.4",
				"it-multipart": "^1.0.5",
				"it-pipe": "^1.1.0",
				"it-tar": "^1.2.2",
				"it-to-stream": "^0.1.2",
				"iterable-ndjson": "^1.1.0",
				"joi": "^17.2.1",
				"just-safe-set": "^2.1.0",
				"multiaddr": "^8.0.0",
				"multibase": "^3.0.0",
				"multicodec": "^2.0.1",
				"multihashing-async": "^2.0.1",
				"native-abort-controller": "~0.0.3",
				"parse-duration": "^0.4.4",
				"prom-client": "^12.0.0",
				"stream-to-it": "^0.2.2",
				"streaming-iterables": "^5.0.2",
				"uint8arrays": "^1.1.0",
				"uri-to-multiaddr": "^4.0.0"
			},
			"dependencies": {
				"multicodec": {
					"version": "2.1.3",
					"resolved": "https://registry.npmjs.org/multicodec/-/multicodec-2.1.3.tgz",
					"integrity": "sha512-0tOH2Gtio39uO41o+2xl9UhRkCWxU5ZmZSbFCh/OjGzkWJI8e6lkN/s4Mj1YfyWoBod+2+S3W+6wO6nhkwN8pA==",
					"requires": {
						"uint8arrays": "1.1.0",
						"varint": "^6.0.0"
					}
				},
				"prom-client": {
					"version": "12.0.0",
					"resolved": "https://registry.npmjs.org/prom-client/-/prom-client-12.0.0.tgz",
					"integrity": "sha512-JbzzHnw0VDwCvoqf8y1WDtq4wSBAbthMB1pcVI/0lzdqHGJI3KBJDXle70XK+c7Iv93Gihqo0a5LlOn+g8+DrQ==",
					"optional": true,
					"requires": {
						"tdigest": "^0.1.1"
					}
				}
			}
		},
		"ipfs-repo": {
			"version": "7.0.1",
			"resolved": "https://registry.npmjs.org/ipfs-repo/-/ipfs-repo-7.0.1.tgz",
			"integrity": "sha512-kkw3AoRnDppb2dcZUp6ofZC+7i/Kw1L7luvT/R7mCZWPSr4CiVf3RAQtSzvrfAO5MLFMwWsQM2ricK2dHN4rug==",
			"requires": {
				"bignumber.js": "^9.0.0",
				"bytes": "^3.1.0",
				"cids": "^1.0.0",
				"datastore-core": "^3.0.0",
				"datastore-fs": "^3.0.0",
				"datastore-level": "^3.0.0",
				"debug": "^4.1.0",
				"err-code": "^2.0.0",
				"interface-datastore": "^3.0.3",
				"ipfs-repo-migrations": "^5.0.3",
				"ipfs-utils": "^6.0.0",
				"ipld-block": "^0.11.0",
				"it-map": "^1.0.2",
				"it-pushable": "^1.4.0",
				"just-safe-get": "^2.0.0",
				"just-safe-set": "^2.1.0",
				"multibase": "^3.0.0",
				"p-queue": "^6.0.0",
				"proper-lockfile": "^4.0.0",
				"sort-keys": "^4.0.0",
				"uint8arrays": "^2.0.5"
			},
			"dependencies": {
				"buffer": {
					"version": "6.0.3",
					"resolved": "https://registry.npmjs.org/buffer/-/buffer-6.0.3.tgz",
					"integrity": "sha512-FTiCpNxtwiZZHEZbcbTIcZjERVICn9yq/pDFkTl95/AxzD1naBctN7YO68riM/gLSDY7sdrMby8hofADYuuqOA==",
					"requires": {
						"base64-js": "^1.3.1",
						"ieee754": "^1.2.1"
					}
				},
				"datastore-core": {
					"version": "3.0.0",
					"resolved": "https://registry.npmjs.org/datastore-core/-/datastore-core-3.0.0.tgz",
					"integrity": "sha512-3jEv4DCPcDUYqZ5bc5TKwWhF8Rc4pykNxMoCKx5SxOWyTKqE1EX31JmC6eNGRKiAI1rLF3+i4AyW0UvY2LROGg==",
					"requires": {
						"debug": "^4.1.1",
						"interface-datastore": "^3.0.1"
					}
				},
				"interface-datastore": {
					"version": "3.0.6",
					"resolved": "https://registry.npmjs.org/interface-datastore/-/interface-datastore-3.0.6.tgz",
					"integrity": "sha512-ruF9CVmtKCNfzCZYW6YeEKDRDbgFaiKGrSWof19BVCv6Qx/WrL1jRV4sCQUHCaXwJI7FCFknhw++PGafWCXvfw==",
					"requires": {
						"err-code": "^3.0.1",
						"ipfs-utils": "^6.0.0",
						"iso-random-stream": "^2.0.0",
						"it-all": "^1.0.2",
						"it-drain": "^1.0.1",
						"nanoid": "^3.0.2"
					},
					"dependencies": {
						"err-code": {
							"version": "3.0.1",
							"resolved": "https://registry.npmjs.org/err-code/-/err-code-3.0.1.tgz",
							"integrity": "sha512-GiaH0KJUewYok+eeY05IIgjtAe4Yltygk9Wqp1V5yVWLdhf0hYZchRjNIT9bb0mSwRcIusT3cx7PJUf3zEIfUA=="
						}
					}
				},
				"ipfs-utils": {
					"version": "6.0.8",
					"resolved": "https://registry.npmjs.org/ipfs-utils/-/ipfs-utils-6.0.8.tgz",
					"integrity": "sha512-mDDQaDisI/uWk+X08wyw+jBcq76IXwMjgyaoyEgJDb/Izb+QbBCSJjo9q+EvbMxh6/l6q0NiAfbbsxEyQYPW9w==",
					"requires": {
						"abort-controller": "^3.0.0",
						"any-signal": "^2.1.0",
						"buffer": "^6.0.1",
						"electron-fetch": "^1.7.2",
						"err-code": "^3.0.1",
						"is-electron": "^2.2.0",
						"iso-url": "^1.0.0",
						"it-glob": "~0.0.11",
						"it-to-stream": "^1.0.0",
						"merge-options": "^3.0.4",
						"nanoid": "^3.1.20",
						"native-abort-controller": "^1.0.3",
						"native-fetch": "^3.0.0",
						"node-fetch": "^2.6.1",
						"stream-to-it": "^0.2.2"
					},
					"dependencies": {
						"err-code": {
							"version": "3.0.1",
							"resolved": "https://registry.npmjs.org/err-code/-/err-code-3.0.1.tgz",
							"integrity": "sha512-GiaH0KJUewYok+eeY05IIgjtAe4Yltygk9Wqp1V5yVWLdhf0hYZchRjNIT9bb0mSwRcIusT3cx7PJUf3zEIfUA=="
						}
					}
				},
				"iso-random-stream": {
					"version": "2.0.0",
					"resolved": "https://registry.npmjs.org/iso-random-stream/-/iso-random-stream-2.0.0.tgz",
					"integrity": "sha512-lGuIu104KfBV9ubYTSaE3GeAr6I69iggXxBHbTBc5u/XKlwlWl0LCytnkIZissaKqvxablwRD9B3ktVnmIUnEg==",
					"requires": {
						"events": "^3.3.0",
						"readable-stream": "^3.4.0"
					}
				},
				"iso-url": {
					"version": "1.1.5",
					"resolved": "https://registry.npmjs.org/iso-url/-/iso-url-1.1.5.tgz",
					"integrity": "sha512-+3JqoKdBTGmyv9vOkS6b9iHhvK34UajfTibrH/1HOK8TI7K2VsM0qOCd+aJdWKtSOA8g3PqZfcwDmnR0p3klqQ=="
				},
				"it-glob": {
					"version": "0.0.13",
					"resolved": "https://registry.npmjs.org/it-glob/-/it-glob-0.0.13.tgz",
					"integrity": "sha512-0Hcd5BraJUPzL28NWiFbdNrcdyNxNTKKdU3sjdFiYynNTQpwlG2UKW31X7bp+XhJwux/oPzIquo5ioztVmc2RQ==",
					"requires": {
						"@types/minimatch": "^3.0.4",
						"minimatch": "^3.0.4"
					}
				},
				"it-to-stream": {
					"version": "1.0.0",
					"resolved": "https://registry.npmjs.org/it-to-stream/-/it-to-stream-1.0.0.tgz",
					"integrity": "sha512-pLULMZMAB/+vbdvbZtebC0nWBTbG581lk6w8P7DfIIIKUfa8FbY7Oi0FxZcFPbxvISs7A9E+cMpLDBc1XhpAOA==",
					"requires": {
						"buffer": "^6.0.3",
						"fast-fifo": "^1.0.0",
						"get-iterator": "^1.0.2",
						"p-defer": "^3.0.0",
						"p-fifo": "^1.0.0",
						"readable-stream": "^3.6.0"
					}
				},
				"merge-options": {
					"version": "3.0.4",
					"resolved": "https://registry.npmjs.org/merge-options/-/merge-options-3.0.4.tgz",
					"integrity": "sha512-2Sug1+knBjkaMsMgf1ctR1Ujx+Ayku4EdJN4Z+C2+JzoeF7A3OZ9KM2GY0CpQS51NR61LTurMJrRKPhSs3ZRTQ==",
					"requires": {
						"is-plain-obj": "^2.1.0"
					}
				},
				"native-abort-controller": {
					"version": "1.0.3",
					"resolved": "https://registry.npmjs.org/native-abort-controller/-/native-abort-controller-1.0.3.tgz",
					"integrity": "sha512-fd5LY5q06mHKZPD5FmMrn7Lkd2H018oBGKNOAdLpctBDEPFKsfJ1nX9ke+XRa8PEJJpjqrpQkGjq2IZ27QNmYA=="
				},
				"native-fetch": {
					"version": "3.0.0",
					"resolved": "https://registry.npmjs.org/native-fetch/-/native-fetch-3.0.0.tgz",
					"integrity": "sha512-G3Z7vx0IFb/FQ4JxvtqGABsOTIqRWvgQz6e+erkB+JJD6LrszQtMozEHI4EkmgZQvnGHrpLVzUWk7t4sJCIkVw=="
				},
				"uint8arrays": {
					"version": "2.1.10",
					"resolved": "https://registry.npmjs.org/uint8arrays/-/uint8arrays-2.1.10.tgz",
					"integrity": "sha512-Q9/hhJa2836nQfEJSZTmr+pg9+cDJS9XEAp7N2Vg5MzL3bK/mkMVfjscRGYruP9jNda6MAdf4QD/y78gSzkp6A==",
					"requires": {
						"multiformats": "^9.4.2"
					}
				}
			}
		},
		"ipfs-repo-migrations": {
			"version": "5.0.6",
			"resolved": "https://registry.npmjs.org/ipfs-repo-migrations/-/ipfs-repo-migrations-5.0.6.tgz",
			"integrity": "sha512-5AN8fLP+43LGztbmtq52Ig9lL/v+cRr2esQltis/c7/b309bmkj0lqK2wQblaOw03RmUMLBrB9IGKsgd8ztW4w==",
			"requires": {
				"cbor": "^6.0.1",
				"cids": "^1.0.0",
				"datastore-core": "^3.0.0",
				"debug": "^4.1.0",
				"fnv1a": "^1.0.1",
				"interface-datastore": "^3.0.3",
				"ipld-dag-pb": "^0.20.0",
				"it-length": "^1.0.1",
				"multibase": "^3.0.0",
				"multicodec": "^2.0.0",
				"multihashing-async": "^2.0.0",
				"proper-lockfile": "^4.1.1",
				"protons": "^2.0.0",
				"uint8arrays": "^2.0.5",
				"varint": "^6.0.0"
			},
			"dependencies": {
				"buffer": {
					"version": "6.0.3",
					"resolved": "https://registry.npmjs.org/buffer/-/buffer-6.0.3.tgz",
					"integrity": "sha512-FTiCpNxtwiZZHEZbcbTIcZjERVICn9yq/pDFkTl95/AxzD1naBctN7YO68riM/gLSDY7sdrMby8hofADYuuqOA==",
					"requires": {
						"base64-js": "^1.3.1",
						"ieee754": "^1.2.1"
					}
				},
				"cbor": {
					"version": "6.0.1",
					"resolved": "https://registry.npmjs.org/cbor/-/cbor-6.0.1.tgz",
					"integrity": "sha512-gVJ2e/DFInWOriOUqNyrZe5xN8RSK49X7G+pLalz32GwKs1xHNXtrkcbV5K4+Z2X7qJiv6f700PnUEaJoIEPGQ==",
					"requires": {
						"bignumber.js": "^9.0.1",
						"nofilter": "^1.0.4"
					}
				},
				"datastore-core": {
					"version": "3.0.0",
					"resolved": "https://registry.npmjs.org/datastore-core/-/datastore-core-3.0.0.tgz",
					"integrity": "sha512-3jEv4DCPcDUYqZ5bc5TKwWhF8Rc4pykNxMoCKx5SxOWyTKqE1EX31JmC6eNGRKiAI1rLF3+i4AyW0UvY2LROGg==",
					"requires": {
						"debug": "^4.1.1",
						"interface-datastore": "^3.0.1"
					}
				},
				"err-code": {
					"version": "3.0.1",
					"resolved": "https://registry.npmjs.org/err-code/-/err-code-3.0.1.tgz",
					"integrity": "sha512-GiaH0KJUewYok+eeY05IIgjtAe4Yltygk9Wqp1V5yVWLdhf0hYZchRjNIT9bb0mSwRcIusT3cx7PJUf3zEIfUA=="
				},
				"interface-datastore": {
					"version": "3.0.6",
					"resolved": "https://registry.npmjs.org/interface-datastore/-/interface-datastore-3.0.6.tgz",
					"integrity": "sha512-ruF9CVmtKCNfzCZYW6YeEKDRDbgFaiKGrSWof19BVCv6Qx/WrL1jRV4sCQUHCaXwJI7FCFknhw++PGafWCXvfw==",
					"requires": {
						"err-code": "^3.0.1",
						"ipfs-utils": "^6.0.0",
						"iso-random-stream": "^2.0.0",
						"it-all": "^1.0.2",
						"it-drain": "^1.0.1",
						"nanoid": "^3.0.2"
					}
				},
				"ipfs-utils": {
					"version": "6.0.8",
					"resolved": "https://registry.npmjs.org/ipfs-utils/-/ipfs-utils-6.0.8.tgz",
					"integrity": "sha512-mDDQaDisI/uWk+X08wyw+jBcq76IXwMjgyaoyEgJDb/Izb+QbBCSJjo9q+EvbMxh6/l6q0NiAfbbsxEyQYPW9w==",
					"requires": {
						"abort-controller": "^3.0.0",
						"any-signal": "^2.1.0",
						"buffer": "^6.0.1",
						"electron-fetch": "^1.7.2",
						"err-code": "^3.0.1",
						"is-electron": "^2.2.0",
						"iso-url": "^1.0.0",
						"it-glob": "~0.0.11",
						"it-to-stream": "^1.0.0",
						"merge-options": "^3.0.4",
						"nanoid": "^3.1.20",
						"native-abort-controller": "^1.0.3",
						"native-fetch": "^3.0.0",
						"node-fetch": "^2.6.1",
						"stream-to-it": "^0.2.2"
					}
				},
				"iso-random-stream": {
					"version": "2.0.0",
					"resolved": "https://registry.npmjs.org/iso-random-stream/-/iso-random-stream-2.0.0.tgz",
					"integrity": "sha512-lGuIu104KfBV9ubYTSaE3GeAr6I69iggXxBHbTBc5u/XKlwlWl0LCytnkIZissaKqvxablwRD9B3ktVnmIUnEg==",
					"requires": {
						"events": "^3.3.0",
						"readable-stream": "^3.4.0"
					}
				},
				"iso-url": {
					"version": "1.1.5",
					"resolved": "https://registry.npmjs.org/iso-url/-/iso-url-1.1.5.tgz",
					"integrity": "sha512-+3JqoKdBTGmyv9vOkS6b9iHhvK34UajfTibrH/1HOK8TI7K2VsM0qOCd+aJdWKtSOA8g3PqZfcwDmnR0p3klqQ=="
				},
				"it-glob": {
					"version": "0.0.13",
					"resolved": "https://registry.npmjs.org/it-glob/-/it-glob-0.0.13.tgz",
					"integrity": "sha512-0Hcd5BraJUPzL28NWiFbdNrcdyNxNTKKdU3sjdFiYynNTQpwlG2UKW31X7bp+XhJwux/oPzIquo5ioztVmc2RQ==",
					"requires": {
						"@types/minimatch": "^3.0.4",
						"minimatch": "^3.0.4"
					}
				},
				"it-to-stream": {
					"version": "1.0.0",
					"resolved": "https://registry.npmjs.org/it-to-stream/-/it-to-stream-1.0.0.tgz",
					"integrity": "sha512-pLULMZMAB/+vbdvbZtebC0nWBTbG581lk6w8P7DfIIIKUfa8FbY7Oi0FxZcFPbxvISs7A9E+cMpLDBc1XhpAOA==",
					"requires": {
						"buffer": "^6.0.3",
						"fast-fifo": "^1.0.0",
						"get-iterator": "^1.0.2",
						"p-defer": "^3.0.0",
						"p-fifo": "^1.0.0",
						"readable-stream": "^3.6.0"
					}
				},
				"merge-options": {
					"version": "3.0.4",
					"resolved": "https://registry.npmjs.org/merge-options/-/merge-options-3.0.4.tgz",
					"integrity": "sha512-2Sug1+knBjkaMsMgf1ctR1Ujx+Ayku4EdJN4Z+C2+JzoeF7A3OZ9KM2GY0CpQS51NR61LTurMJrRKPhSs3ZRTQ==",
					"requires": {
						"is-plain-obj": "^2.1.0"
					}
				},
				"multicodec": {
					"version": "2.1.3",
					"resolved": "https://registry.npmjs.org/multicodec/-/multicodec-2.1.3.tgz",
					"integrity": "sha512-0tOH2Gtio39uO41o+2xl9UhRkCWxU5ZmZSbFCh/OjGzkWJI8e6lkN/s4Mj1YfyWoBod+2+S3W+6wO6nhkwN8pA==",
					"requires": {
						"uint8arrays": "1.1.0",
						"varint": "^6.0.0"
					},
					"dependencies": {
						"uint8arrays": {
							"version": "1.1.0",
							"resolved": "https://registry.npmjs.org/uint8arrays/-/uint8arrays-1.1.0.tgz",
							"integrity": "sha512-cLdlZ6jnFczsKf5IH1gPHTtcHtPGho5r4CvctohmQjw8K7Q3gFdfIGHxSTdTaCKrL4w09SsPRJTqRS0drYeszA==",
							"requires": {
								"multibase": "^3.0.0",
								"web-encoding": "^1.0.2"
							}
						}
					}
				},
				"native-abort-controller": {
					"version": "1.0.3",
					"resolved": "https://registry.npmjs.org/native-abort-controller/-/native-abort-controller-1.0.3.tgz",
					"integrity": "sha512-fd5LY5q06mHKZPD5FmMrn7Lkd2H018oBGKNOAdLpctBDEPFKsfJ1nX9ke+XRa8PEJJpjqrpQkGjq2IZ27QNmYA=="
				},
				"native-fetch": {
					"version": "3.0.0",
					"resolved": "https://registry.npmjs.org/native-fetch/-/native-fetch-3.0.0.tgz",
					"integrity": "sha512-G3Z7vx0IFb/FQ4JxvtqGABsOTIqRWvgQz6e+erkB+JJD6LrszQtMozEHI4EkmgZQvnGHrpLVzUWk7t4sJCIkVw=="
				},
				"uint8arrays": {
					"version": "2.1.10",
					"resolved": "https://registry.npmjs.org/uint8arrays/-/uint8arrays-2.1.10.tgz",
					"integrity": "sha512-Q9/hhJa2836nQfEJSZTmr+pg9+cDJS9XEAp7N2Vg5MzL3bK/mkMVfjscRGYruP9jNda6MAdf4QD/y78gSzkp6A==",
					"requires": {
						"multiformats": "^9.4.2"
					}
				}
			}
		},
		"ipfs-unixfs": {
			"version": "2.0.4",
			"resolved": "https://registry.npmjs.org/ipfs-unixfs/-/ipfs-unixfs-2.0.4.tgz",
			"integrity": "sha512-b8dL8DZSwv0G3WTy8XnH1+Vzj/UydNI4yK/7/j3Ywyx+3yAQW566bdgaW1zvEFWTT3tBK1h3iJrRNHRs3CnBJA==",
			"requires": {
				"err-code": "^2.0.0",
				"protons": "^2.0.0"
			}
		},
		"ipfs-unixfs-exporter": {
			"version": "3.0.7",
			"resolved": "https://registry.npmjs.org/ipfs-unixfs-exporter/-/ipfs-unixfs-exporter-3.0.7.tgz",
			"integrity": "sha512-ZYpE8SVLcvxDVb9+aKwthf7a4gRFSHqbEJaVrvVOpeXKSG66WTrI0KQR14sIk0v4SYOaUSWrWVXsSjUbONrVHg==",
			"requires": {
				"cids": "^1.0.0",
				"err-code": "^2.0.0",
				"hamt-sharding": "^1.0.0",
				"ipfs-unixfs": "^2.0.4",
				"ipfs-utils": "^5.0.0",
				"it-last": "^1.0.1",
				"multihashing-async": "^2.0.0"
			}
		},
		"ipfs-unixfs-importer": {
			"version": "5.0.0",
			"resolved": "https://registry.npmjs.org/ipfs-unixfs-importer/-/ipfs-unixfs-importer-5.0.0.tgz",
			"integrity": "sha512-bvdnCXwwCj72w/FQ7o6XcvrcbCUgXrruK0UZOfhl/mf44Nv0DWyn1Y4hQF/u63rJvYLQdAMlqniAAtFQpHQhcg==",
			"requires": {
				"bl": "^4.0.0",
				"err-code": "^2.0.0",
				"hamt-sharding": "^1.0.0",
				"ipfs-unixfs": "^2.0.4",
				"ipfs-utils": "^5.0.0",
				"ipld-dag-pb": "^0.20.0",
				"it-all": "^1.0.1",
				"it-batch": "^1.0.3",
				"it-first": "^1.0.1",
				"it-parallel-batch": "^1.0.3",
				"merge-options": "^3.0.3",
				"multihashing-async": "^2.0.0",
				"rabin-wasm": "^0.1.1",
				"uint8arrays": "^1.1.0"
			},
			"dependencies": {
				"merge-options": {
					"version": "3.0.4",
					"resolved": "https://registry.npmjs.org/merge-options/-/merge-options-3.0.4.tgz",
					"integrity": "sha512-2Sug1+knBjkaMsMgf1ctR1Ujx+Ayku4EdJN4Z+C2+JzoeF7A3OZ9KM2GY0CpQS51NR61LTurMJrRKPhSs3ZRTQ==",
					"requires": {
						"is-plain-obj": "^2.1.0"
					}
				}
			}
		},
		"ipfs-utils": {
			"version": "5.0.1",
			"resolved": "https://registry.npmjs.org/ipfs-utils/-/ipfs-utils-5.0.1.tgz",
			"integrity": "sha512-28KZPgO4Uf5duT2ORLAYfboUp98iUshDD7yRAfbNxNAR8Dtidfn6o20rZfoXnkri2zKBVIPlJkuCPmPJB+6erg==",
			"requires": {
				"abort-controller": "^3.0.0",
				"any-signal": "^2.1.0",
				"buffer": "^6.0.1",
				"electron-fetch": "^1.7.2",
				"err-code": "^2.0.0",
				"fs-extra": "^9.0.1",
				"is-electron": "^2.2.0",
				"iso-url": "^1.0.0",
				"it-glob": "0.0.10",
				"it-to-stream": "^0.1.2",
				"merge-options": "^2.0.0",
				"nanoid": "^3.1.3",
				"native-abort-controller": "0.0.3",
				"native-fetch": "^2.0.0",
				"node-fetch": "^2.6.0",
				"stream-to-it": "^0.2.0"
			},
			"dependencies": {
				"buffer": {
					"version": "6.0.3",
					"resolved": "https://registry.npmjs.org/buffer/-/buffer-6.0.3.tgz",
					"integrity": "sha512-FTiCpNxtwiZZHEZbcbTIcZjERVICn9yq/pDFkTl95/AxzD1naBctN7YO68riM/gLSDY7sdrMby8hofADYuuqOA==",
					"requires": {
						"base64-js": "^1.3.1",
						"ieee754": "^1.2.1"
					}
				},
				"iso-url": {
					"version": "1.1.5",
					"resolved": "https://registry.npmjs.org/iso-url/-/iso-url-1.1.5.tgz",
					"integrity": "sha512-+3JqoKdBTGmyv9vOkS6b9iHhvK34UajfTibrH/1HOK8TI7K2VsM0qOCd+aJdWKtSOA8g3PqZfcwDmnR0p3klqQ=="
				}
			}
		},
		"ipld": {
			"version": "0.28.0",
			"resolved": "https://registry.npmjs.org/ipld/-/ipld-0.28.0.tgz",
			"integrity": "sha512-lERRFJb17Phi3x06sSirFgCkmSw8lNqOwn2CiBexu0Amo6ICTXULuSZcDeM1AN4+fSzebQgEc8bBIV4zW7dv0A==",
			"requires": {
				"cids": "^1.0.0",
				"ipld-block": "^0.11.0",
				"ipld-dag-cbor": "^0.17.0",
				"ipld-dag-pb": "^0.20.0",
				"ipld-raw": "^6.0.0",
				"merge-options": "^2.0.0",
				"multicodec": "^2.0.0",
				"typical": "^6.0.0"
			},
			"dependencies": {
				"multicodec": {
					"version": "2.1.3",
					"resolved": "https://registry.npmjs.org/multicodec/-/multicodec-2.1.3.tgz",
					"integrity": "sha512-0tOH2Gtio39uO41o+2xl9UhRkCWxU5ZmZSbFCh/OjGzkWJI8e6lkN/s4Mj1YfyWoBod+2+S3W+6wO6nhkwN8pA==",
					"requires": {
						"uint8arrays": "1.1.0",
						"varint": "^6.0.0"
					}
				}
			}
		},
		"ipld-block": {
			"version": "0.11.1",
			"resolved": "https://registry.npmjs.org/ipld-block/-/ipld-block-0.11.1.tgz",
			"integrity": "sha512-sDqqLqD5qh4QzGq6ssxLHUCnH4emCf/8F8IwjQM2cjEEIEHMUj57XhNYgmGbemdYPznUhffxFGEHsruh5+HQRw==",
			"requires": {
				"cids": "^1.0.0"
			}
		},
		"ipld-dag-cbor": {
			"version": "0.17.0",
			"resolved": "https://registry.npmjs.org/ipld-dag-cbor/-/ipld-dag-cbor-0.17.0.tgz",
			"integrity": "sha512-YprSTQClJQUyC+RhbWrVXhg7ysII5R/jrmZZ4en4n9Mav+MRbntAW699zd1PHRLB71lNCJbxABE2Uc9QU2Ka7g==",
			"requires": {
				"borc": "^2.1.2",
				"cids": "^1.0.0",
				"is-circular": "^1.0.2",
				"multicodec": "^2.0.0",
				"multihashing-async": "^2.0.0",
				"uint8arrays": "^1.0.0"
			},
			"dependencies": {
				"multicodec": {
					"version": "2.1.3",
					"resolved": "https://registry.npmjs.org/multicodec/-/multicodec-2.1.3.tgz",
					"integrity": "sha512-0tOH2Gtio39uO41o+2xl9UhRkCWxU5ZmZSbFCh/OjGzkWJI8e6lkN/s4Mj1YfyWoBod+2+S3W+6wO6nhkwN8pA==",
					"requires": {
						"uint8arrays": "1.1.0",
						"varint": "^6.0.0"
					}
				}
			}
		},
		"ipld-dag-pb": {
			"version": "0.20.0",
			"resolved": "https://registry.npmjs.org/ipld-dag-pb/-/ipld-dag-pb-0.20.0.tgz",
			"integrity": "sha512-zfM0EdaolqNjAxIrtpuGKvXxWk5YtH9jKinBuQGTcngOsWFQhyybGCTJHGNGGtRjHNJi2hz5Udy/8pzv4kcKyg==",
			"requires": {
				"cids": "^1.0.0",
				"class-is": "^1.1.0",
				"multicodec": "^2.0.0",
				"multihashing-async": "^2.0.0",
				"protons": "^2.0.0",
				"reset": "^0.1.0",
				"run": "^1.4.0",
				"stable": "^0.1.8",
				"uint8arrays": "^1.0.0"
			},
			"dependencies": {
				"multicodec": {
					"version": "2.1.3",
					"resolved": "https://registry.npmjs.org/multicodec/-/multicodec-2.1.3.tgz",
					"integrity": "sha512-0tOH2Gtio39uO41o+2xl9UhRkCWxU5ZmZSbFCh/OjGzkWJI8e6lkN/s4Mj1YfyWoBod+2+S3W+6wO6nhkwN8pA==",
					"requires": {
						"uint8arrays": "1.1.0",
						"varint": "^6.0.0"
					}
				}
			}
		},
		"ipld-raw": {
			"version": "6.0.0",
			"resolved": "https://registry.npmjs.org/ipld-raw/-/ipld-raw-6.0.0.tgz",
			"integrity": "sha512-UK7fjncAzs59iu/o2kwYtb8jgTtW6B+cNWIiNpAJkfRwqoMk1xD/6i25ktzwe4qO8gQgoR9RxA5ibC23nq8BLg==",
			"requires": {
				"cids": "^1.0.0",
				"multicodec": "^2.0.0",
				"multihashing-async": "^2.0.0"
			},
			"dependencies": {
				"multicodec": {
					"version": "2.1.3",
					"resolved": "https://registry.npmjs.org/multicodec/-/multicodec-2.1.3.tgz",
					"integrity": "sha512-0tOH2Gtio39uO41o+2xl9UhRkCWxU5ZmZSbFCh/OjGzkWJI8e6lkN/s4Mj1YfyWoBod+2+S3W+6wO6nhkwN8pA==",
					"requires": {
						"uint8arrays": "1.1.0",
						"varint": "^6.0.0"
					}
				}
			}
		},
		"ipns": {
			"version": "0.8.2",
			"resolved": "https://registry.npmjs.org/ipns/-/ipns-0.8.2.tgz",
			"integrity": "sha512-TzWz5tUhMT/XJT/FnvU/TzVTqZln5aF9uBKP63ymdPY1tXU/ToF40SP7nr42VEfnf236gOEE8aR6CHOf4TG95g==",
			"requires": {
				"debug": "^4.2.0",
				"err-code": "^2.0.3",
				"interface-datastore": "^3.0.1",
				"libp2p-crypto": "^0.19.0",
				"multibase": "^3.0.1",
				"multihashes": "^3.0.1",
				"peer-id": "^0.14.2",
				"protons": "^2.0.0",
				"timestamp-nano": "^1.0.0",
				"uint8arrays": "^2.0.5"
			},
			"dependencies": {
				"buffer": {
					"version": "6.0.3",
					"resolved": "https://registry.npmjs.org/buffer/-/buffer-6.0.3.tgz",
					"integrity": "sha512-FTiCpNxtwiZZHEZbcbTIcZjERVICn9yq/pDFkTl95/AxzD1naBctN7YO68riM/gLSDY7sdrMby8hofADYuuqOA==",
					"requires": {
						"base64-js": "^1.3.1",
						"ieee754": "^1.2.1"
					}
				},
				"interface-datastore": {
					"version": "3.0.6",
					"resolved": "https://registry.npmjs.org/interface-datastore/-/interface-datastore-3.0.6.tgz",
					"integrity": "sha512-ruF9CVmtKCNfzCZYW6YeEKDRDbgFaiKGrSWof19BVCv6Qx/WrL1jRV4sCQUHCaXwJI7FCFknhw++PGafWCXvfw==",
					"requires": {
						"err-code": "^3.0.1",
						"ipfs-utils": "^6.0.0",
						"iso-random-stream": "^2.0.0",
						"it-all": "^1.0.2",
						"it-drain": "^1.0.1",
						"nanoid": "^3.0.2"
					},
					"dependencies": {
						"err-code": {
							"version": "3.0.1",
							"resolved": "https://registry.npmjs.org/err-code/-/err-code-3.0.1.tgz",
							"integrity": "sha512-GiaH0KJUewYok+eeY05IIgjtAe4Yltygk9Wqp1V5yVWLdhf0hYZchRjNIT9bb0mSwRcIusT3cx7PJUf3zEIfUA=="
						}
					}
				},
				"ipfs-utils": {
					"version": "6.0.8",
					"resolved": "https://registry.npmjs.org/ipfs-utils/-/ipfs-utils-6.0.8.tgz",
					"integrity": "sha512-mDDQaDisI/uWk+X08wyw+jBcq76IXwMjgyaoyEgJDb/Izb+QbBCSJjo9q+EvbMxh6/l6q0NiAfbbsxEyQYPW9w==",
					"requires": {
						"abort-controller": "^3.0.0",
						"any-signal": "^2.1.0",
						"buffer": "^6.0.1",
						"electron-fetch": "^1.7.2",
						"err-code": "^3.0.1",
						"is-electron": "^2.2.0",
						"iso-url": "^1.0.0",
						"it-glob": "~0.0.11",
						"it-to-stream": "^1.0.0",
						"merge-options": "^3.0.4",
						"nanoid": "^3.1.20",
						"native-abort-controller": "^1.0.3",
						"native-fetch": "^3.0.0",
						"node-fetch": "^2.6.1",
						"stream-to-it": "^0.2.2"
					},
					"dependencies": {
						"err-code": {
							"version": "3.0.1",
							"resolved": "https://registry.npmjs.org/err-code/-/err-code-3.0.1.tgz",
							"integrity": "sha512-GiaH0KJUewYok+eeY05IIgjtAe4Yltygk9Wqp1V5yVWLdhf0hYZchRjNIT9bb0mSwRcIusT3cx7PJUf3zEIfUA=="
						}
					}
				},
				"iso-random-stream": {
					"version": "2.0.0",
					"resolved": "https://registry.npmjs.org/iso-random-stream/-/iso-random-stream-2.0.0.tgz",
					"integrity": "sha512-lGuIu104KfBV9ubYTSaE3GeAr6I69iggXxBHbTBc5u/XKlwlWl0LCytnkIZissaKqvxablwRD9B3ktVnmIUnEg==",
					"requires": {
						"events": "^3.3.0",
						"readable-stream": "^3.4.0"
					}
				},
				"iso-url": {
					"version": "1.1.5",
					"resolved": "https://registry.npmjs.org/iso-url/-/iso-url-1.1.5.tgz",
					"integrity": "sha512-+3JqoKdBTGmyv9vOkS6b9iHhvK34UajfTibrH/1HOK8TI7K2VsM0qOCd+aJdWKtSOA8g3PqZfcwDmnR0p3klqQ=="
				},
				"it-glob": {
					"version": "0.0.13",
					"resolved": "https://registry.npmjs.org/it-glob/-/it-glob-0.0.13.tgz",
					"integrity": "sha512-0Hcd5BraJUPzL28NWiFbdNrcdyNxNTKKdU3sjdFiYynNTQpwlG2UKW31X7bp+XhJwux/oPzIquo5ioztVmc2RQ==",
					"requires": {
						"@types/minimatch": "^3.0.4",
						"minimatch": "^3.0.4"
					}
				},
				"it-to-stream": {
					"version": "1.0.0",
					"resolved": "https://registry.npmjs.org/it-to-stream/-/it-to-stream-1.0.0.tgz",
					"integrity": "sha512-pLULMZMAB/+vbdvbZtebC0nWBTbG581lk6w8P7DfIIIKUfa8FbY7Oi0FxZcFPbxvISs7A9E+cMpLDBc1XhpAOA==",
					"requires": {
						"buffer": "^6.0.3",
						"fast-fifo": "^1.0.0",
						"get-iterator": "^1.0.2",
						"p-defer": "^3.0.0",
						"p-fifo": "^1.0.0",
						"readable-stream": "^3.6.0"
					}
				},
				"libp2p-crypto": {
					"version": "0.19.6",
					"resolved": "https://registry.npmjs.org/libp2p-crypto/-/libp2p-crypto-0.19.6.tgz",
					"integrity": "sha512-oZaAomSLnEJPEvJaj4Dmp+JDuKsTndbdmdod9rCe8lX5f9hMP3p3wRADOeVGhgleiQ3LH+3XmFuULARMNXLiRw==",
					"requires": {
						"err-code": "^3.0.1",
						"is-typedarray": "^1.0.0",
						"iso-random-stream": "^2.0.0",
						"keypair": "^1.0.1",
						"multiformats": "^9.1.2",
						"node-forge": "^0.10.0",
						"pem-jwk": "^2.0.0",
						"protobufjs": "^6.10.2",
						"secp256k1": "^4.0.0",
						"uint8arrays": "^2.1.4",
						"ursa-optional": "^0.10.1"
					},
					"dependencies": {
						"err-code": {
							"version": "3.0.1",
							"resolved": "https://registry.npmjs.org/err-code/-/err-code-3.0.1.tgz",
							"integrity": "sha512-GiaH0KJUewYok+eeY05IIgjtAe4Yltygk9Wqp1V5yVWLdhf0hYZchRjNIT9bb0mSwRcIusT3cx7PJUf3zEIfUA=="
						}
					}
				},
				"merge-options": {
					"version": "3.0.4",
					"resolved": "https://registry.npmjs.org/merge-options/-/merge-options-3.0.4.tgz",
					"integrity": "sha512-2Sug1+knBjkaMsMgf1ctR1Ujx+Ayku4EdJN4Z+C2+JzoeF7A3OZ9KM2GY0CpQS51NR61LTurMJrRKPhSs3ZRTQ==",
					"requires": {
						"is-plain-obj": "^2.1.0"
					}
				},
				"native-abort-controller": {
					"version": "1.0.3",
					"resolved": "https://registry.npmjs.org/native-abort-controller/-/native-abort-controller-1.0.3.tgz",
					"integrity": "sha512-fd5LY5q06mHKZPD5FmMrn7Lkd2H018oBGKNOAdLpctBDEPFKsfJ1nX9ke+XRa8PEJJpjqrpQkGjq2IZ27QNmYA=="
				},
				"native-fetch": {
					"version": "3.0.0",
					"resolved": "https://registry.npmjs.org/native-fetch/-/native-fetch-3.0.0.tgz",
					"integrity": "sha512-G3Z7vx0IFb/FQ4JxvtqGABsOTIqRWvgQz6e+erkB+JJD6LrszQtMozEHI4EkmgZQvnGHrpLVzUWk7t4sJCIkVw=="
				},
				"uint8arrays": {
					"version": "2.1.10",
					"resolved": "https://registry.npmjs.org/uint8arrays/-/uint8arrays-2.1.10.tgz",
					"integrity": "sha512-Q9/hhJa2836nQfEJSZTmr+pg9+cDJS9XEAp7N2Vg5MzL3bK/mkMVfjscRGYruP9jNda6MAdf4QD/y78gSzkp6A==",
					"requires": {
						"multiformats": "^9.4.2"
					}
				}
			}
		},
		"is-arguments": {
			"version": "1.1.1",
			"resolved": "https://registry.npmjs.org/is-arguments/-/is-arguments-1.1.1.tgz",
			"integrity": "sha512-8Q7EARjzEnKpt/PCD7e1cgUS0a6X8u5tdSiMqXhojOdoV9TsMsiO+9VLC5vAmO8N7/GmXn7yjR8qnA6bVAEzfA==",
			"requires": {
				"call-bind": "^1.0.2",
				"has-tostringtag": "^1.0.0"
			}
		},
		"is-bigint": {
			"version": "1.0.3",
			"resolved": "https://registry.npmjs.org/is-bigint/-/is-bigint-1.0.3.tgz",
			"integrity": "sha512-ZU538ajmYJmzysE5yU4Y7uIrPQ2j704u+hXFiIPQExpqzzUbpe5jCPdTfmz7jXRxZdvjY3KZ3ZNenoXQovX+Dg=="
		},
		"is-binary-path": {
			"version": "2.1.0",
			"resolved": "https://registry.npmjs.org/is-binary-path/-/is-binary-path-2.1.0.tgz",
			"integrity": "sha512-ZMERYes6pDydyuGidse7OsHxtbI7WVeUEozgR/g7rd0xUimYNlvZRE/K2MgZTjWy725IfelLeVcEM97mmtRGXw==",
			"dev": true,
			"requires": {
				"binary-extensions": "^2.0.0"
			}
		},
		"is-boolean-object": {
			"version": "1.1.2",
			"resolved": "https://registry.npmjs.org/is-boolean-object/-/is-boolean-object-1.1.2.tgz",
			"integrity": "sha512-gDYaKHJmnj4aWxyj6YHyXVpdQawtVLHU5cb+eztPGczf6cjuTdwve5ZIEfgXqH4e57An1D1AKf8CZ3kYrQRqYA==",
			"requires": {
				"call-bind": "^1.0.2",
				"has-tostringtag": "^1.0.0"
			}
		},
		"is-buffer": {
			"version": "2.0.5",
			"resolved": "https://registry.npmjs.org/is-buffer/-/is-buffer-2.0.5.tgz",
			"integrity": "sha512-i2R6zNFDwgEHJyQUtJEk0XFi1i0dPFn/oqjK3/vPCcDeJvW5NQ83V8QbicfF1SupOaB0h8ntgBC2YiE7dfyctQ=="
		},
		"is-callable": {
			"version": "1.2.4",
			"resolved": "https://registry.npmjs.org/is-callable/-/is-callable-1.2.4.tgz",
			"integrity": "sha512-nsuwtxZfMX67Oryl9LCQ+upnC0Z0BgpwntpS89m1H/TLF0zNfzfLMV/9Wa/6MZsj0acpEjAO0KF1xT6ZdLl95w=="
		},
		"is-ci": {
			"version": "2.0.0",
			"resolved": "https://registry.npmjs.org/is-ci/-/is-ci-2.0.0.tgz",
			"integrity": "sha512-YfJT7rkpQB0updsdHLGWrvhBJfcfzNNawYDNIyQXJz0IViGf75O8EBPKSdvw2rF+LGCsX4FZ8tcr3b19LcZq4w==",
			"requires": {
				"ci-info": "^2.0.0"
			}
		},
		"is-circular": {
			"version": "1.0.2",
			"resolved": "https://registry.npmjs.org/is-circular/-/is-circular-1.0.2.tgz",
			"integrity": "sha512-YttjnrswnUYRVJvxCvu8z+PGMUSzC2JttP0OEXezlAEdp3EXzhf7IZ3j0gRAybJBQupedIZFhY61Tga6E0qASA=="
		},
		"is-core-module": {
			"version": "2.5.0",
			"resolved": "https://registry.npmjs.org/is-core-module/-/is-core-module-2.5.0.tgz",
			"integrity": "sha512-TXCMSDsEHMEEZ6eCA8rwRDbLu55MRGmrctljsBX/2v1d9/GzqHOxW5c5oPSgrUt2vBFXebu9rGqckXGPWOlYpg==",
			"dev": true,
			"requires": {
				"has": "^1.0.3"
			}
		},
		"is-date-object": {
			"version": "1.0.5",
			"resolved": "https://registry.npmjs.org/is-date-object/-/is-date-object-1.0.5.tgz",
			"integrity": "sha512-9YQaSxsAiSwcvS33MBk3wTCVnWK+HhF8VZR2jRxehM16QcVOdHqPn4VPHmRK4lSr38n9JriurInLcP90xsYNfQ==",
			"requires": {
				"has-tostringtag": "^1.0.0"
			}
		},
		"is-domain-name": {
			"version": "1.0.1",
			"resolved": "https://registry.npmjs.org/is-domain-name/-/is-domain-name-1.0.1.tgz",
			"integrity": "sha1-9uszsUpJdUHcpYM1E31EZuDCDaE="
		},
		"is-electron": {
			"version": "2.2.0",
			"resolved": "https://registry.npmjs.org/is-electron/-/is-electron-2.2.0.tgz",
			"integrity": "sha512-SpMppC2XR3YdxSzczXReBjqs2zGscWQpBIKqwXYBFic0ERaxNVgwLCHwOLZeESfdJQjX0RDvrJ1lBXX2ij+G1Q=="
		},
		"is-extglob": {
			"version": "2.1.1",
			"resolved": "https://registry.npmjs.org/is-extglob/-/is-extglob-2.1.1.tgz",
			"integrity": "sha1-qIwCU1eR8C7TfHahueqXc8gz+MI=",
			"dev": true
		},
		"is-fn": {
			"version": "1.0.0",
			"resolved": "https://registry.npmjs.org/is-fn/-/is-fn-1.0.0.tgz",
			"integrity": "sha1-lUPV3nvPWwiiLsiiC65uKG1RDYw="
		},
		"is-fullwidth-code-point": {
			"version": "3.0.0",
			"resolved": "https://registry.npmjs.org/is-fullwidth-code-point/-/is-fullwidth-code-point-3.0.0.tgz",
			"integrity": "sha512-zymm5+u+sCsSWyD9qNaejV3DFvhCKclKdizYaJUuHA83RLjb7nSuGnddCHGv0hk+KY7BMAlsWeK4Ueg6EV6XQg=="
		},
		"is-generator-function": {
			"version": "1.0.10",
			"resolved": "https://registry.npmjs.org/is-generator-function/-/is-generator-function-1.0.10.tgz",
			"integrity": "sha512-jsEjy9l3yiXEQ+PsXdmBwEPcOxaXWLspKdplFUVI9vq1iZgIekeC0L167qeu86czQaxed3q/Uzuw0swL0irL8A==",
			"requires": {
				"has-tostringtag": "^1.0.0"
			}
		},
		"is-glob": {
			"version": "4.0.1",
			"resolved": "https://registry.npmjs.org/is-glob/-/is-glob-4.0.1.tgz",
			"integrity": "sha512-5G0tKtBTFImOqDnLB2hG6Bp2qcKEFduo4tZu9MT/H6NQv/ghhy30o55ufafxJ/LdH79LLs2Kfrn85TLKyA7BUg==",
			"dev": true,
			"requires": {
				"is-extglob": "^2.1.1"
			}
		},
		"is-installed-globally": {
			"version": "0.4.0",
			"resolved": "https://registry.npmjs.org/is-installed-globally/-/is-installed-globally-0.4.0.tgz",
			"integrity": "sha512-iwGqO3J21aaSkC7jWnHP/difazwS7SFeIqxv6wEtLU8Y5KlzFTjyqcSIT0d8s4+dDhKytsk9PJZ2BkS5eZwQRQ==",
			"requires": {
				"global-dirs": "^3.0.0",
				"is-path-inside": "^3.0.2"
			}
		},
		"is-ip": {
			"version": "3.1.0",
			"resolved": "https://registry.npmjs.org/is-ip/-/is-ip-3.1.0.tgz",
			"integrity": "sha512-35vd5necO7IitFPjd/YBeqwWnyDWbuLH9ZXQdMfDA8TEo7pv5X8yfrvVO3xbJbLUlERCMvf6X0hTUamQxCYJ9Q==",
			"requires": {
				"ip-regex": "^4.0.0"
			}
		},
		"is-ipfs": {
			"version": "2.0.0",
			"resolved": "https://registry.npmjs.org/is-ipfs/-/is-ipfs-2.0.0.tgz",
			"integrity": "sha512-X4Cg/JO+h/ygBCrIQSMgicHRLo5QpB+i5tHLhFgGBksKi3zvX6ByFCshDxNBvcq4NFxF3coI2AaLqwzugNzKcw==",
			"requires": {
				"cids": "^1.0.0",
				"iso-url": "~0.4.7",
				"mafmt": "^8.0.0",
				"multiaddr": "^8.0.0",
				"multibase": "^3.0.0",
				"multihashes": "^3.0.1",
				"uint8arrays": "^1.1.0"
			}
		},
		"is-loopback-addr": {
			"version": "1.0.1",
			"resolved": "https://registry.npmjs.org/is-loopback-addr/-/is-loopback-addr-1.0.1.tgz",
			"integrity": "sha512-DhWU/kqY7X2F6KrrVTu7mHlbd2Pbo4D1YkAzasBMjQs6lJAoefxaA6m6CpSX0K6pjt9D0b9PNFI5zduy/vzOYw=="
		},
		"is-map": {
			"version": "2.0.2",
			"resolved": "https://registry.npmjs.org/is-map/-/is-map-2.0.2.tgz",
			"integrity": "sha512-cOZFQQozTha1f4MxLFzlgKYPTyj26picdZTx82hbc/Xf4K/tZOOXSCkMvU4pKioRXGDLJRn0GM7Upe7kR721yg==",
			"dev": true
		},
		"is-negative-zero": {
			"version": "2.0.1",
			"resolved": "https://registry.npmjs.org/is-negative-zero/-/is-negative-zero-2.0.1.tgz",
			"integrity": "sha512-2z6JzQvZRa9A2Y7xC6dQQm4FSTSTNWjKIYYTt4246eMTJmIo0Q+ZyOsU66X8lxK1AbB92dFeglPLrhwpeRKO6w=="
		},
		"is-npm": {
			"version": "5.0.0",
			"resolved": "https://registry.npmjs.org/is-npm/-/is-npm-5.0.0.tgz",
			"integrity": "sha512-WW/rQLOazUq+ST/bCAVBp/2oMERWLsR7OrKyt052dNDk4DHcDE0/7QSXITlmi+VBcV13DfIbysG3tZJm5RfdBA=="
		},
		"is-number": {
			"version": "7.0.0",
			"resolved": "https://registry.npmjs.org/is-number/-/is-number-7.0.0.tgz",
			"integrity": "sha512-41Cifkg6e8TylSpdtTpeLVMqvSBEVzTttHvERD741+pnZ8ANv0004MRL43QKPDlK9cGvNp6NZWZUBlbGXYxxng==",
			"dev": true
		},
		"is-number-object": {
			"version": "1.0.6",
			"resolved": "https://registry.npmjs.org/is-number-object/-/is-number-object-1.0.6.tgz",
			"integrity": "sha512-bEVOqiRcvo3zO1+G2lVMy+gkkEm9Yh7cDMRusKKu5ZJKPUYSJwICTKZrNKHA2EbSP0Tu0+6B/emsYNHZyn6K8g==",
			"requires": {
				"has-tostringtag": "^1.0.0"
			}
		},
		"is-obj": {
			"version": "2.0.0",
			"resolved": "https://registry.npmjs.org/is-obj/-/is-obj-2.0.0.tgz",
			"integrity": "sha512-drqDG3cbczxxEJRoOXcOjtdp1J/lyp1mNn0xaznRs8+muBhgQcrnbspox5X5fOw0HnMnbfDzvnEMEtqDEJEo8w=="
		},
		"is-path-inside": {
			"version": "3.0.3",
			"resolved": "https://registry.npmjs.org/is-path-inside/-/is-path-inside-3.0.3.tgz",
			"integrity": "sha512-Fd4gABb+ycGAmKou8eMftCupSir5lRxqf4aD/vd0cD2qc4HL07OjCeuHMr8Ro4CoMaeCKDB0/ECBOVWjTwUvPQ=="
		},
		"is-plain-obj": {
			"version": "2.1.0",
			"resolved": "https://registry.npmjs.org/is-plain-obj/-/is-plain-obj-2.1.0.tgz",
			"integrity": "sha512-YWnfyRwxL/+SsrWYfOpUtz5b3YD+nyfkHvjbcanzk8zgyO4ASD67uVMRt8k5bM4lLMDnXfriRhOpemw+NfT1eA=="
		},
		"is-plain-object": {
			"version": "2.0.4",
			"resolved": "https://registry.npmjs.org/is-plain-object/-/is-plain-object-2.0.4.tgz",
			"integrity": "sha512-h5PpgXkWitc38BBMYawTYMWJHFZJVnBquFE57xFpjB8pJFiF6gZ+bU+WyI/yqXiFR5mdLsgYNaPe8uao6Uv9Og==",
			"dev": true,
			"requires": {
				"isobject": "^3.0.1"
			}
		},
		"is-regex": {
			"version": "1.1.4",
			"resolved": "https://registry.npmjs.org/is-regex/-/is-regex-1.1.4.tgz",
			"integrity": "sha512-kvRdxDsxZjhzUX07ZnLydzS1TU/TJlTUHHY4YLL87e37oUA49DfkLqgy+VjFocowy29cKvcSiu+kIv728jTTVg==",
			"requires": {
				"call-bind": "^1.0.2",
				"has-tostringtag": "^1.0.0"
			}
		},
		"is-set": {
			"version": "2.0.2",
			"resolved": "https://registry.npmjs.org/is-set/-/is-set-2.0.2.tgz",
			"integrity": "sha512-+2cnTEZeY5z/iXGbLhPrOAaK/Mau5k5eXq9j14CpRTftq0pAJu2MwVRSZhyZWBzx3o6X795Lz6Bpb6R0GKf37g==",
			"dev": true
		},
		"is-stream": {
			"version": "2.0.1",
			"resolved": "https://registry.npmjs.org/is-stream/-/is-stream-2.0.1.tgz",
			"integrity": "sha512-hFoiJiTl63nn+kstHGBtewWSKnQLpyb155KHheA1l39uvtO9nWIop1p3udqPcUd/xbF1VLMO4n7OI6p7RbngDg=="
		},
		"is-string": {
			"version": "1.0.7",
			"resolved": "https://registry.npmjs.org/is-string/-/is-string-1.0.7.tgz",
			"integrity": "sha512-tE2UXzivje6ofPW7l23cjDOMa09gb7xlAqG6jG5ej6uPV32TlWP3NKPigtaGeHNu9fohccRYvIiZMfOOnOYUtg==",
			"requires": {
				"has-tostringtag": "^1.0.0"
			}
		},
		"is-symbol": {
			"version": "1.0.4",
			"resolved": "https://registry.npmjs.org/is-symbol/-/is-symbol-1.0.4.tgz",
			"integrity": "sha512-C/CPBqKWnvdcxqIARxyOh4v1UUEOCHpgDa0WYgpKDFMszcrPcffg5uhwSgPCLD2WWxmq6isisz87tzT01tuGhg==",
			"requires": {
				"has-symbols": "^1.0.2"
			}
		},
		"is-typed-array": {
			"version": "1.1.7",
			"resolved": "https://registry.npmjs.org/is-typed-array/-/is-typed-array-1.1.7.tgz",
			"integrity": "sha512-VxlpTBGknhQ3o7YiVjIhdLU6+oD8dPz/79vvvH4F+S/c8608UCVa9fgDpa1kZgFoUST2DCgacc70UszKgzKuvA==",
			"requires": {
				"available-typed-arrays": "^1.0.4",
				"call-bind": "^1.0.2",
				"es-abstract": "^1.18.5",
				"foreach": "^2.0.5",
				"has-tostringtag": "^1.0.0"
			}
		},
		"is-typedarray": {
			"version": "1.0.0",
			"resolved": "https://registry.npmjs.org/is-typedarray/-/is-typedarray-1.0.0.tgz",
			"integrity": "sha1-5HnICFjfDBsR3dppQPlgEfzaSpo="
		},
		"is-weakmap": {
			"version": "2.0.1",
			"resolved": "https://registry.npmjs.org/is-weakmap/-/is-weakmap-2.0.1.tgz",
			"integrity": "sha512-NSBR4kH5oVj1Uwvv970ruUkCV7O1mzgVFO4/rev2cLRda9Tm9HrL70ZPut4rOHgY0FNrUu9BCbXA2sdQ+x0chA==",
			"dev": true
		},
		"is-weakset": {
			"version": "2.0.1",
			"resolved": "https://registry.npmjs.org/is-weakset/-/is-weakset-2.0.1.tgz",
			"integrity": "sha512-pi4vhbhVHGLxohUw7PhGsueT4vRGFoXhP7+RGN0jKIv9+8PWYCQTqtADngrxOm2g46hoH0+g8uZZBzMrvVGDmw==",
			"dev": true
		},
		"is-windows": {
			"version": "1.0.2",
			"resolved": "https://registry.npmjs.org/is-windows/-/is-windows-1.0.2.tgz",
			"integrity": "sha512-eXK1UInq2bPmjyX6e3VHIzMLobc4J94i4AWn+Hpq3OU5KkrRC96OAcR3PRJ/pGu6m8TRnBHP9dkXQVsT/COVIA==",
			"dev": true
		},
		"is-yarn-global": {
			"version": "0.3.0",
			"resolved": "https://registry.npmjs.org/is-yarn-global/-/is-yarn-global-0.3.0.tgz",
			"integrity": "sha512-VjSeb/lHmkoyd8ryPVIKvOCn4D1koMqY+vqyjjUfc3xyKtP4dYOxM44sZrnqQSzSds3xyOrUTLTC9LVCVgLngw=="
		},
		"isarray": {
			"version": "0.0.1",
			"resolved": "https://registry.npmjs.org/isarray/-/isarray-0.0.1.tgz",
			"integrity": "sha1-ihis/Kmo9Bd+Cav8YDiTmwXR7t8="
		},
		"isexe": {
			"version": "2.0.0",
			"resolved": "https://registry.npmjs.org/isexe/-/isexe-2.0.0.tgz",
			"integrity": "sha1-6PvzdNxVb/iUehDcsFctYz8s+hA="
		},
		"iso-constants": {
			"version": "0.1.2",
			"resolved": "https://registry.npmjs.org/iso-constants/-/iso-constants-0.1.2.tgz",
			"integrity": "sha512-OTCM5ZCQsHBCI4Wdu4tSxvDIkmDHd5EwJDps5mKqnQnWJSKlnwMs3EDZ4n3Fh1tmkWkDlyd2vCDbEYuPbyrUNQ=="
		},
		"iso-random-stream": {
			"version": "1.1.2",
			"resolved": "https://registry.npmjs.org/iso-random-stream/-/iso-random-stream-1.1.2.tgz",
			"integrity": "sha512-7y0tsBBgQs544iTYjyrMp5xvgrbYR8b+plQq1Bryp+03p0LssrxC9C1M0oHv4QESDt7d95c74XvMk/yawKqX+A==",
			"requires": {
				"buffer": "^6.0.3",
				"readable-stream": "^3.4.0"
			},
			"dependencies": {
				"buffer": {
					"version": "6.0.3",
					"resolved": "https://registry.npmjs.org/buffer/-/buffer-6.0.3.tgz",
					"integrity": "sha512-FTiCpNxtwiZZHEZbcbTIcZjERVICn9yq/pDFkTl95/AxzD1naBctN7YO68riM/gLSDY7sdrMby8hofADYuuqOA==",
					"requires": {
						"base64-js": "^1.3.1",
						"ieee754": "^1.2.1"
					}
				}
			}
		},
		"iso-url": {
			"version": "0.4.7",
			"resolved": "https://registry.npmjs.org/iso-url/-/iso-url-0.4.7.tgz",
			"integrity": "sha512-27fFRDnPAMnHGLq36bWTpKET+eiXct3ENlCcdcMdk+mjXrb2kw3mhBUg1B7ewAC0kVzlOPhADzQgz1SE6Tglog=="
		},
		"isobject": {
			"version": "3.0.1",
			"resolved": "https://registry.npmjs.org/isobject/-/isobject-3.0.1.tgz",
			"integrity": "sha1-TkMekrEalzFjaqH5yNHMvP2reN8=",
			"dev": true
		},
		"istanbul-lib-coverage": {
			"version": "3.0.0",
			"resolved": "https://registry.npmjs.org/istanbul-lib-coverage/-/istanbul-lib-coverage-3.0.0.tgz",
			"integrity": "sha512-UiUIqxMgRDET6eR+o5HbfRYP1l0hqkWOs7vNxC/mggutCMUIhWMm8gAHb8tHlyfD3/l6rlgNA5cKdDzEAf6hEg==",
			"dev": true
		},
		"istanbul-lib-hook": {
			"version": "3.0.0",
			"resolved": "https://registry.npmjs.org/istanbul-lib-hook/-/istanbul-lib-hook-3.0.0.tgz",
			"integrity": "sha512-Pt/uge1Q9s+5VAZ+pCo16TYMWPBIl+oaNIjgLQxcX0itS6ueeaA+pEfThZpH8WxhFgCiEb8sAJY6MdUKgiIWaQ==",
			"dev": true,
			"requires": {
				"append-transform": "^2.0.0"
			}
		},
		"istanbul-lib-instrument": {
			"version": "4.0.3",
			"resolved": "https://registry.npmjs.org/istanbul-lib-instrument/-/istanbul-lib-instrument-4.0.3.tgz",
			"integrity": "sha512-BXgQl9kf4WTCPCCpmFGoJkz/+uhvm7h7PFKUYxh7qarQd3ER33vHG//qaE8eN25l07YqZPpHXU9I09l/RD5aGQ==",
			"dev": true,
			"requires": {
				"@babel/core": "^7.7.5",
				"@istanbuljs/schema": "^0.1.2",
				"istanbul-lib-coverage": "^3.0.0",
				"semver": "^6.3.0"
			},
			"dependencies": {
				"semver": {
					"version": "6.3.0",
					"resolved": "https://registry.npmjs.org/semver/-/semver-6.3.0.tgz",
					"integrity": "sha512-b39TBaTSfV6yBrapU89p5fKekE2m/NwnDocOVruQFS1/veMgdzuPcnOM34M6CwxW8jH/lxEa5rBoDeUwu5HHTw==",
					"dev": true
				}
			}
		},
		"istanbul-lib-processinfo": {
			"version": "2.0.2",
			"resolved": "https://registry.npmjs.org/istanbul-lib-processinfo/-/istanbul-lib-processinfo-2.0.2.tgz",
			"integrity": "sha512-kOwpa7z9hme+IBPZMzQ5vdQj8srYgAtaRqeI48NGmAQ+/5yKiHLV0QbYqQpxsdEF0+w14SoB8YbnHKcXE2KnYw==",
			"dev": true,
			"requires": {
				"archy": "^1.0.0",
				"cross-spawn": "^7.0.0",
				"istanbul-lib-coverage": "^3.0.0-alpha.1",
				"make-dir": "^3.0.0",
				"p-map": "^3.0.0",
				"rimraf": "^3.0.0",
				"uuid": "^3.3.3"
			},
			"dependencies": {
				"p-map": {
					"version": "3.0.0",
					"resolved": "https://registry.npmjs.org/p-map/-/p-map-3.0.0.tgz",
					"integrity": "sha512-d3qXVTF/s+W+CdJ5A29wywV2n8CQQYahlgz2bFiA+4eVNJbHJodPZ+/gXwPGh0bOqA+j8S+6+ckmvLGPk1QpxQ==",
					"dev": true,
					"requires": {
						"aggregate-error": "^3.0.0"
					}
				}
			}
		},
		"istanbul-lib-report": {
			"version": "3.0.0",
			"resolved": "https://registry.npmjs.org/istanbul-lib-report/-/istanbul-lib-report-3.0.0.tgz",
			"integrity": "sha512-wcdi+uAKzfiGT2abPpKZ0hSU1rGQjUQnLvtY5MpQ7QCTahD3VODhcu4wcfY1YtkGaDD5yuydOLINXsfbus9ROw==",
			"dev": true,
			"requires": {
				"istanbul-lib-coverage": "^3.0.0",
				"make-dir": "^3.0.0",
				"supports-color": "^7.1.0"
			}
		},
		"istanbul-lib-source-maps": {
			"version": "4.0.0",
			"resolved": "https://registry.npmjs.org/istanbul-lib-source-maps/-/istanbul-lib-source-maps-4.0.0.tgz",
			"integrity": "sha512-c16LpFRkR8vQXyHZ5nLpY35JZtzj1PQY1iZmesUbf1FZHbIupcWfjgOXBY9YHkLEQ6puz1u4Dgj6qmU/DisrZg==",
			"dev": true,
			"requires": {
				"debug": "^4.1.1",
				"istanbul-lib-coverage": "^3.0.0",
				"source-map": "^0.6.1"
			},
			"dependencies": {
				"source-map": {
					"version": "0.6.1",
					"resolved": "https://registry.npmjs.org/source-map/-/source-map-0.6.1.tgz",
					"integrity": "sha512-UjgapumWlbMhkBgzT7Ykc5YXUT46F0iKu8SGXq0bcwP5dz/h0Plj6enJqjz1Zbq2l5WaqYnrVbwWOWMyF3F47g==",
					"dev": true
				}
			}
		},
		"istanbul-reports": {
			"version": "3.0.2",
			"resolved": "https://registry.npmjs.org/istanbul-reports/-/istanbul-reports-3.0.2.tgz",
			"integrity": "sha512-9tZvz7AiR3PEDNGiV9vIouQ/EAcqMXFmkcA1CDFTwOB98OZVDL0PH9glHotf5Ugp6GCOTypfzGWI/OqjWNCRUw==",
			"dev": true,
			"requires": {
				"html-escaper": "^2.0.0",
				"istanbul-lib-report": "^3.0.0"
			}
		},
		"it-all": {
			"version": "1.0.5",
			"resolved": "https://registry.npmjs.org/it-all/-/it-all-1.0.5.tgz",
			"integrity": "sha512-ygD4kA4vp8fi+Y+NBgEKt6W06xSbv6Ub/0V8d1r3uCyJ9Izwa1UspkIOlqY9fOee0Z1w3WRo1+VWyAU4DgtufA=="
		},
		"it-batch": {
			"version": "1.0.8",
			"resolved": "https://registry.npmjs.org/it-batch/-/it-batch-1.0.8.tgz",
			"integrity": "sha512-RfEa1rxOPnicXvaXJ1qNThxPrq8/Lc+KwSVWHFEEOp2CrjpjhR5WfmBJozhkbzZ/r/Gl0HjzVVrt0NpG8qczDQ=="
		},
		"it-buffer": {
			"version": "0.1.3",
			"resolved": "https://registry.npmjs.org/it-buffer/-/it-buffer-0.1.3.tgz",
			"integrity": "sha512-9a2/9SYVwG7bcn3tpRDR4bXbtuMLXnDK48KVC+GXiQg97ZOOdWz2nIITBsOQ19b+gj01Rw8RNwtiLDLI8P8oiQ==",
			"requires": {
				"bl": "^5.0.0",
				"buffer": "^6.0.3"
			},
			"dependencies": {
				"bl": {
					"version": "5.0.0",
					"resolved": "https://registry.npmjs.org/bl/-/bl-5.0.0.tgz",
					"integrity": "sha512-8vxFNZ0pflFfi0WXA3WQXlj6CaMEwsmh63I1CNp0q+wWv8sD0ARx1KovSQd0l2GkwrMIOyedq0EF1FxI+RCZLQ==",
					"requires": {
						"buffer": "^6.0.3",
						"inherits": "^2.0.4",
						"readable-stream": "^3.4.0"
					}
				},
				"buffer": {
					"version": "6.0.3",
					"resolved": "https://registry.npmjs.org/buffer/-/buffer-6.0.3.tgz",
					"integrity": "sha512-FTiCpNxtwiZZHEZbcbTIcZjERVICn9yq/pDFkTl95/AxzD1naBctN7YO68riM/gLSDY7sdrMby8hofADYuuqOA==",
					"requires": {
						"base64-js": "^1.3.1",
						"ieee754": "^1.2.1"
					}
				}
			}
		},
		"it-concat": {
			"version": "1.0.3",
			"resolved": "https://registry.npmjs.org/it-concat/-/it-concat-1.0.3.tgz",
			"integrity": "sha512-sjeZQ1BWQ9U/W2oI09kZgUyvSWzQahTkOkLIsnEPgyqZFaF9ME5gV6An4nMjlyhXKWQMKEakQU8oRHs2SdmeyA==",
			"requires": {
				"bl": "^4.0.0"
			}
		},
		"it-drain": {
			"version": "1.0.4",
			"resolved": "https://registry.npmjs.org/it-drain/-/it-drain-1.0.4.tgz",
			"integrity": "sha512-coB7mcyZ4lWBQKoQGJuqM+P94pvpn2T3KY27vcVWPqeB1WmoysRC76VZnzAqrBWzpWcoEJMjZ+fsMBslxNaWfQ=="
		},
		"it-first": {
			"version": "1.0.6",
			"resolved": "https://registry.npmjs.org/it-first/-/it-first-1.0.6.tgz",
			"integrity": "sha512-wiI02c+G1BVuu0jz30Nsr1/et0cpSRulKUusN8HDZXxuX4MdUzfMp2P4JUk+a49Wr1kHitRLrnnh3+UzJ6neaQ=="
		},
		"it-glob": {
			"version": "0.0.10",
			"resolved": "https://registry.npmjs.org/it-glob/-/it-glob-0.0.10.tgz",
			"integrity": "sha512-p1PR15djgPV7pxdLOW9j4WcJdla8+91rJdUU2hU2Jm68vkxpIEXK55VHBeH8Lvqh2vqLtM83t8q4BuJxue6niA==",
			"requires": {
				"fs-extra": "^9.0.1",
				"minimatch": "^3.0.4"
			}
		},
		"it-goodbye": {
			"version": "2.0.2",
			"resolved": "https://registry.npmjs.org/it-goodbye/-/it-goodbye-2.0.2.tgz",
			"integrity": "sha512-k56lqArpxkIU0yyhnPhvnyOBpzRQn+4VEyd+dUBWhN5kvCgPBeC0XMuHiA71iU98sDpCrJrT/X+81ajT0AOQtQ==",
			"requires": {
				"buffer": "^5.6.0"
			}
		},
		"it-handshake": {
			"version": "1.0.2",
			"resolved": "https://registry.npmjs.org/it-handshake/-/it-handshake-1.0.2.tgz",
			"integrity": "sha512-uutOim5xF1eyDQD3u8qd3TxbWKwxqGMlbvacZsRsPdjO1BD9lnPTVci0jSMGsvMOu+5Y3W/QQ4hPQb87qPmPVQ==",
			"requires": {
				"it-pushable": "^1.4.0",
				"it-reader": "^2.0.0",
				"p-defer": "^3.0.0"
			}
		},
		"it-last": {
			"version": "1.0.5",
			"resolved": "https://registry.npmjs.org/it-last/-/it-last-1.0.5.tgz",
			"integrity": "sha512-PV/2S4zg5g6dkVuKfgrQfN2rUN4wdTI1FzyAvU+i8RV96syut40pa2s9Dut5X7SkjwA3P0tOhLABLdnOJ0Y/4Q=="
		},
		"it-length": {
			"version": "1.0.2",
			"resolved": "https://registry.npmjs.org/it-length/-/it-length-1.0.2.tgz",
			"integrity": "sha512-POIn66VMDhM1wzbKPSOGtldPldM5UQGV3ol85nmkv6HToIedetbJxPH6aX/fd19UamT7XtpakVyYb/NYCdD8DA=="
		},
		"it-length-prefixed": {
			"version": "3.1.0",
			"resolved": "https://registry.npmjs.org/it-length-prefixed/-/it-length-prefixed-3.1.0.tgz",
			"integrity": "sha512-E5GwT6qfZEwh3/XThyYwgjKJ4/hxvTC9kdbj3gxXDeUDKtC7+K2T647sPeX7xDEWqunsnoQyvOrjoHPegaT3uw==",
			"requires": {
				"@types/bl": "^2.1.0",
				"bl": "^4.0.2",
				"buffer": "^5.5.0",
				"varint": "^5.0.0"
			},
			"dependencies": {
				"varint": {
					"version": "5.0.2",
					"resolved": "https://registry.npmjs.org/varint/-/varint-5.0.2.tgz",
					"integrity": "sha512-lKxKYG6H03yCZUpAGOPOsMcGxd1RHCu1iKvEHYDPmTyq2HueGhD73ssNBqqQWfvYs04G9iUFRvmAVLW20Jw6ow=="
				}
			}
		},
		"it-map": {
			"version": "1.0.5",
			"resolved": "https://registry.npmjs.org/it-map/-/it-map-1.0.5.tgz",
			"integrity": "sha512-EElupuWhHVStUgUY+OfTJIS2MZed96lDrAXzJUuqiiqLnIKoBRqtX1ZG2oR0bGDsSppmz83MtzCeKLZ9TVAUxQ=="
		},
		"it-multipart": {
			"version": "1.0.9",
			"resolved": "https://registry.npmjs.org/it-multipart/-/it-multipart-1.0.9.tgz",
			"integrity": "sha512-EGavbE/ohpP3DESwmjRSz6U3iBtgj2yVgCvqF3EkFO93WxndDg0vDnA2zeSbgyglIINXE93Kvk5Vl8ub6es5Jw==",
			"requires": {
				"buffer": "^6.0.3",
				"buffer-indexof": "^1.1.1",
				"parse-headers": "^2.0.2"
			},
			"dependencies": {
				"buffer": {
					"version": "6.0.3",
					"resolved": "https://registry.npmjs.org/buffer/-/buffer-6.0.3.tgz",
					"integrity": "sha512-FTiCpNxtwiZZHEZbcbTIcZjERVICn9yq/pDFkTl95/AxzD1naBctN7YO68riM/gLSDY7sdrMby8hofADYuuqOA==",
					"requires": {
						"base64-js": "^1.3.1",
						"ieee754": "^1.2.1"
					}
				}
			}
		},
		"it-pair": {
			"version": "1.0.0",
			"resolved": "https://registry.npmjs.org/it-pair/-/it-pair-1.0.0.tgz",
			"integrity": "sha512-9raOiDu5OAuDOahtMtapKQDrQTxBfzlzrNcB6o7JARHkt+7Bb1dMkW/TpYdAjBJE77KH3e2zGzwpGUP9tXbLww==",
			"requires": {
				"get-iterator": "^1.0.2"
			}
		},
		"it-parallel-batch": {
			"version": "1.0.9",
			"resolved": "https://registry.npmjs.org/it-parallel-batch/-/it-parallel-batch-1.0.9.tgz",
			"integrity": "sha512-lfCxXsHoEtgyWj5HLrEQXlZF0p3c0hfYeVJAbxQIHIzHLq4lkYplUIe3UGxYl4n1Sjpcs6YL/87352399aVeIA==",
			"requires": {
				"it-batch": "^1.0.8"
			}
		},
		"it-pb-rpc": {
			"version": "0.1.11",
			"resolved": "https://registry.npmjs.org/it-pb-rpc/-/it-pb-rpc-0.1.11.tgz",
			"integrity": "sha512-1Yvae7LNHNM/WzxWT7OyHqwpA7DZoGos22JioMZ5H6i9iExQf71NHE0phHKEfkJdWLo7SRqPLLbqs2zaeKCwPA==",
			"requires": {
				"is-buffer": "^2.0.5",
				"it-handshake": "^2.0.0",
				"it-length-prefixed": "^5.0.2"
			},
			"dependencies": {
				"bl": {
					"version": "5.0.0",
					"resolved": "https://registry.npmjs.org/bl/-/bl-5.0.0.tgz",
					"integrity": "sha512-8vxFNZ0pflFfi0WXA3WQXlj6CaMEwsmh63I1CNp0q+wWv8sD0ARx1KovSQd0l2GkwrMIOyedq0EF1FxI+RCZLQ==",
					"requires": {
						"buffer": "^6.0.3",
						"inherits": "^2.0.4",
						"readable-stream": "^3.4.0"
					}
				},
				"buffer": {
					"version": "6.0.3",
					"resolved": "https://registry.npmjs.org/buffer/-/buffer-6.0.3.tgz",
					"integrity": "sha512-FTiCpNxtwiZZHEZbcbTIcZjERVICn9yq/pDFkTl95/AxzD1naBctN7YO68riM/gLSDY7sdrMby8hofADYuuqOA==",
					"requires": {
						"base64-js": "^1.3.1",
						"ieee754": "^1.2.1"
					}
				},
				"it-handshake": {
					"version": "2.0.0",
					"resolved": "https://registry.npmjs.org/it-handshake/-/it-handshake-2.0.0.tgz",
					"integrity": "sha512-K4q+mz8aLlCK3vTjtgNdHC9c/JbuOATsfogarjMsLcBZC5vYfKbX3Gq3AWcCdjIsIrPqzTlhPKSxl64LJkrt2w==",
					"requires": {
						"it-pushable": "^1.4.0",
						"it-reader": "^3.0.0",
						"p-defer": "^3.0.0"
					}
				},
				"it-length-prefixed": {
					"version": "5.0.3",
					"resolved": "https://registry.npmjs.org/it-length-prefixed/-/it-length-prefixed-5.0.3.tgz",
					"integrity": "sha512-b+jDHLcnOnPDQN79ronmzF5jeBjdJsy0ce2O6i6X4J5tnaO8Fd146ZA/tMbzaLlKnTpXa0eKtofpYhumXGENeg==",
					"requires": {
						"bl": "^5.0.0",
						"buffer": "^6.0.3",
						"varint": "^6.0.0"
					}
				},
				"it-reader": {
					"version": "3.0.0",
					"resolved": "https://registry.npmjs.org/it-reader/-/it-reader-3.0.0.tgz",
					"integrity": "sha512-NxR40odATeaBmSefn6Xn43DplYvn2KtEKQzn4jrTRuPYXMky5M4e+KQ7aTJh0k0vkytLyeenGO1I1GXlGm4laQ==",
					"requires": {
						"bl": "^5.0.0"
					}
				}
			}
		},
		"it-peekable": {
			"version": "1.0.2",
			"resolved": "https://registry.npmjs.org/it-peekable/-/it-peekable-1.0.2.tgz",
			"integrity": "sha512-LRPLu94RLm+lxLZbChuc9iCXrKCOu1obWqxfaKhF00yIp30VGkl741b5P60U+rdBxuZD/Gt1bnmakernv7bVFg=="
		},
		"it-pipe": {
			"version": "1.1.0",
			"resolved": "https://registry.npmjs.org/it-pipe/-/it-pipe-1.1.0.tgz",
			"integrity": "sha512-lF0/3qTVeth13TOnHVs0BTFaziwQF7m5Gg+E6JV0BXcLKutC92YjSi7bASgkPOXaLEb+YvNZrPorGMBIJvZfxg=="
		},
		"it-protocol-buffers": {
			"version": "0.2.1",
			"resolved": "https://registry.npmjs.org/it-protocol-buffers/-/it-protocol-buffers-0.2.1.tgz",
			"integrity": "sha512-UbezSc9BZTw0DU7mFS6iG9PXeycJfTDJlFAlniI3x1CRrKeDP+IW6ERPAFskHI3O+wij18Mk7eHgDtFz4Zk65A==",
			"requires": {
				"it-buffer": "^0.1.1",
				"it-length-prefixed": "^3.0.0"
			}
		},
		"it-pushable": {
			"version": "1.4.2",
			"resolved": "https://registry.npmjs.org/it-pushable/-/it-pushable-1.4.2.tgz",
			"integrity": "sha512-vVPu0CGRsTI8eCfhMknA7KIBqqGFolbRx+1mbQ6XuZ7YCz995Qj7L4XUviwClFunisDq96FdxzF5FnAbw15afg==",
			"requires": {
				"fast-fifo": "^1.0.0"
			}
		},
		"it-reader": {
			"version": "2.1.0",
			"resolved": "https://registry.npmjs.org/it-reader/-/it-reader-2.1.0.tgz",
			"integrity": "sha512-hSysqWTO9Tlwc5EGjVf8JYZzw0D2FsxD/g+eNNWrez9zODxWt6QlN6JAMmycK72Mv4jHEKEXoyzUN4FYGmJaZw==",
			"requires": {
				"bl": "^4.0.0"
			}
		},
		"it-tar": {
			"version": "1.2.2",
			"resolved": "https://registry.npmjs.org/it-tar/-/it-tar-1.2.2.tgz",
			"integrity": "sha512-M8V4a9I+x/vwXTjqvixcEZbQZHjwDIb8iUQ+D4M2QbhAdNs3WKVSl+45u5/F2XFx6jYMFOGzMVlKNK/uONgNIA==",
			"requires": {
				"bl": "^4.0.0",
				"buffer": "^5.4.3",
				"iso-constants": "^0.1.2",
				"it-concat": "^1.0.0",
				"it-reader": "^2.0.0",
				"p-defer": "^3.0.0"
			}
		},
		"it-to-stream": {
			"version": "0.1.2",
			"resolved": "https://registry.npmjs.org/it-to-stream/-/it-to-stream-0.1.2.tgz",
			"integrity": "sha512-DTB5TJRZG3untmZehcaFN0kGWl2bNv7tnJRgQHAO9QEt8jfvVRrebZtnD5NZd4SCj4WVPjl0LSrugNWE/UaZRQ==",
			"requires": {
				"buffer": "^5.6.0",
				"fast-fifo": "^1.0.0",
				"get-iterator": "^1.0.2",
				"p-defer": "^3.0.0",
				"p-fifo": "^1.0.0",
				"readable-stream": "^3.6.0"
			}
		},
		"it-ws": {
			"version": "3.0.2",
			"resolved": "https://registry.npmjs.org/it-ws/-/it-ws-3.0.2.tgz",
			"integrity": "sha512-INZhCXNjd5Xr7mYWtNZQb9y5i6XIsf4CKD4XUXeCD3tbaoIya1bPVtJNP1lN5UVGo6Ql9rAn3WVre/8IKtKShw==",
			"requires": {
				"buffer": "^5.6.0",
				"event-iterator": "^2.0.0",
				"relative-url": "^1.0.2",
				"ws": "^7.3.1"
			}
		},
		"iterable-ndjson": {
			"version": "1.1.0",
			"resolved": "https://registry.npmjs.org/iterable-ndjson/-/iterable-ndjson-1.1.0.tgz",
			"integrity": "sha512-OOp1Lb0o3k5MkXHx1YaIY5Z0ELosZfTnBaas9f8opJVcZGBIONA2zY/6CYE+LKkqrSDooIneZbrBGgOZnHPkrg==",
			"requires": {
				"string_decoder": "^1.2.0"
			}
		},
		"jest-worker": {
			"version": "27.0.6",
			"resolved": "https://registry.npmjs.org/jest-worker/-/jest-worker-27.0.6.tgz",
			"integrity": "sha512-qupxcj/dRuA3xHPMUd40gr2EaAurFbkwzOh7wfPaeE9id7hyjURRQoqNfHifHK3XjJU6YJJUQKILGUnwGPEOCA==",
			"dev": true,
			"requires": {
				"@types/node": "*",
				"merge-stream": "^2.0.0",
				"supports-color": "^8.0.0"
			},
			"dependencies": {
				"supports-color": {
					"version": "8.1.1",
					"resolved": "https://registry.npmjs.org/supports-color/-/supports-color-8.1.1.tgz",
					"integrity": "sha512-MpUEN2OodtUzxvKQl72cUF7RQ5EiHsGvSsVG0ia9c5RbWGL2CI4C7EpPS8UTBIplnlzZiNuV56w+FuNxy3ty2Q==",
					"dev": true,
					"requires": {
						"has-flag": "^4.0.0"
					}
				}
			}
		},
		"jmespath": {
			"version": "0.15.0",
			"resolved": "https://registry.npmjs.org/jmespath/-/jmespath-0.15.0.tgz",
			"integrity": "sha1-o/Iiqarp+Wb10nx5ZRDigJF2Qhc="
		},
		"joi": {
			"version": "17.4.2",
			"resolved": "https://registry.npmjs.org/joi/-/joi-17.4.2.tgz",
			"integrity": "sha512-Lm56PP+n0+Z2A2rfRvsfWVDXGEWjXxatPopkQ8qQ5mxCEhwHG+Ettgg5o98FFaxilOxozoa14cFhrE/hOzh/Nw==",
			"requires": {
				"@hapi/hoek": "^9.0.0",
				"@hapi/topo": "^5.0.0",
				"@sideway/address": "^4.1.0",
				"@sideway/formula": "^3.0.0",
				"@sideway/pinpoint": "^2.0.0"
			}
		},
		"joycon": {
			"version": "2.2.5",
			"resolved": "https://registry.npmjs.org/joycon/-/joycon-2.2.5.tgz",
			"integrity": "sha512-YqvUxoOcVPnCp0VU1/56f+iKSdvIRJYPznH22BdXV3xMk75SFXhWeJkZ8C9XxUWt1b5x2X1SxuFygW1U0FmkEQ=="
		},
		"js-sha3": {
			"version": "0.8.0",
			"resolved": "https://registry.npmjs.org/js-sha3/-/js-sha3-0.8.0.tgz",
			"integrity": "sha512-gF1cRrHhIzNfToc802P800N8PpXS+evLLXfsVpowqmAFR9uwbi89WvXg2QspOmXL8QL86J4T1EpFu+yUkwJY3Q=="
		},
		"js-tokens": {
			"version": "4.0.0",
			"resolved": "https://registry.npmjs.org/js-tokens/-/js-tokens-4.0.0.tgz",
			"integrity": "sha512-RdJUflcE3cUzKiMqQgsCu06FPu9UdIJO0beYbPhHN4k6apgJtifcoCtT9bcxOpYBtpD2kCM6Sbzg4CausW/PKQ==",
			"dev": true
		},
		"js-yaml": {
			"version": "4.0.0",
			"resolved": "https://registry.npmjs.org/js-yaml/-/js-yaml-4.0.0.tgz",
			"integrity": "sha512-pqon0s+4ScYUvX30wxQi3PogGFAlUyH0awepWvwkj4jD4v+ova3RiYw8bmA6x2rDrEaj8i/oWKoRxpVNW+Re8Q==",
			"dev": true,
			"requires": {
				"argparse": "^2.0.1"
			}
		},
		"jsbn": {
			"version": "1.1.0",
			"resolved": "https://registry.npmjs.org/jsbn/-/jsbn-1.1.0.tgz",
			"integrity": "sha1-sBMHyym2GKHtJux56RH4A8TaAEA="
		},
		"jsesc": {
			"version": "2.5.2",
			"resolved": "https://registry.npmjs.org/jsesc/-/jsesc-2.5.2.tgz",
			"integrity": "sha512-OYu7XEzjkCQ3C5Ps3QIZsQfNpqoJyZZA99wd9aWd05NCtC5pWOkShK2mkL6HXQR6/Cy2lbNdPlZBpuQHXE63gA==",
			"dev": true
		},
		"json-buffer": {
			"version": "3.0.0",
			"resolved": "https://registry.npmjs.org/json-buffer/-/json-buffer-3.0.0.tgz",
			"integrity": "sha1-Wx85evx11ne96Lz8Dkfh+aPZqJg="
		},
		"json-parse-better-errors": {
			"version": "1.0.2",
			"resolved": "https://registry.npmjs.org/json-parse-better-errors/-/json-parse-better-errors-1.0.2.tgz",
			"integrity": "sha512-mrqyZKfX5EhL7hvqcV6WG1yYjnjeuYDzDhhcAAUrq8Po85NBQBJP+ZDUT75qZQ98IkUoBqdkExkukOU7Ts2wrw==",
			"dev": true
		},
		"json-schema-traverse": {
			"version": "0.4.1",
			"resolved": "https://registry.npmjs.org/json-schema-traverse/-/json-schema-traverse-0.4.1.tgz",
			"integrity": "sha512-xbbCH5dCYU5T8LcEhhuh7HJ88HXuW3qsI3Y0zOZFKfZEHcpWiHU/Jxzk629Brsab/mMiHQti9wMP+845RPe3Vg==",
			"dev": true
		},
		"json-text-sequence": {
			"version": "0.1.1",
			"resolved": "https://registry.npmjs.org/json-text-sequence/-/json-text-sequence-0.1.1.tgz",
			"integrity": "sha1-py8hfcSvxGKf/1/rME3BvVGi89I=",
			"requires": {
				"delimit-stream": "0.1.0"
			}
		},
		"json5": {
			"version": "2.2.0",
			"resolved": "https://registry.npmjs.org/json5/-/json5-2.2.0.tgz",
			"integrity": "sha512-f+8cldu7X/y7RAJurMEJmdoKXGB/X550w2Nr3tTbezL6RwEE/iMcm+tZnXeoZtKuOq6ft8+CqzEkrIgx1fPoQA==",
			"dev": true,
			"requires": {
				"minimist": "^1.2.5"
			}
		},
		"jsondiffpatch": {
			"version": "0.4.1",
			"resolved": "https://registry.npmjs.org/jsondiffpatch/-/jsondiffpatch-0.4.1.tgz",
			"integrity": "sha512-t0etAxTUk1w5MYdNOkZBZ8rvYYN5iL+2dHCCx/DpkFm/bW28M6y5nUS83D4XdZiHy35Fpaw6LBb+F88fHZnVCw==",
			"requires": {
				"chalk": "^2.3.0",
				"diff-match-patch": "^1.0.0"
			},
			"dependencies": {
				"ansi-styles": {
					"version": "3.2.1",
					"resolved": "https://registry.npmjs.org/ansi-styles/-/ansi-styles-3.2.1.tgz",
					"integrity": "sha512-VT0ZI6kZRdTh8YyJw3SMbYm/u+NqfsAxEpWO0Pf9sq8/e94WxxOpPKx9FR1FlyCtOVDNOQ+8ntlqFxiRc+r5qA==",
					"requires": {
						"color-convert": "^1.9.0"
					}
				},
				"chalk": {
					"version": "2.4.2",
					"resolved": "https://registry.npmjs.org/chalk/-/chalk-2.4.2.tgz",
					"integrity": "sha512-Mti+f9lpJNcwF4tWV8/OrTTtF1gZi+f8FqlyAdouralcFWFQWF2+NgCHShjkCb+IFBLq9buZwE1xckQU4peSuQ==",
					"requires": {
						"ansi-styles": "^3.2.1",
						"escape-string-regexp": "^1.0.5",
						"supports-color": "^5.3.0"
					}
				},
				"color-convert": {
					"version": "1.9.3",
					"resolved": "https://registry.npmjs.org/color-convert/-/color-convert-1.9.3.tgz",
					"integrity": "sha512-QfAUtd+vFdAtFQcC8CCyYt1fYWxSqAiK2cSD6zDB8N3cpsEBAvRxp9zOGg6G/SHHJYAT88/az/IuDGALsNVbGg==",
					"requires": {
						"color-name": "1.1.3"
					}
				},
				"color-name": {
					"version": "1.1.3",
					"resolved": "https://registry.npmjs.org/color-name/-/color-name-1.1.3.tgz",
					"integrity": "sha1-p9BVi9icQveV3UIyj3QIMcpTvCU="
				},
				"has-flag": {
					"version": "3.0.0",
					"resolved": "https://registry.npmjs.org/has-flag/-/has-flag-3.0.0.tgz",
					"integrity": "sha1-tdRU3CGZriJWmfNGfloH87lVuv0="
				},
				"supports-color": {
					"version": "5.5.0",
					"resolved": "https://registry.npmjs.org/supports-color/-/supports-color-5.5.0.tgz",
					"integrity": "sha512-QjVjwdXIt408MIiAqCX4oUKsgU2EqAGzs2Ppkm4aQYbjm+ZEWEcW4SfFNTr4uMNZma0ey4f5lgLrkB0aX0QMow==",
					"requires": {
						"has-flag": "^3.0.0"
					}
				}
			}
		},
		"jsonfile": {
			"version": "6.1.0",
			"resolved": "https://registry.npmjs.org/jsonfile/-/jsonfile-6.1.0.tgz",
			"integrity": "sha512-5dgndWOriYSm5cnYaJNhalLNDKOqFwyDB/rr1E9ZsGciGvKPs8R2xYGCacuf3z6K1YKDz182fd+fY3cn3pMqXQ==",
			"requires": {
				"graceful-fs": "^4.1.6",
				"universalify": "^2.0.0"
			}
		},
		"just-debounce-it": {
			"version": "1.5.0",
			"resolved": "https://registry.npmjs.org/just-debounce-it/-/just-debounce-it-1.5.0.tgz",
			"integrity": "sha512-itSWJS5d2DTSCizVJ2Z0Djx/dGmUGfZe7WNfUfVP23+htGcIcPHbEjL4eB8ljojTs/+oYwLexImRRCP0A2WXjA=="
		},
		"just-extend": {
			"version": "4.2.1",
			"resolved": "https://registry.npmjs.org/just-extend/-/just-extend-4.2.1.tgz",
			"integrity": "sha512-g3UB796vUFIY90VIv/WX3L2c8CS2MdWUww3CNrYmqza1Fg0DURc2K/O4YrnklBdQarSJ/y8JnJYDGc+1iumQjg=="
		},
		"just-safe-get": {
			"version": "2.1.2",
			"resolved": "https://registry.npmjs.org/just-safe-get/-/just-safe-get-2.1.2.tgz",
			"integrity": "sha512-DPWEh00QFgJNyfULPwgc9rTvdiPYVyt69hcgjWbN3lzKMmISW43Hwc+nlRAIo+su6PLVqUOMEUJNYR1xFog7xQ=="
		},
		"just-safe-set": {
			"version": "2.2.2",
			"resolved": "https://registry.npmjs.org/just-safe-set/-/just-safe-set-2.2.2.tgz",
			"integrity": "sha512-mRI+4M6DPg/eUaqXQkt5hdlY3oSRKtWtQdZA5NDKyfvCEtVaeObBnFPJmVDdJC6cSIosws5PvLuyw9wJihjeFQ=="
		},
		"k-bucket": {
			"version": "5.1.0",
			"resolved": "https://registry.npmjs.org/k-bucket/-/k-bucket-5.1.0.tgz",
			"integrity": "sha512-Fac7iINEovXIWU20GPnOMLUbjctiS+cnmyjC4zAUgvs3XPf1vo9akfCHkigftSic/jiKqKl+KA3a/vFcJbHyCg==",
			"requires": {
				"randombytes": "^2.1.0"
			}
		},
		"keypair": {
			"version": "1.0.3",
			"resolved": "https://registry.npmjs.org/keypair/-/keypair-1.0.3.tgz",
			"integrity": "sha512-0wjZ2z/SfZZq01+3/8jYLd8aEShSa+aat1zyPGQY3IuKoEAp6DJGvu2zt6snELrQU9jbCkIlCyNOD7RdQbHhkQ=="
		},
		"keyv": {
			"version": "3.1.0",
			"resolved": "https://registry.npmjs.org/keyv/-/keyv-3.1.0.tgz",
			"integrity": "sha512-9ykJ/46SN/9KPM/sichzQ7OvXyGDYKGTaDlKMGCAlg2UK8KRy4jb0d8sFc+0Tt0YYnThq8X2RZgCg74RPxgcVA==",
			"requires": {
				"json-buffer": "3.0.0"
			}
		},
		"kind-of": {
			"version": "6.0.3",
			"resolved": "https://registry.npmjs.org/kind-of/-/kind-of-6.0.3.tgz",
			"integrity": "sha512-dcS1ul+9tmeD95T+x28/ehLgd9mENa3LsvDTtzm3vyBEO7RPptvAD+t44WVXaUjTBRcrpFeFlC8WCruUR456hw==",
			"dev": true
		},
		"latest-version": {
			"version": "5.1.0",
			"resolved": "https://registry.npmjs.org/latest-version/-/latest-version-5.1.0.tgz",
			"integrity": "sha512-weT+r0kTkRQdCdYCNtkMwWXQTMEswKrFBkm4ckQOMVhhqhIMI1UT2hMj+1iigIhgSZm5gTmrRXBNoGUgaTY1xA==",
			"requires": {
				"package-json": "^6.3.0"
			}
		},
		"level": {
			"version": "5.0.1",
			"resolved": "https://registry.npmjs.org/level/-/level-5.0.1.tgz",
			"integrity": "sha512-wcak5OQeA4rURGacqS62R/xNHjCYnJSQDBOlm4KNUGJVE9bWv2B04TclqReYejN+oD65PzD4FsqeWoI5wNC5Lg==",
			"requires": {
				"level-js": "^4.0.0",
				"level-packager": "^5.0.0",
				"leveldown": "^5.0.0",
				"opencollective-postinstall": "^2.0.0"
			}
		},
		"level-codec": {
			"version": "9.0.2",
			"resolved": "https://registry.npmjs.org/level-codec/-/level-codec-9.0.2.tgz",
			"integrity": "sha512-UyIwNb1lJBChJnGfjmO0OR+ezh2iVu1Kas3nvBS/BzGnx79dv6g7unpKIDNPMhfdTEGoc7mC8uAu51XEtX+FHQ==",
			"requires": {
				"buffer": "^5.6.0"
			}
		},
		"level-concat-iterator": {
			"version": "2.0.1",
			"resolved": "https://registry.npmjs.org/level-concat-iterator/-/level-concat-iterator-2.0.1.tgz",
			"integrity": "sha512-OTKKOqeav2QWcERMJR7IS9CUo1sHnke2C0gkSmcR7QuEtFNLLzHQAvnMw8ykvEcv0Qtkg0p7FOwP1v9e5Smdcw=="
		},
		"level-errors": {
			"version": "2.0.1",
			"resolved": "https://registry.npmjs.org/level-errors/-/level-errors-2.0.1.tgz",
			"integrity": "sha512-UVprBJXite4gPS+3VznfgDSU8PTRuVX0NXwoWW50KLxd2yw4Y1t2JUR5In1itQnudZqRMT9DlAM3Q//9NCjCFw==",
			"requires": {
				"errno": "~0.1.1"
			}
		},
		"level-iterator-stream": {
			"version": "4.0.2",
			"resolved": "https://registry.npmjs.org/level-iterator-stream/-/level-iterator-stream-4.0.2.tgz",
			"integrity": "sha512-ZSthfEqzGSOMWoUGhTXdX9jv26d32XJuHz/5YnuHZzH6wldfWMOVwI9TBtKcya4BKTyTt3XVA0A3cF3q5CY30Q==",
			"requires": {
				"inherits": "^2.0.4",
				"readable-stream": "^3.4.0",
				"xtend": "^4.0.2"
			}
		},
		"level-js": {
			"version": "4.0.2",
			"resolved": "https://registry.npmjs.org/level-js/-/level-js-4.0.2.tgz",
			"integrity": "sha512-PeGjZsyMG4O89KHiez1zoMJxStnkM+oBIqgACjoo5PJqFiSUUm3GNod/KcbqN5ktyZa8jkG7I1T0P2u6HN9lIg==",
			"requires": {
				"abstract-leveldown": "~6.0.1",
				"immediate": "~3.2.3",
				"inherits": "^2.0.3",
				"ltgt": "^2.1.2",
				"typedarray-to-buffer": "~3.1.5"
			},
			"dependencies": {
				"abstract-leveldown": {
					"version": "6.0.3",
					"resolved": "https://registry.npmjs.org/abstract-leveldown/-/abstract-leveldown-6.0.3.tgz",
					"integrity": "sha512-jzewKKpZbaYUa6HTThnrl+GrJhzjEAeuc7hTVpZdzg7kupXZFoqQDFwyOwLNbmJKJlmzw8yiipMPkDiuKkT06Q==",
					"requires": {
						"level-concat-iterator": "~2.0.0",
						"xtend": "~4.0.0"
					}
				}
			}
		},
		"level-option-wrap": {
			"version": "1.1.0",
			"resolved": "https://registry.npmjs.org/level-option-wrap/-/level-option-wrap-1.1.0.tgz",
			"integrity": "sha1-rSDmjZ88IsiJdTHMaqevWWse0Sk=",
			"dev": true,
			"requires": {
				"defined": "~0.0.0"
			}
		},
		"level-packager": {
			"version": "5.1.1",
			"resolved": "https://registry.npmjs.org/level-packager/-/level-packager-5.1.1.tgz",
			"integrity": "sha512-HMwMaQPlTC1IlcwT3+swhqf/NUO+ZhXVz6TY1zZIIZlIR0YSn8GtAAWmIvKjNY16ZkEg/JcpAuQskxsXqC0yOQ==",
			"requires": {
				"encoding-down": "^6.3.0",
				"levelup": "^4.3.2"
			}
		},
		"level-supports": {
			"version": "1.0.1",
			"resolved": "https://registry.npmjs.org/level-supports/-/level-supports-1.0.1.tgz",
			"integrity": "sha512-rXM7GYnW8gsl1vedTJIbzOrRv85c/2uCMpiiCzO2fndd06U/kUXEEU9evYn4zFggBOg36IsBW8LzqIpETwwQzg==",
			"requires": {
				"xtend": "^4.0.2"
			}
		},
		"leveldown": {
			"version": "5.6.0",
			"resolved": "https://registry.npmjs.org/leveldown/-/leveldown-5.6.0.tgz",
			"integrity": "sha512-iB8O/7Db9lPaITU1aA2txU/cBEXAt4vWwKQRrrWuS6XDgbP4QZGj9BL2aNbwb002atoQ/lIotJkfyzz+ygQnUQ==",
			"requires": {
				"abstract-leveldown": "~6.2.1",
				"napi-macros": "~2.0.0",
				"node-gyp-build": "~4.1.0"
			},
			"dependencies": {
				"abstract-leveldown": {
					"version": "6.2.3",
					"resolved": "https://registry.npmjs.org/abstract-leveldown/-/abstract-leveldown-6.2.3.tgz",
					"integrity": "sha512-BsLm5vFMRUrrLeCcRc+G0t2qOaTzpoJQLOubq2XM72eNpjF5UdU5o/5NvlNhx95XHcAvcl8OMXr4mlg/fRgUXQ==",
					"requires": {
						"buffer": "^5.5.0",
						"immediate": "^3.2.3",
						"level-concat-iterator": "~2.0.0",
						"level-supports": "~1.0.0",
						"xtend": "~4.0.0"
					}
				},
				"node-gyp-build": {
					"version": "4.1.1",
					"resolved": "https://registry.npmjs.org/node-gyp-build/-/node-gyp-build-4.1.1.tgz",
					"integrity": "sha512-dSq1xmcPDKPZ2EED2S6zw/b9NKsqzXRE6dVr8TVQnI3FJOTteUMuqF3Qqs6LZg+mLGYJWqQzMbIjMtJqTv87nQ=="
				}
			}
		},
		"levelup": {
			"version": "4.4.0",
			"resolved": "https://registry.npmjs.org/levelup/-/levelup-4.4.0.tgz",
			"integrity": "sha512-94++VFO3qN95cM/d6eBXvd894oJE0w3cInq9USsyQzzoJxmiYzPAocNcuGCPGGjoXqDVJcr3C1jzt1TSjyaiLQ==",
			"requires": {
				"deferred-leveldown": "~5.3.0",
				"level-errors": "~2.0.0",
				"level-iterator-stream": "~4.0.0",
				"level-supports": "~1.0.0",
				"xtend": "~4.0.0"
			}
		},
		"leven": {
			"version": "2.1.0",
			"resolved": "https://registry.npmjs.org/leven/-/leven-2.1.0.tgz",
			"integrity": "sha1-wuep93IJTe6dNCAq6KzORoeHVYA="
		},
		"libp2p": {
			"version": "0.29.4",
			"resolved": "https://registry.npmjs.org/libp2p/-/libp2p-0.29.4.tgz",
			"integrity": "sha512-RACD3rvhgBTcLDtILwN8lE2z3GV5OCR1Se/wQ9UPYArSImsoikKjGQMvW0vZl9W3adUqmJOUs7CJWTUvdTAOpw==",
			"requires": {
				"abort-controller": "^3.0.0",
				"aggregate-error": "^3.0.1",
				"any-signal": "^1.1.0",
				"bignumber.js": "^9.0.0",
				"class-is": "^1.1.0",
				"debug": "^4.1.1",
				"err-code": "^2.0.0",
				"events": "^3.1.0",
				"hashlru": "^2.3.0",
				"interface-datastore": "^2.0.0",
				"ipfs-utils": "^2.2.0",
				"it-all": "^1.0.1",
				"it-buffer": "^0.1.2",
				"it-handshake": "^1.0.1",
				"it-length-prefixed": "^3.0.1",
				"it-pipe": "^1.1.0",
				"it-protocol-buffers": "^0.2.0",
				"libp2p-crypto": "^0.18.0",
				"libp2p-interfaces": "^0.5.1",
				"libp2p-utils": "^0.2.0",
				"mafmt": "^8.0.0",
				"merge-options": "^2.0.0",
				"moving-average": "^1.0.0",
				"multiaddr": "^8.1.0",
				"multicodec": "^2.0.0",
				"multistream-select": "^1.0.0",
				"mutable-proxy": "^1.0.0",
				"node-forge": "^0.9.1",
				"p-any": "^3.0.0",
				"p-fifo": "^1.0.0",
				"p-settle": "^4.0.1",
				"peer-id": "^0.14.2",
				"protons": "^2.0.0",
				"retimer": "^2.0.0",
				"sanitize-filename": "^1.6.3",
				"streaming-iterables": "^5.0.2",
				"timeout-abort-controller": "^1.1.1",
				"varint": "^5.0.0",
				"xsalsa20": "^1.0.2"
			},
			"dependencies": {
				"any-signal": {
					"version": "1.2.0",
					"resolved": "https://registry.npmjs.org/any-signal/-/any-signal-1.2.0.tgz",
					"integrity": "sha512-Cl08k4xItix3jvu4cxO/dt2rQ6iUAjO66pTyRMub+WL1VXeAyZydCpD8GqWTPKfdL28U0R0UucmQVsUsBnvCmQ==",
					"requires": {
						"abort-controller": "^3.0.0"
					}
				},
				"ip-address": {
					"version": "6.4.0",
					"resolved": "https://registry.npmjs.org/ip-address/-/ip-address-6.4.0.tgz",
					"integrity": "sha512-c5uxc2WUTuRBVHT/6r4m7HIr/DfV0bF6DvLH3iZGSK8wp8iMwwZSgIq2do0asFf8q9ECug0SE+6+1ACMe4sorA==",
					"requires": {
						"jsbn": "1.1.0",
						"lodash.find": "4.6.0",
						"lodash.max": "4.0.1",
						"lodash.merge": "4.6.2",
						"lodash.padstart": "4.6.1",
						"lodash.repeat": "4.1.0",
						"sprintf-js": "1.1.2"
					}
				},
				"ipfs-utils": {
					"version": "2.4.0",
					"resolved": "https://registry.npmjs.org/ipfs-utils/-/ipfs-utils-2.4.0.tgz",
					"integrity": "sha512-0RH8rMIEhrXyrbh87V8SQC6E6/5EJs+YionqZGAXnVoTzkpFhxC3x3FlsxwZ9s72yaieGP1Mx1tRYgfCFM/mJg==",
					"requires": {
						"abort-controller": "^3.0.0",
						"any-signal": "^1.1.0",
						"buffer": "^5.6.0",
						"err-code": "^2.0.0",
						"fs-extra": "^9.0.1",
						"is-electron": "^2.2.0",
						"iso-url": "^0.4.7",
						"it-glob": "0.0.8",
						"it-to-stream": "^0.1.2",
						"merge-options": "^2.0.0",
						"nanoid": "^3.1.3",
						"node-fetch": "^2.6.0",
						"stream-to-it": "^0.2.0"
					}
				},
				"it-glob": {
					"version": "0.0.8",
					"resolved": "https://registry.npmjs.org/it-glob/-/it-glob-0.0.8.tgz",
					"integrity": "sha512-PmIAgb64aJPM6wwT1UTlNDAJnNgdGrvr0vRr3AYCngcUuq1KaAovuz0dQAmUkaXudDG3EQzc7OttuLW9DaL3YQ==",
					"requires": {
						"fs-extra": "^8.1.0",
						"minimatch": "^3.0.4"
					},
					"dependencies": {
						"fs-extra": {
							"version": "8.1.0",
							"resolved": "https://registry.npmjs.org/fs-extra/-/fs-extra-8.1.0.tgz",
							"integrity": "sha512-yhlQgA6mnOJUKOsRUFsgJdQCvkKhcz8tlZG5HBQfReYZy46OwLcY+Zia0mtdHsOo9y/hP+CxMN0TU9QxoOtG4g==",
							"requires": {
								"graceful-fs": "^4.2.0",
								"jsonfile": "^4.0.0",
								"universalify": "^0.1.0"
							}
						}
					}
				},
				"jsonfile": {
					"version": "4.0.0",
					"resolved": "https://registry.npmjs.org/jsonfile/-/jsonfile-4.0.0.tgz",
					"integrity": "sha1-h3Gq4HmbZAdrdmQPygWPnBDjPss=",
					"requires": {
						"graceful-fs": "^4.1.6"
					}
				},
				"libp2p-interfaces": {
					"version": "0.5.2",
					"resolved": "https://registry.npmjs.org/libp2p-interfaces/-/libp2p-interfaces-0.5.2.tgz",
					"integrity": "sha512-jnf7D2tJ0eemfQp0j+u4s9fRlILduqXuanCpXt0QSxwqj8LVXUvglQddqoHjH6LGzxBvWXdOAk/ZXEUCcH4ZTw==",
					"requires": {
						"abort-controller": "^3.0.0",
						"abortable-iterator": "^3.0.0",
						"chai": "^4.2.0",
						"chai-checkmark": "^1.0.1",
						"class-is": "^1.1.0",
						"debug": "^4.1.1",
						"delay": "^4.3.0",
						"detect-node": "^2.0.4",
						"dirty-chai": "^2.0.1",
						"err-code": "^2.0.0",
						"it-goodbye": "^2.0.1",
						"it-length-prefixed": "^3.1.0",
						"it-pair": "^1.0.0",
						"it-pipe": "^1.1.0",
						"it-pushable": "^1.4.0",
						"libp2p-crypto": "^0.18.0",
						"libp2p-tcp": "^0.15.0",
						"multiaddr": "^8.0.0",
						"multibase": "^3.0.0",
						"p-defer": "^3.0.0",
						"p-limit": "^2.3.0",
						"p-wait-for": "^3.1.0",
						"peer-id": "^0.14.0",
						"protons": "^2.0.0",
						"sinon": "^9.0.2",
						"streaming-iterables": "^5.0.2",
						"uint8arrays": "^1.1.0"
					}
				},
				"libp2p-utils": {
					"version": "0.2.3",
					"resolved": "https://registry.npmjs.org/libp2p-utils/-/libp2p-utils-0.2.3.tgz",
					"integrity": "sha512-9BoMCgvJF7LJ+JVMaHtqfCqhZN4i/sx0DrY6lf9U0Rq9uUgQ9qTai2O9LXcfr1LOS3OMMeRLsKk25MMgsf7W3w==",
					"requires": {
						"abortable-iterator": "^3.0.0",
						"debug": "^4.2.0",
						"err-code": "^2.0.3",
						"ip-address": "^6.1.0",
						"is-loopback-addr": "^1.0.0",
						"multiaddr": "^8.0.0",
						"private-ip": "^2.1.1"
					}
				},
				"multicodec": {
					"version": "2.1.3",
					"resolved": "https://registry.npmjs.org/multicodec/-/multicodec-2.1.3.tgz",
					"integrity": "sha512-0tOH2Gtio39uO41o+2xl9UhRkCWxU5ZmZSbFCh/OjGzkWJI8e6lkN/s4Mj1YfyWoBod+2+S3W+6wO6nhkwN8pA==",
					"requires": {
						"uint8arrays": "1.1.0",
						"varint": "^6.0.0"
					},
					"dependencies": {
						"varint": {
							"version": "6.0.0",
							"resolved": "https://registry.npmjs.org/varint/-/varint-6.0.0.tgz",
							"integrity": "sha512-cXEIW6cfr15lFv563k4GuVuW/fiwjknytD37jIOLSdSWuOI6WnO/oKwmP2FQTU2l01LP8/M5TSAJpzUaGe3uWg=="
						}
					}
				},
				"node-forge": {
					"version": "0.9.2",
					"resolved": "https://registry.npmjs.org/node-forge/-/node-forge-0.9.2.tgz",
					"integrity": "sha512-naKSScof4Wn+aoHU6HBsifh92Zeicm1GDQKd1vp3Y/kOi8ub0DozCa9KpvYNCXslFHYRmLNiqRopGdTGwNLpNw=="
				},
				"universalify": {
					"version": "0.1.2",
					"resolved": "https://registry.npmjs.org/universalify/-/universalify-0.1.2.tgz",
					"integrity": "sha512-rBJeI5CXAlmy1pV+617WB9J63U6XcazHHF2f2dbJix4XzpUF0RS3Zbj0FGIOCAva5P/d/GBOYaACQ1w+0azUkg=="
				},
				"varint": {
					"version": "5.0.2",
					"resolved": "https://registry.npmjs.org/varint/-/varint-5.0.2.tgz",
					"integrity": "sha512-lKxKYG6H03yCZUpAGOPOsMcGxd1RHCu1iKvEHYDPmTyq2HueGhD73ssNBqqQWfvYs04G9iUFRvmAVLW20Jw6ow=="
				}
			}
		},
		"libp2p-bootstrap": {
			"version": "0.12.3",
			"resolved": "https://registry.npmjs.org/libp2p-bootstrap/-/libp2p-bootstrap-0.12.3.tgz",
			"integrity": "sha512-4S7+YyZYy8wRmNxXGwsBsKrxGMk59nTqwDdBeEf9m3aVWZ0zdz5uu3WXq7sl8ULb703Zx5IdjGDrdbxhYtdqlA==",
			"requires": {
				"debug": "^4.3.1",
				"mafmt": "^9.0.0",
				"multiaddr": "^9.0.1",
				"peer-id": "^0.14.0"
			},
			"dependencies": {
				"err-code": {
					"version": "3.0.1",
					"resolved": "https://registry.npmjs.org/err-code/-/err-code-3.0.1.tgz",
					"integrity": "sha512-GiaH0KJUewYok+eeY05IIgjtAe4Yltygk9Wqp1V5yVWLdhf0hYZchRjNIT9bb0mSwRcIusT3cx7PJUf3zEIfUA=="
				},
				"mafmt": {
					"version": "9.0.0",
					"resolved": "https://registry.npmjs.org/mafmt/-/mafmt-9.0.0.tgz",
					"integrity": "sha512-BwKL6FJxc6R85K6gFE/pX7MVyCp0NkM2DJHg0RatxVgDlK4g9kqtfXQUt2iReSmTcgZss/Q/Bdfa2KTg4KyC+g==",
					"requires": {
						"multiaddr": "^9.0.1"
					}
				},
				"multiaddr": {
					"version": "9.0.2",
					"resolved": "https://registry.npmjs.org/multiaddr/-/multiaddr-9.0.2.tgz",
					"integrity": "sha512-YFaEb9t4yXSbaGksSEdg+Kn2U02s7w4wXUgyEMQmPxFJj7CfVHY10WOsScAX/rK6Soa15S1zXYadqH9TtlVreQ==",
					"requires": {
						"cids": "^1.0.0",
						"dns-over-http-resolver": "^1.0.0",
						"err-code": "^3.0.1",
						"is-ip": "^3.1.0",
						"multibase": "^4.0.2",
						"uint8arrays": "^2.1.3",
						"varint": "^6.0.0"
					}
				},
				"multibase": {
					"version": "4.0.4",
					"resolved": "https://registry.npmjs.org/multibase/-/multibase-4.0.4.tgz",
					"integrity": "sha512-8/JmrdSGzlw6KTgAJCOqUBSGd1V6186i/X8dDCGy/lbCKrQ+1QB6f3HE+wPr7Tpdj4U3gutaj9jG2rNX6UpiJg==",
					"requires": {
						"@multiformats/base-x": "^4.0.1"
					}
				},
				"uint8arrays": {
					"version": "2.1.10",
					"resolved": "https://registry.npmjs.org/uint8arrays/-/uint8arrays-2.1.10.tgz",
					"integrity": "sha512-Q9/hhJa2836nQfEJSZTmr+pg9+cDJS9XEAp7N2Vg5MzL3bK/mkMVfjscRGYruP9jNda6MAdf4QD/y78gSzkp6A==",
					"requires": {
						"multiformats": "^9.4.2"
					}
				}
			}
		},
		"libp2p-crypto": {
			"version": "0.18.0",
			"resolved": "https://registry.npmjs.org/libp2p-crypto/-/libp2p-crypto-0.18.0.tgz",
			"integrity": "sha512-zNMHDwf2J4t1LRjrBPMiSa4+14u0SfZRu66FyIVZtOnBGo3V/8imbJsOp8RPT8IgeHRN7EVIUt9lp8dcgXHMOw==",
			"requires": {
				"err-code": "^2.0.0",
				"is-typedarray": "^1.0.0",
				"iso-random-stream": "^1.1.0",
				"keypair": "^1.0.1",
				"multibase": "^3.0.0",
				"multicodec": "^2.0.0",
				"multihashing-async": "^2.0.1",
				"node-forge": "^0.9.1",
				"pem-jwk": "^2.0.0",
				"protons": "^2.0.0",
				"secp256k1": "^4.0.0",
				"uint8arrays": "^1.1.0",
				"ursa-optional": "^0.10.1"
			},
			"dependencies": {
				"multicodec": {
					"version": "2.1.3",
					"resolved": "https://registry.npmjs.org/multicodec/-/multicodec-2.1.3.tgz",
					"integrity": "sha512-0tOH2Gtio39uO41o+2xl9UhRkCWxU5ZmZSbFCh/OjGzkWJI8e6lkN/s4Mj1YfyWoBod+2+S3W+6wO6nhkwN8pA==",
					"requires": {
						"uint8arrays": "1.1.0",
						"varint": "^6.0.0"
					}
				},
				"node-forge": {
					"version": "0.9.2",
					"resolved": "https://registry.npmjs.org/node-forge/-/node-forge-0.9.2.tgz",
					"integrity": "sha512-naKSScof4Wn+aoHU6HBsifh92Zeicm1GDQKd1vp3Y/kOi8ub0DozCa9KpvYNCXslFHYRmLNiqRopGdTGwNLpNw=="
				}
			}
		},
		"libp2p-delegated-content-routing": {
			"version": "0.8.2",
			"resolved": "https://registry.npmjs.org/libp2p-delegated-content-routing/-/libp2p-delegated-content-routing-0.8.2.tgz",
			"integrity": "sha512-3xfrNaX31VB+sj7/u5ZGjhSzbm7l5jCCzlYktEpQyET7JMI8d1ef8FAP3DiWEhbiSfivMMqlfCzfPEMsLxZG7g==",
			"requires": {
				"debug": "^4.1.1",
				"it-all": "^1.0.0",
				"multiaddr": "^8.0.0",
				"p-defer": "^3.0.0",
				"p-queue": "^6.2.1"
			}
		},
		"libp2p-delegated-peer-routing": {
			"version": "0.8.2",
			"resolved": "https://registry.npmjs.org/libp2p-delegated-peer-routing/-/libp2p-delegated-peer-routing-0.8.2.tgz",
			"integrity": "sha512-q49zSTE7wpagt3FDY6S2e2Rr59kPoTMJAwlPeenZ1ajJLbKXRP26RfraK8RaUUw7mHw0BPo47VQcH7ieDkSO+A==",
			"requires": {
				"cids": "^1.0.0",
				"debug": "^4.1.1",
				"p-defer": "^3.0.0",
				"p-queue": "^6.3.0",
				"peer-id": "^0.14.0"
			}
		},
		"libp2p-floodsub": {
			"version": "0.23.1",
			"resolved": "https://registry.npmjs.org/libp2p-floodsub/-/libp2p-floodsub-0.23.1.tgz",
			"integrity": "sha512-d5Hl055SV3bkJ2u+bsRp+iWBsg1rVq2CehW2TYq4zoIp/bCGQyY/oQF6NzqnysKloElgRACfWOa/oQBRaSZFng==",
			"requires": {
				"debug": "^4.1.1",
				"libp2p-interfaces": "^0.5.1",
				"time-cache": "^0.3.0",
				"uint8arrays": "^1.1.0"
			},
			"dependencies": {
				"libp2p-interfaces": {
					"version": "0.5.2",
					"resolved": "https://registry.npmjs.org/libp2p-interfaces/-/libp2p-interfaces-0.5.2.tgz",
					"integrity": "sha512-jnf7D2tJ0eemfQp0j+u4s9fRlILduqXuanCpXt0QSxwqj8LVXUvglQddqoHjH6LGzxBvWXdOAk/ZXEUCcH4ZTw==",
					"requires": {
						"abort-controller": "^3.0.0",
						"abortable-iterator": "^3.0.0",
						"chai": "^4.2.0",
						"chai-checkmark": "^1.0.1",
						"class-is": "^1.1.0",
						"debug": "^4.1.1",
						"delay": "^4.3.0",
						"detect-node": "^2.0.4",
						"dirty-chai": "^2.0.1",
						"err-code": "^2.0.0",
						"it-goodbye": "^2.0.1",
						"it-length-prefixed": "^3.1.0",
						"it-pair": "^1.0.0",
						"it-pipe": "^1.1.0",
						"it-pushable": "^1.4.0",
						"libp2p-crypto": "^0.18.0",
						"libp2p-tcp": "^0.15.0",
						"multiaddr": "^8.0.0",
						"multibase": "^3.0.0",
						"p-defer": "^3.0.0",
						"p-limit": "^2.3.0",
						"p-wait-for": "^3.1.0",
						"peer-id": "^0.14.0",
						"protons": "^2.0.0",
						"sinon": "^9.0.2",
						"streaming-iterables": "^5.0.2",
						"uint8arrays": "^1.1.0"
					}
				}
			}
		},
		"libp2p-gossipsub": {
			"version": "0.6.6",
			"resolved": "https://registry.npmjs.org/libp2p-gossipsub/-/libp2p-gossipsub-0.6.6.tgz",
			"integrity": "sha512-oW/d7Y099RmxJ8KKWSlzuh3giuKb94d/VpKCxTqUJlsuA3SHjiOiKCO3oadrK5pkYgFMBXxYEnbZ84tft3MtRQ==",
			"requires": {
				"@types/debug": "^4.1.5",
				"debug": "^4.1.1",
				"denque": "^1.4.1",
				"err-code": "^2.0.0",
				"it-pipe": "^1.0.1",
				"libp2p-interfaces": "^0.6.0",
				"peer-id": "^0.14.0",
				"protons": "^2.0.0",
				"time-cache": "^0.3.0",
				"uint8arrays": "^1.1.0"
			},
			"dependencies": {
				"libp2p-interfaces": {
					"version": "0.6.0",
					"resolved": "https://registry.npmjs.org/libp2p-interfaces/-/libp2p-interfaces-0.6.0.tgz",
					"integrity": "sha512-KJV+eaExDviPKGRY/UWFSQ186As0VUWy0+MjmbGOA9yGzze8lcZ+4iuR5EM7RMd+ZfuZOX63Nkt0v8BIxBhq+Q==",
					"requires": {
						"abort-controller": "^3.0.0",
						"abortable-iterator": "^3.0.0",
						"chai": "^4.2.0",
						"chai-checkmark": "^1.0.1",
						"class-is": "^1.1.0",
						"debug": "^4.1.1",
						"delay": "^4.3.0",
						"detect-node": "^2.0.4",
						"dirty-chai": "^2.0.1",
						"err-code": "^2.0.0",
						"it-goodbye": "^2.0.1",
						"it-length-prefixed": "^3.1.0",
						"it-pair": "^1.0.0",
						"it-pipe": "^1.1.0",
						"it-pushable": "^1.4.0",
						"libp2p-crypto": "^0.18.0",
						"libp2p-tcp": "^0.15.0",
						"multiaddr": "^8.0.0",
						"multibase": "^3.0.0",
						"p-defer": "^3.0.0",
						"p-limit": "^2.3.0",
						"p-wait-for": "^3.1.0",
						"peer-id": "^0.14.0",
						"protons": "^2.0.0",
						"sinon": "^9.0.2",
						"streaming-iterables": "^5.0.2",
						"uint8arrays": "^1.1.0"
					}
				}
			}
		},
		"libp2p-interfaces": {
			"version": "0.8.4",
			"resolved": "https://registry.npmjs.org/libp2p-interfaces/-/libp2p-interfaces-0.8.4.tgz",
			"integrity": "sha512-LaPkXVhqgAcFwqsyqGSZNAjgXSa2V+skOfIKE2UtQHaduwLct2KpFDOmvhRHTWHfRHwI9bSCskDB7xWGNTwZsQ==",
			"requires": {
				"@types/bl": "^2.1.0",
				"abort-controller": "^3.0.0",
				"abortable-iterator": "^3.0.0",
				"chai": "^4.2.0",
				"chai-checkmark": "^1.0.1",
				"debug": "^4.3.1",
				"delay": "^4.4.0",
				"detect-node": "^2.0.4",
				"dirty-chai": "^2.0.1",
				"err-code": "^2.0.3",
				"it-goodbye": "^2.0.2",
				"it-length-prefixed": "^3.1.0",
				"it-pair": "^1.0.0",
				"it-pipe": "^1.1.0",
				"it-pushable": "^1.4.0",
				"libp2p-crypto": "^0.19.0",
				"libp2p-tcp": "^0.15.0",
				"multiaddr": "^8.1.2",
				"multibase": "^3.1.1",
				"multihashes": "^3.1.1",
				"p-defer": "^3.0.0",
				"p-limit": "^3.1.0",
				"p-wait-for": "^3.2.0",
				"peer-id": "^0.14.2",
				"protons": "^2.0.0",
				"sinon": "^9.2.4",
				"streaming-iterables": "^5.0.4",
				"uint8arrays": "^2.0.5"
			},
			"dependencies": {
				"iso-random-stream": {
					"version": "2.0.0",
					"resolved": "https://registry.npmjs.org/iso-random-stream/-/iso-random-stream-2.0.0.tgz",
					"integrity": "sha512-lGuIu104KfBV9ubYTSaE3GeAr6I69iggXxBHbTBc5u/XKlwlWl0LCytnkIZissaKqvxablwRD9B3ktVnmIUnEg==",
					"requires": {
						"events": "^3.3.0",
						"readable-stream": "^3.4.0"
					}
				},
				"libp2p-crypto": {
					"version": "0.19.6",
					"resolved": "https://registry.npmjs.org/libp2p-crypto/-/libp2p-crypto-0.19.6.tgz",
					"integrity": "sha512-oZaAomSLnEJPEvJaj4Dmp+JDuKsTndbdmdod9rCe8lX5f9hMP3p3wRADOeVGhgleiQ3LH+3XmFuULARMNXLiRw==",
					"requires": {
						"err-code": "^3.0.1",
						"is-typedarray": "^1.0.0",
						"iso-random-stream": "^2.0.0",
						"keypair": "^1.0.1",
						"multiformats": "^9.1.2",
						"node-forge": "^0.10.0",
						"pem-jwk": "^2.0.0",
						"protobufjs": "^6.10.2",
						"secp256k1": "^4.0.0",
						"uint8arrays": "^2.1.4",
						"ursa-optional": "^0.10.1"
					},
					"dependencies": {
						"err-code": {
							"version": "3.0.1",
							"resolved": "https://registry.npmjs.org/err-code/-/err-code-3.0.1.tgz",
							"integrity": "sha512-GiaH0KJUewYok+eeY05IIgjtAe4Yltygk9Wqp1V5yVWLdhf0hYZchRjNIT9bb0mSwRcIusT3cx7PJUf3zEIfUA=="
						}
					}
				},
				"p-limit": {
					"version": "3.1.0",
					"resolved": "https://registry.npmjs.org/p-limit/-/p-limit-3.1.0.tgz",
					"integrity": "sha512-TYOanM3wGwNGsZN2cVTYPArw454xnXj5qmWF1bEoAc4+cU/ol7GVh7odevjp1FNHduHc3KZMcFduxU5Xc6uJRQ==",
					"requires": {
						"yocto-queue": "^0.1.0"
					}
				},
				"uint8arrays": {
					"version": "2.1.10",
					"resolved": "https://registry.npmjs.org/uint8arrays/-/uint8arrays-2.1.10.tgz",
					"integrity": "sha512-Q9/hhJa2836nQfEJSZTmr+pg9+cDJS9XEAp7N2Vg5MzL3bK/mkMVfjscRGYruP9jNda6MAdf4QD/y78gSzkp6A==",
					"requires": {
						"multiformats": "^9.4.2"
					}
				}
			}
		},
		"libp2p-kad-dht": {
			"version": "0.20.6",
			"resolved": "https://registry.npmjs.org/libp2p-kad-dht/-/libp2p-kad-dht-0.20.6.tgz",
			"integrity": "sha512-hRClzJP+NK3zBU0/pYkoDUhZcviqmPu4czFaftcl3cCGasjxSaWNEZNKsf65QwoINZD9jFrYkQuXW9/gWQwuOA==",
			"requires": {
				"abort-controller": "^3.0.0",
				"async": "^2.6.2",
				"base32.js": "~0.1.0",
				"cids": "^1.1.5",
				"debug": "^4.3.1",
				"err-code": "^2.0.3",
				"hashlru": "^2.3.0",
				"heap": "~0.2.6",
				"interface-datastore": "^3.0.3",
				"it-length-prefixed": "^3.1.0",
				"it-pipe": "^1.1.0",
				"k-bucket": "^5.0.0",
				"libp2p-crypto": "^0.19.0",
				"libp2p-interfaces": "^0.8.2",
				"libp2p-record": "^0.9.0",
				"multiaddr": "^8.1.2",
				"multihashing-async": "^2.0.1",
				"p-filter": "^2.1.0",
				"p-map": "^4.0.0",
				"p-queue": "^6.6.2",
				"p-timeout": "^4.1.0",
				"p-times": "^3.0.0",
				"peer-id": "^0.14.2",
				"promise-to-callback": "^1.0.0",
				"protons": "^2.0.0",
				"streaming-iterables": "^5.0.4",
				"uint8arrays": "^2.0.5",
				"varint": "^5.0.0",
				"xor-distance": "^2.0.0"
			},
			"dependencies": {
				"buffer": {
					"version": "6.0.3",
					"resolved": "https://registry.npmjs.org/buffer/-/buffer-6.0.3.tgz",
					"integrity": "sha512-FTiCpNxtwiZZHEZbcbTIcZjERVICn9yq/pDFkTl95/AxzD1naBctN7YO68riM/gLSDY7sdrMby8hofADYuuqOA==",
					"requires": {
						"base64-js": "^1.3.1",
						"ieee754": "^1.2.1"
					}
				},
				"interface-datastore": {
					"version": "3.0.6",
					"resolved": "https://registry.npmjs.org/interface-datastore/-/interface-datastore-3.0.6.tgz",
					"integrity": "sha512-ruF9CVmtKCNfzCZYW6YeEKDRDbgFaiKGrSWof19BVCv6Qx/WrL1jRV4sCQUHCaXwJI7FCFknhw++PGafWCXvfw==",
					"requires": {
						"err-code": "^3.0.1",
						"ipfs-utils": "^6.0.0",
						"iso-random-stream": "^2.0.0",
						"it-all": "^1.0.2",
						"it-drain": "^1.0.1",
						"nanoid": "^3.0.2"
					},
					"dependencies": {
						"err-code": {
							"version": "3.0.1",
							"resolved": "https://registry.npmjs.org/err-code/-/err-code-3.0.1.tgz",
							"integrity": "sha512-GiaH0KJUewYok+eeY05IIgjtAe4Yltygk9Wqp1V5yVWLdhf0hYZchRjNIT9bb0mSwRcIusT3cx7PJUf3zEIfUA=="
						}
					}
				},
				"ipfs-utils": {
					"version": "6.0.8",
					"resolved": "https://registry.npmjs.org/ipfs-utils/-/ipfs-utils-6.0.8.tgz",
					"integrity": "sha512-mDDQaDisI/uWk+X08wyw+jBcq76IXwMjgyaoyEgJDb/Izb+QbBCSJjo9q+EvbMxh6/l6q0NiAfbbsxEyQYPW9w==",
					"requires": {
						"abort-controller": "^3.0.0",
						"any-signal": "^2.1.0",
						"buffer": "^6.0.1",
						"electron-fetch": "^1.7.2",
						"err-code": "^3.0.1",
						"is-electron": "^2.2.0",
						"iso-url": "^1.0.0",
						"it-glob": "~0.0.11",
						"it-to-stream": "^1.0.0",
						"merge-options": "^3.0.4",
						"nanoid": "^3.1.20",
						"native-abort-controller": "^1.0.3",
						"native-fetch": "^3.0.0",
						"node-fetch": "^2.6.1",
						"stream-to-it": "^0.2.2"
					},
					"dependencies": {
						"err-code": {
							"version": "3.0.1",
							"resolved": "https://registry.npmjs.org/err-code/-/err-code-3.0.1.tgz",
							"integrity": "sha512-GiaH0KJUewYok+eeY05IIgjtAe4Yltygk9Wqp1V5yVWLdhf0hYZchRjNIT9bb0mSwRcIusT3cx7PJUf3zEIfUA=="
						}
					}
				},
				"iso-random-stream": {
					"version": "2.0.0",
					"resolved": "https://registry.npmjs.org/iso-random-stream/-/iso-random-stream-2.0.0.tgz",
					"integrity": "sha512-lGuIu104KfBV9ubYTSaE3GeAr6I69iggXxBHbTBc5u/XKlwlWl0LCytnkIZissaKqvxablwRD9B3ktVnmIUnEg==",
					"requires": {
						"events": "^3.3.0",
						"readable-stream": "^3.4.0"
					}
				},
				"iso-url": {
					"version": "1.1.5",
					"resolved": "https://registry.npmjs.org/iso-url/-/iso-url-1.1.5.tgz",
					"integrity": "sha512-+3JqoKdBTGmyv9vOkS6b9iHhvK34UajfTibrH/1HOK8TI7K2VsM0qOCd+aJdWKtSOA8g3PqZfcwDmnR0p3klqQ=="
				},
				"it-glob": {
					"version": "0.0.13",
					"resolved": "https://registry.npmjs.org/it-glob/-/it-glob-0.0.13.tgz",
					"integrity": "sha512-0Hcd5BraJUPzL28NWiFbdNrcdyNxNTKKdU3sjdFiYynNTQpwlG2UKW31X7bp+XhJwux/oPzIquo5ioztVmc2RQ==",
					"requires": {
						"@types/minimatch": "^3.0.4",
						"minimatch": "^3.0.4"
					}
				},
				"it-to-stream": {
					"version": "1.0.0",
					"resolved": "https://registry.npmjs.org/it-to-stream/-/it-to-stream-1.0.0.tgz",
					"integrity": "sha512-pLULMZMAB/+vbdvbZtebC0nWBTbG581lk6w8P7DfIIIKUfa8FbY7Oi0FxZcFPbxvISs7A9E+cMpLDBc1XhpAOA==",
					"requires": {
						"buffer": "^6.0.3",
						"fast-fifo": "^1.0.0",
						"get-iterator": "^1.0.2",
						"p-defer": "^3.0.0",
						"p-fifo": "^1.0.0",
						"readable-stream": "^3.6.0"
					}
				},
				"libp2p-crypto": {
					"version": "0.19.6",
					"resolved": "https://registry.npmjs.org/libp2p-crypto/-/libp2p-crypto-0.19.6.tgz",
					"integrity": "sha512-oZaAomSLnEJPEvJaj4Dmp+JDuKsTndbdmdod9rCe8lX5f9hMP3p3wRADOeVGhgleiQ3LH+3XmFuULARMNXLiRw==",
					"requires": {
						"err-code": "^3.0.1",
						"is-typedarray": "^1.0.0",
						"iso-random-stream": "^2.0.0",
						"keypair": "^1.0.1",
						"multiformats": "^9.1.2",
						"node-forge": "^0.10.0",
						"pem-jwk": "^2.0.0",
						"protobufjs": "^6.10.2",
						"secp256k1": "^4.0.0",
						"uint8arrays": "^2.1.4",
						"ursa-optional": "^0.10.1"
					},
					"dependencies": {
						"err-code": {
							"version": "3.0.1",
							"resolved": "https://registry.npmjs.org/err-code/-/err-code-3.0.1.tgz",
							"integrity": "sha512-GiaH0KJUewYok+eeY05IIgjtAe4Yltygk9Wqp1V5yVWLdhf0hYZchRjNIT9bb0mSwRcIusT3cx7PJUf3zEIfUA=="
						}
					}
				},
				"merge-options": {
					"version": "3.0.4",
					"resolved": "https://registry.npmjs.org/merge-options/-/merge-options-3.0.4.tgz",
					"integrity": "sha512-2Sug1+knBjkaMsMgf1ctR1Ujx+Ayku4EdJN4Z+C2+JzoeF7A3OZ9KM2GY0CpQS51NR61LTurMJrRKPhSs3ZRTQ==",
					"requires": {
						"is-plain-obj": "^2.1.0"
					}
				},
				"native-abort-controller": {
					"version": "1.0.3",
					"resolved": "https://registry.npmjs.org/native-abort-controller/-/native-abort-controller-1.0.3.tgz",
					"integrity": "sha512-fd5LY5q06mHKZPD5FmMrn7Lkd2H018oBGKNOAdLpctBDEPFKsfJ1nX9ke+XRa8PEJJpjqrpQkGjq2IZ27QNmYA=="
				},
				"native-fetch": {
					"version": "3.0.0",
					"resolved": "https://registry.npmjs.org/native-fetch/-/native-fetch-3.0.0.tgz",
					"integrity": "sha512-G3Z7vx0IFb/FQ4JxvtqGABsOTIqRWvgQz6e+erkB+JJD6LrszQtMozEHI4EkmgZQvnGHrpLVzUWk7t4sJCIkVw=="
				},
				"p-timeout": {
					"version": "4.1.0",
					"resolved": "https://registry.npmjs.org/p-timeout/-/p-timeout-4.1.0.tgz",
					"integrity": "sha512-+/wmHtzJuWii1sXn3HCuH/FTwGhrp4tmJTxSKJbfS+vkipci6osxXM5mY0jUiRzWKMTgUT8l7HFbeSwZAynqHw=="
				},
				"uint8arrays": {
					"version": "2.1.10",
					"resolved": "https://registry.npmjs.org/uint8arrays/-/uint8arrays-2.1.10.tgz",
					"integrity": "sha512-Q9/hhJa2836nQfEJSZTmr+pg9+cDJS9XEAp7N2Vg5MzL3bK/mkMVfjscRGYruP9jNda6MAdf4QD/y78gSzkp6A==",
					"requires": {
						"multiformats": "^9.4.2"
					}
				},
				"varint": {
					"version": "5.0.2",
					"resolved": "https://registry.npmjs.org/varint/-/varint-5.0.2.tgz",
					"integrity": "sha512-lKxKYG6H03yCZUpAGOPOsMcGxd1RHCu1iKvEHYDPmTyq2HueGhD73ssNBqqQWfvYs04G9iUFRvmAVLW20Jw6ow=="
				}
			}
		},
		"libp2p-mdns": {
			"version": "0.15.0",
			"resolved": "https://registry.npmjs.org/libp2p-mdns/-/libp2p-mdns-0.15.0.tgz",
			"integrity": "sha512-wuILE+mwC6ww/0TMkR3k2h53D5Ma9TXpz0siacbsACcGukkS+mIpsvruaf9U1Uxe0F1aC8+Y+Vi5lP8C3YR9Lg==",
			"requires": {
				"debug": "^4.1.1",
				"multiaddr": "^8.0.0",
				"multicast-dns": "^7.2.0",
				"peer-id": "^0.14.0"
			}
		},
		"libp2p-mplex": {
			"version": "0.10.4",
			"resolved": "https://registry.npmjs.org/libp2p-mplex/-/libp2p-mplex-0.10.4.tgz",
			"integrity": "sha512-a8Oy68EXaSBBXGOGYMuwBcpnynkhqAFJ3LiyV24u9fE4wTxvuWTr0prSyKc+KC8QsLuX3A+CAdSgxqm09NbumQ==",
			"requires": {
				"abort-controller": "^3.0.0",
				"abortable-iterator": "^3.0.0",
				"bl": "^5.0.0",
				"debug": "^4.3.1",
				"err-code": "^3.0.1",
				"it-pipe": "^1.1.0",
				"it-pushable": "^1.4.1",
				"varint": "^6.0.0"
			},
			"dependencies": {
				"bl": {
					"version": "5.0.0",
					"resolved": "https://registry.npmjs.org/bl/-/bl-5.0.0.tgz",
					"integrity": "sha512-8vxFNZ0pflFfi0WXA3WQXlj6CaMEwsmh63I1CNp0q+wWv8sD0ARx1KovSQd0l2GkwrMIOyedq0EF1FxI+RCZLQ==",
					"requires": {
						"buffer": "^6.0.3",
						"inherits": "^2.0.4",
						"readable-stream": "^3.4.0"
					}
				},
				"buffer": {
					"version": "6.0.3",
					"resolved": "https://registry.npmjs.org/buffer/-/buffer-6.0.3.tgz",
					"integrity": "sha512-FTiCpNxtwiZZHEZbcbTIcZjERVICn9yq/pDFkTl95/AxzD1naBctN7YO68riM/gLSDY7sdrMby8hofADYuuqOA==",
					"requires": {
						"base64-js": "^1.3.1",
						"ieee754": "^1.2.1"
					}
				},
				"err-code": {
					"version": "3.0.1",
					"resolved": "https://registry.npmjs.org/err-code/-/err-code-3.0.1.tgz",
					"integrity": "sha512-GiaH0KJUewYok+eeY05IIgjtAe4Yltygk9Wqp1V5yVWLdhf0hYZchRjNIT9bb0mSwRcIusT3cx7PJUf3zEIfUA=="
				}
			}
		},
		"libp2p-noise": {
			"version": "2.0.5",
			"resolved": "https://registry.npmjs.org/libp2p-noise/-/libp2p-noise-2.0.5.tgz",
			"integrity": "sha512-hmR1Y4bJ6hxEO+1aIF1HeJrUNh9NHUbH8gUTtMqpIe7zfdggGau9XKMY0InbafBPFF/WxeIOJDKZiQV4qy2fFg==",
			"requires": {
				"bcrypto": "^5.4.0",
				"debug": "^4.3.1",
				"it-buffer": "^0.1.1",
				"it-length-prefixed": "^3.0.0",
				"it-pair": "^1.0.0",
				"it-pb-rpc": "^0.1.9",
				"it-pipe": "^1.1.0",
				"libp2p-crypto": "^0.19.0",
				"peer-id": "^0.14.3",
				"protobufjs": "^6.10.1",
				"uint8arrays": "^2.0.5"
			},
			"dependencies": {
				"err-code": {
					"version": "3.0.1",
					"resolved": "https://registry.npmjs.org/err-code/-/err-code-3.0.1.tgz",
					"integrity": "sha512-GiaH0KJUewYok+eeY05IIgjtAe4Yltygk9Wqp1V5yVWLdhf0hYZchRjNIT9bb0mSwRcIusT3cx7PJUf3zEIfUA=="
				},
				"iso-random-stream": {
					"version": "2.0.0",
					"resolved": "https://registry.npmjs.org/iso-random-stream/-/iso-random-stream-2.0.0.tgz",
					"integrity": "sha512-lGuIu104KfBV9ubYTSaE3GeAr6I69iggXxBHbTBc5u/XKlwlWl0LCytnkIZissaKqvxablwRD9B3ktVnmIUnEg==",
					"requires": {
						"events": "^3.3.0",
						"readable-stream": "^3.4.0"
					}
				},
				"libp2p-crypto": {
					"version": "0.19.6",
					"resolved": "https://registry.npmjs.org/libp2p-crypto/-/libp2p-crypto-0.19.6.tgz",
					"integrity": "sha512-oZaAomSLnEJPEvJaj4Dmp+JDuKsTndbdmdod9rCe8lX5f9hMP3p3wRADOeVGhgleiQ3LH+3XmFuULARMNXLiRw==",
					"requires": {
						"err-code": "^3.0.1",
						"is-typedarray": "^1.0.0",
						"iso-random-stream": "^2.0.0",
						"keypair": "^1.0.1",
						"multiformats": "^9.1.2",
						"node-forge": "^0.10.0",
						"pem-jwk": "^2.0.0",
						"protobufjs": "^6.10.2",
						"secp256k1": "^4.0.0",
						"uint8arrays": "^2.1.4",
						"ursa-optional": "^0.10.1"
					}
				},
				"uint8arrays": {
					"version": "2.1.10",
					"resolved": "https://registry.npmjs.org/uint8arrays/-/uint8arrays-2.1.10.tgz",
					"integrity": "sha512-Q9/hhJa2836nQfEJSZTmr+pg9+cDJS9XEAp7N2Vg5MzL3bK/mkMVfjscRGYruP9jNda6MAdf4QD/y78gSzkp6A==",
					"requires": {
						"multiformats": "^9.4.2"
					}
				}
			}
		},
		"libp2p-record": {
			"version": "0.9.0",
			"resolved": "https://registry.npmjs.org/libp2p-record/-/libp2p-record-0.9.0.tgz",
			"integrity": "sha512-8FlhzP+UlXTYOR+9D8nYoGOIJ6S8XogKD625bqzHJbXJQyJNCNaW3tZPHqrQrvUW7o6GsAeyQAfCp5WLEH0FZg==",
			"requires": {
				"err-code": "^2.0.0",
				"multihashes": "^3.0.1",
				"multihashing-async": "^2.0.1",
				"protons": "^2.0.0",
				"uint8arrays": "^1.1.0"
			}
		},
		"libp2p-tcp": {
			"version": "0.15.4",
			"resolved": "https://registry.npmjs.org/libp2p-tcp/-/libp2p-tcp-0.15.4.tgz",
			"integrity": "sha512-MqXIlqV7t9z0A1Ww9Omd2XIlndcYOAh5R6kWRZ8Vo/CITazKUC5ZGNoj23hq/aEPaX8p5XmJs2BKESg/OuhGhQ==",
			"requires": {
				"abortable-iterator": "^3.0.0",
				"class-is": "^1.1.0",
				"debug": "^4.3.1",
				"err-code": "^3.0.1",
				"libp2p-utils": "^0.3.0",
				"mafmt": "^9.0.0",
				"multiaddr": "^9.0.1",
				"stream-to-it": "^0.2.2"
			},
			"dependencies": {
				"err-code": {
					"version": "3.0.1",
					"resolved": "https://registry.npmjs.org/err-code/-/err-code-3.0.1.tgz",
					"integrity": "sha512-GiaH0KJUewYok+eeY05IIgjtAe4Yltygk9Wqp1V5yVWLdhf0hYZchRjNIT9bb0mSwRcIusT3cx7PJUf3zEIfUA=="
				},
				"mafmt": {
					"version": "9.0.0",
					"resolved": "https://registry.npmjs.org/mafmt/-/mafmt-9.0.0.tgz",
					"integrity": "sha512-BwKL6FJxc6R85K6gFE/pX7MVyCp0NkM2DJHg0RatxVgDlK4g9kqtfXQUt2iReSmTcgZss/Q/Bdfa2KTg4KyC+g==",
					"requires": {
						"multiaddr": "^9.0.1"
					}
				},
				"multiaddr": {
					"version": "9.0.2",
					"resolved": "https://registry.npmjs.org/multiaddr/-/multiaddr-9.0.2.tgz",
					"integrity": "sha512-YFaEb9t4yXSbaGksSEdg+Kn2U02s7w4wXUgyEMQmPxFJj7CfVHY10WOsScAX/rK6Soa15S1zXYadqH9TtlVreQ==",
					"requires": {
						"cids": "^1.0.0",
						"dns-over-http-resolver": "^1.0.0",
						"err-code": "^3.0.1",
						"is-ip": "^3.1.0",
						"multibase": "^4.0.2",
						"uint8arrays": "^2.1.3",
						"varint": "^6.0.0"
					}
				},
				"multibase": {
					"version": "4.0.4",
					"resolved": "https://registry.npmjs.org/multibase/-/multibase-4.0.4.tgz",
					"integrity": "sha512-8/JmrdSGzlw6KTgAJCOqUBSGd1V6186i/X8dDCGy/lbCKrQ+1QB6f3HE+wPr7Tpdj4U3gutaj9jG2rNX6UpiJg==",
					"requires": {
						"@multiformats/base-x": "^4.0.1"
					}
				},
				"uint8arrays": {
					"version": "2.1.10",
					"resolved": "https://registry.npmjs.org/uint8arrays/-/uint8arrays-2.1.10.tgz",
					"integrity": "sha512-Q9/hhJa2836nQfEJSZTmr+pg9+cDJS9XEAp7N2Vg5MzL3bK/mkMVfjscRGYruP9jNda6MAdf4QD/y78gSzkp6A==",
					"requires": {
						"multiformats": "^9.4.2"
					}
				}
			}
		},
		"libp2p-utils": {
			"version": "0.3.1",
			"resolved": "https://registry.npmjs.org/libp2p-utils/-/libp2p-utils-0.3.1.tgz",
			"integrity": "sha512-LOVfww7a6Rhtoupl3z1ABuTEli5whY3VLTB9QntsOIwbOcX9GfmjuhqYbEDht9lVPAQl+rCUWbfDMvK121ryUg==",
			"requires": {
				"abortable-iterator": "^3.0.0",
				"debug": "^4.3.0",
				"err-code": "^3.0.1",
				"ip-address": "^7.1.0",
				"is-loopback-addr": "^1.0.0",
				"multiaddr": "^9.0.1",
				"private-ip": "^2.1.1"
			},
			"dependencies": {
				"err-code": {
					"version": "3.0.1",
					"resolved": "https://registry.npmjs.org/err-code/-/err-code-3.0.1.tgz",
					"integrity": "sha512-GiaH0KJUewYok+eeY05IIgjtAe4Yltygk9Wqp1V5yVWLdhf0hYZchRjNIT9bb0mSwRcIusT3cx7PJUf3zEIfUA=="
				},
				"multiaddr": {
					"version": "9.0.2",
					"resolved": "https://registry.npmjs.org/multiaddr/-/multiaddr-9.0.2.tgz",
					"integrity": "sha512-YFaEb9t4yXSbaGksSEdg+Kn2U02s7w4wXUgyEMQmPxFJj7CfVHY10WOsScAX/rK6Soa15S1zXYadqH9TtlVreQ==",
					"requires": {
						"cids": "^1.0.0",
						"dns-over-http-resolver": "^1.0.0",
						"err-code": "^3.0.1",
						"is-ip": "^3.1.0",
						"multibase": "^4.0.2",
						"uint8arrays": "^2.1.3",
						"varint": "^6.0.0"
					}
				},
				"multibase": {
					"version": "4.0.4",
					"resolved": "https://registry.npmjs.org/multibase/-/multibase-4.0.4.tgz",
					"integrity": "sha512-8/JmrdSGzlw6KTgAJCOqUBSGd1V6186i/X8dDCGy/lbCKrQ+1QB6f3HE+wPr7Tpdj4U3gutaj9jG2rNX6UpiJg==",
					"requires": {
						"@multiformats/base-x": "^4.0.1"
					}
				},
				"uint8arrays": {
					"version": "2.1.10",
					"resolved": "https://registry.npmjs.org/uint8arrays/-/uint8arrays-2.1.10.tgz",
					"integrity": "sha512-Q9/hhJa2836nQfEJSZTmr+pg9+cDJS9XEAp7N2Vg5MzL3bK/mkMVfjscRGYruP9jNda6MAdf4QD/y78gSzkp6A==",
					"requires": {
						"multiformats": "^9.4.2"
					}
				}
			}
		},
		"libp2p-webrtc-peer": {
			"version": "10.0.1",
			"resolved": "https://registry.npmjs.org/libp2p-webrtc-peer/-/libp2p-webrtc-peer-10.0.1.tgz",
			"integrity": "sha512-Qi/YVrSI5sjU+iBvr1iAjGrakIEvzCS8S76v4q43jjlDb6Wj+S4OnFLH/uRlt7eLXcx4vlaI6huMzYrUAoopMg==",
			"requires": {
				"debug": "^4.0.1",
				"err-code": "^2.0.3",
				"get-browser-rtc": "^1.0.0",
				"queue-microtask": "^1.1.0",
				"randombytes": "^2.0.3",
				"readable-stream": "^3.4.0"
			}
		},
		"libp2p-webrtc-star": {
			"version": "0.20.8",
			"resolved": "https://registry.npmjs.org/libp2p-webrtc-star/-/libp2p-webrtc-star-0.20.8.tgz",
			"integrity": "sha512-SvcPu4be/EfMXPbR3I+SemIuGNWmQiAAtUsire5M5Bomb2aSp7yeO1DKvl8+rZbhjn3YsSr8GlB+Wk9vRDm7tA==",
			"requires": {
				"@hapi/hapi": "^20.0.0",
				"@hapi/inert": "^6.0.3",
				"abortable-iterator": "^3.0.0",
				"class-is": "^1.1.0",
				"debug": "^4.2.0",
				"err-code": "^2.0.3",
				"ipfs-utils": "^6.0.0",
				"it-pipe": "^1.1.0",
				"libp2p-utils": "^0.2.1",
				"libp2p-webrtc-peer": "^10.0.1",
				"mafmt": "^8.0.0",
				"menoetius": "0.0.2",
				"minimist": "^1.2.5",
				"multiaddr": "^8.0.0",
				"p-defer": "^3.0.0",
				"peer-id": "^0.14.2",
				"prom-client": "^13.0.0",
				"socket.io": "^2.3.0",
				"socket.io-client": "^2.3.0",
				"stream-to-it": "^0.2.2",
				"streaming-iterables": "^5.0.3"
			},
			"dependencies": {
				"buffer": {
					"version": "6.0.3",
					"resolved": "https://registry.npmjs.org/buffer/-/buffer-6.0.3.tgz",
					"integrity": "sha512-FTiCpNxtwiZZHEZbcbTIcZjERVICn9yq/pDFkTl95/AxzD1naBctN7YO68riM/gLSDY7sdrMby8hofADYuuqOA==",
					"requires": {
						"base64-js": "^1.3.1",
						"ieee754": "^1.2.1"
					}
				},
				"ip-address": {
					"version": "6.4.0",
					"resolved": "https://registry.npmjs.org/ip-address/-/ip-address-6.4.0.tgz",
					"integrity": "sha512-c5uxc2WUTuRBVHT/6r4m7HIr/DfV0bF6DvLH3iZGSK8wp8iMwwZSgIq2do0asFf8q9ECug0SE+6+1ACMe4sorA==",
					"requires": {
						"jsbn": "1.1.0",
						"lodash.find": "4.6.0",
						"lodash.max": "4.0.1",
						"lodash.merge": "4.6.2",
						"lodash.padstart": "4.6.1",
						"lodash.repeat": "4.1.0",
						"sprintf-js": "1.1.2"
					}
				},
				"ipfs-utils": {
					"version": "6.0.8",
					"resolved": "https://registry.npmjs.org/ipfs-utils/-/ipfs-utils-6.0.8.tgz",
					"integrity": "sha512-mDDQaDisI/uWk+X08wyw+jBcq76IXwMjgyaoyEgJDb/Izb+QbBCSJjo9q+EvbMxh6/l6q0NiAfbbsxEyQYPW9w==",
					"requires": {
						"abort-controller": "^3.0.0",
						"any-signal": "^2.1.0",
						"buffer": "^6.0.1",
						"electron-fetch": "^1.7.2",
						"err-code": "^3.0.1",
						"is-electron": "^2.2.0",
						"iso-url": "^1.0.0",
						"it-glob": "~0.0.11",
						"it-to-stream": "^1.0.0",
						"merge-options": "^3.0.4",
						"nanoid": "^3.1.20",
						"native-abort-controller": "^1.0.3",
						"native-fetch": "^3.0.0",
						"node-fetch": "^2.6.1",
						"stream-to-it": "^0.2.2"
					},
					"dependencies": {
						"err-code": {
							"version": "3.0.1",
							"resolved": "https://registry.npmjs.org/err-code/-/err-code-3.0.1.tgz",
							"integrity": "sha512-GiaH0KJUewYok+eeY05IIgjtAe4Yltygk9Wqp1V5yVWLdhf0hYZchRjNIT9bb0mSwRcIusT3cx7PJUf3zEIfUA=="
						}
					}
				},
				"iso-url": {
					"version": "1.1.5",
					"resolved": "https://registry.npmjs.org/iso-url/-/iso-url-1.1.5.tgz",
					"integrity": "sha512-+3JqoKdBTGmyv9vOkS6b9iHhvK34UajfTibrH/1HOK8TI7K2VsM0qOCd+aJdWKtSOA8g3PqZfcwDmnR0p3klqQ=="
				},
				"it-glob": {
					"version": "0.0.13",
					"resolved": "https://registry.npmjs.org/it-glob/-/it-glob-0.0.13.tgz",
					"integrity": "sha512-0Hcd5BraJUPzL28NWiFbdNrcdyNxNTKKdU3sjdFiYynNTQpwlG2UKW31X7bp+XhJwux/oPzIquo5ioztVmc2RQ==",
					"requires": {
						"@types/minimatch": "^3.0.4",
						"minimatch": "^3.0.4"
					}
				},
				"it-to-stream": {
					"version": "1.0.0",
					"resolved": "https://registry.npmjs.org/it-to-stream/-/it-to-stream-1.0.0.tgz",
					"integrity": "sha512-pLULMZMAB/+vbdvbZtebC0nWBTbG581lk6w8P7DfIIIKUfa8FbY7Oi0FxZcFPbxvISs7A9E+cMpLDBc1XhpAOA==",
					"requires": {
						"buffer": "^6.0.3",
						"fast-fifo": "^1.0.0",
						"get-iterator": "^1.0.2",
						"p-defer": "^3.0.0",
						"p-fifo": "^1.0.0",
						"readable-stream": "^3.6.0"
					}
				},
				"libp2p-utils": {
					"version": "0.2.3",
					"resolved": "https://registry.npmjs.org/libp2p-utils/-/libp2p-utils-0.2.3.tgz",
					"integrity": "sha512-9BoMCgvJF7LJ+JVMaHtqfCqhZN4i/sx0DrY6lf9U0Rq9uUgQ9qTai2O9LXcfr1LOS3OMMeRLsKk25MMgsf7W3w==",
					"requires": {
						"abortable-iterator": "^3.0.0",
						"debug": "^4.2.0",
						"err-code": "^2.0.3",
						"ip-address": "^6.1.0",
						"is-loopback-addr": "^1.0.0",
						"multiaddr": "^8.0.0",
						"private-ip": "^2.1.1"
					}
				},
				"merge-options": {
					"version": "3.0.4",
					"resolved": "https://registry.npmjs.org/merge-options/-/merge-options-3.0.4.tgz",
					"integrity": "sha512-2Sug1+knBjkaMsMgf1ctR1Ujx+Ayku4EdJN4Z+C2+JzoeF7A3OZ9KM2GY0CpQS51NR61LTurMJrRKPhSs3ZRTQ==",
					"requires": {
						"is-plain-obj": "^2.1.0"
					}
				},
				"native-abort-controller": {
					"version": "1.0.3",
					"resolved": "https://registry.npmjs.org/native-abort-controller/-/native-abort-controller-1.0.3.tgz",
					"integrity": "sha512-fd5LY5q06mHKZPD5FmMrn7Lkd2H018oBGKNOAdLpctBDEPFKsfJ1nX9ke+XRa8PEJJpjqrpQkGjq2IZ27QNmYA=="
				},
				"native-fetch": {
					"version": "3.0.0",
					"resolved": "https://registry.npmjs.org/native-fetch/-/native-fetch-3.0.0.tgz",
					"integrity": "sha512-G3Z7vx0IFb/FQ4JxvtqGABsOTIqRWvgQz6e+erkB+JJD6LrszQtMozEHI4EkmgZQvnGHrpLVzUWk7t4sJCIkVw=="
				}
			}
		},
		"libp2p-websockets": {
			"version": "0.14.0",
			"resolved": "https://registry.npmjs.org/libp2p-websockets/-/libp2p-websockets-0.14.0.tgz",
			"integrity": "sha512-UeI0uqw2xYXFhImJucewG7fuL6hOR2tnSwlSAAxilyK0Z3Yya+GeVkqy7Vufj9ax3EWFx6lPO8mC3uBl30TkpA==",
			"requires": {
				"abortable-iterator": "^3.0.0",
				"class-is": "^1.1.0",
				"debug": "^4.1.1",
				"err-code": "^2.0.0",
				"it-ws": "^3.0.0",
				"libp2p-utils": "^0.2.0",
				"mafmt": "^8.0.0",
				"multiaddr": "^8.0.0",
				"multiaddr-to-uri": "^6.0.0",
				"p-timeout": "^3.2.0"
			},
			"dependencies": {
				"ip-address": {
					"version": "6.4.0",
					"resolved": "https://registry.npmjs.org/ip-address/-/ip-address-6.4.0.tgz",
					"integrity": "sha512-c5uxc2WUTuRBVHT/6r4m7HIr/DfV0bF6DvLH3iZGSK8wp8iMwwZSgIq2do0asFf8q9ECug0SE+6+1ACMe4sorA==",
					"requires": {
						"jsbn": "1.1.0",
						"lodash.find": "4.6.0",
						"lodash.max": "4.0.1",
						"lodash.merge": "4.6.2",
						"lodash.padstart": "4.6.1",
						"lodash.repeat": "4.1.0",
						"sprintf-js": "1.1.2"
					}
				},
				"libp2p-utils": {
					"version": "0.2.3",
					"resolved": "https://registry.npmjs.org/libp2p-utils/-/libp2p-utils-0.2.3.tgz",
					"integrity": "sha512-9BoMCgvJF7LJ+JVMaHtqfCqhZN4i/sx0DrY6lf9U0Rq9uUgQ9qTai2O9LXcfr1LOS3OMMeRLsKk25MMgsf7W3w==",
					"requires": {
						"abortable-iterator": "^3.0.0",
						"debug": "^4.2.0",
						"err-code": "^2.0.3",
						"ip-address": "^6.1.0",
						"is-loopback-addr": "^1.0.0",
						"multiaddr": "^8.0.0",
						"private-ip": "^2.1.1"
					}
				}
			}
		},
		"loader-runner": {
			"version": "4.2.0",
			"resolved": "https://registry.npmjs.org/loader-runner/-/loader-runner-4.2.0.tgz",
			"integrity": "sha512-92+huvxMvYlMzMt0iIOukcwYBFpkYJdpl2xsZ7LrlayO7E8SOv+JJUEK17B/dJIHAOLMfh2dZZ/Y18WgmGtYNw==",
			"dev": true
		},
		"loader-utils": {
			"version": "2.0.0",
			"resolved": "https://registry.npmjs.org/loader-utils/-/loader-utils-2.0.0.tgz",
			"integrity": "sha512-rP4F0h2RaWSvPEkD7BLDFQnvSf+nK+wr3ESUjNTyAGobqrijmW92zc+SO6d4p4B1wh7+B/Jg1mkQe5NYUEHtHQ==",
			"dev": true,
			"requires": {
				"big.js": "^5.2.2",
				"emojis-list": "^3.0.0",
				"json5": "^2.1.2"
			}
		},
		"loady": {
			"version": "0.0.5",
			"resolved": "https://registry.npmjs.org/loady/-/loady-0.0.5.tgz",
			"integrity": "sha512-uxKD2HIj042/HBx77NBcmEPsD+hxCgAtjEWlYNScuUjIsh/62Uyu39GOR68TBR68v+jqDL9zfftCWoUo4y03sQ=="
		},
		"locate-path": {
			"version": "5.0.0",
			"resolved": "https://registry.npmjs.org/locate-path/-/locate-path-5.0.0.tgz",
			"integrity": "sha512-t7hw9pI+WvuwNJXwk5zVHpyhIqzg2qTlklJOf0mVxGSbe3Fp2VieZcduNYjaLDoy6p9uGpQEGWG87WpMKlNq8g==",
			"requires": {
				"p-locate": "^4.1.0"
			}
		},
		"lodash": {
			"version": "4.17.21",
			"resolved": "https://registry.npmjs.org/lodash/-/lodash-4.17.21.tgz",
			"integrity": "sha512-v2kDEe57lecTulaDIuNTPy3Ry4gLGJ6Z1O3vE1krgXZNrsQ+LFTGHVxVjcXPs17LhbZVGedAJv8XZ1tvj5FvSg=="
		},
		"lodash.clonedeep": {
			"version": "4.5.0",
			"resolved": "https://registry.npmjs.org/lodash.clonedeep/-/lodash.clonedeep-4.5.0.tgz",
			"integrity": "sha1-4j8/nE+Pvd6HJSnBBxhXoIblzO8=",
			"dev": true
		},
		"lodash.find": {
			"version": "4.6.0",
			"resolved": "https://registry.npmjs.org/lodash.find/-/lodash.find-4.6.0.tgz",
			"integrity": "sha1-ywcE1Hq3F4n/oN6Ll92Sb7iLE7E="
		},
		"lodash.flattendeep": {
			"version": "4.4.0",
			"resolved": "https://registry.npmjs.org/lodash.flattendeep/-/lodash.flattendeep-4.4.0.tgz",
			"integrity": "sha1-+wMJF/hqMTTlvJvsDWngAT3f7bI=",
			"dev": true
		},
		"lodash.get": {
			"version": "4.4.2",
			"resolved": "https://registry.npmjs.org/lodash.get/-/lodash.get-4.4.2.tgz",
			"integrity": "sha1-LRd/ZS+jHpObRDjVNBSZ36OCXpk="
		},
		"lodash.max": {
			"version": "4.0.1",
			"resolved": "https://registry.npmjs.org/lodash.max/-/lodash.max-4.0.1.tgz",
			"integrity": "sha1-hzVWbGGLNan3YFILSHrnllivE2o="
		},
		"lodash.merge": {
			"version": "4.6.2",
			"resolved": "https://registry.npmjs.org/lodash.merge/-/lodash.merge-4.6.2.tgz",
			"integrity": "sha512-0KpjqXRVvrYyCsX1swR/XTK0va6VQkQM6MNo7PqW77ByjAhoARA8EfrP1N4+KlKj8YS0ZUCtRT/YUuhyYDujIQ=="
		},
		"lodash.padstart": {
			"version": "4.6.1",
			"resolved": "https://registry.npmjs.org/lodash.padstart/-/lodash.padstart-4.6.1.tgz",
			"integrity": "sha1-0uPuv/DZ05rVD1y9G1KnvOa7YRs="
		},
		"lodash.repeat": {
			"version": "4.1.0",
			"resolved": "https://registry.npmjs.org/lodash.repeat/-/lodash.repeat-4.1.0.tgz",
			"integrity": "sha1-/H3oEx2MisB+S0n3T/6CnR8r7EQ="
		},
		"lodash.throttle": {
			"version": "4.1.1",
			"resolved": "https://registry.npmjs.org/lodash.throttle/-/lodash.throttle-4.1.1.tgz",
			"integrity": "sha1-wj6RtxAkKscMN/HhzaknTMOb8vQ="
		},
		"log-symbols": {
			"version": "4.0.0",
			"resolved": "https://registry.npmjs.org/log-symbols/-/log-symbols-4.0.0.tgz",
			"integrity": "sha512-FN8JBzLx6CzeMrB0tg6pqlGU1wCrXW+ZXGH481kfsBqer0hToTIiHdjH4Mq8xJUbvATujKCvaREGWpGUionraA==",
			"dev": true,
			"requires": {
				"chalk": "^4.0.0"
			}
		},
		"long": {
			"version": "4.0.0",
			"resolved": "https://registry.npmjs.org/long/-/long-4.0.0.tgz",
			"integrity": "sha512-XsP+KhQif4bjX1kbuSiySJFNAehNxgLb6hPRGJ9QsUr8ajHkuXGdrHmFUTUUXhDwVX2R5bY4JNZEwbUiMhV+MA=="
		},
		"lowercase-keys": {
			"version": "1.0.1",
			"resolved": "https://registry.npmjs.org/lowercase-keys/-/lowercase-keys-1.0.1.tgz",
			"integrity": "sha512-G2Lj61tXDnVFFOi8VZds+SoQjtQC3dgokKdDG2mTm1tx4m50NUHBOZSBwQQHyy0V12A0JTG4icfZQH+xPyh8VA=="
		},
		"lru-cache": {
			"version": "6.0.0",
			"resolved": "https://registry.npmjs.org/lru-cache/-/lru-cache-6.0.0.tgz",
			"integrity": "sha512-Jo6dJ04CmSjuznwJSS3pUeWmd/H0ffTlkXXgwZi+eq1UCmqQwCh+eLsYOYCwY991i2Fah4h1BEMCx4qThGbsiA==",
			"requires": {
				"yallist": "^4.0.0"
			}
		},
		"ltgt": {
			"version": "2.2.1",
			"resolved": "https://registry.npmjs.org/ltgt/-/ltgt-2.2.1.tgz",
			"integrity": "sha1-81ypHEk/e3PaDgdJUwTxezH4fuU="
		},
		"lunr": {
			"version": "2.3.9",
			"resolved": "https://registry.npmjs.org/lunr/-/lunr-2.3.9.tgz",
			"integrity": "sha512-zTU3DaZaF3Rt9rhN3uBMGQD3dD2/vFQqnvZCDv4dl5iOzq2IZQqTxu90r4E5J+nP70J3ilqVCrbho2eWaeW8Ow==",
			"dev": true
		},
		"mafmt": {
			"version": "8.0.4",
			"resolved": "https://registry.npmjs.org/mafmt/-/mafmt-8.0.4.tgz",
			"integrity": "sha512-wwZ5+PU0vQw10kwQRyZin1Z0dqVOp0BnYlX1xvXHS2fmLwrrQCfU1+3tlW5MRcihUwGz1virnVhbRAU1biKfiw==",
			"requires": {
				"multiaddr": "^8.0.0"
			}
		},
		"make-dir": {
			"version": "3.1.0",
			"resolved": "https://registry.npmjs.org/make-dir/-/make-dir-3.1.0.tgz",
			"integrity": "sha512-g3FeP20LNwhALb/6Cz6Dd4F2ngze0jz7tbzrD2wAV+o9FeNHe4rL+yK2md0J/fiSf1sa1ADhXqi5+oVwOM/eGw==",
			"requires": {
				"semver": "^6.0.0"
			},
			"dependencies": {
				"semver": {
					"version": "6.3.0",
					"resolved": "https://registry.npmjs.org/semver/-/semver-6.3.0.tgz",
					"integrity": "sha512-b39TBaTSfV6yBrapU89p5fKekE2m/NwnDocOVruQFS1/veMgdzuPcnOM34M6CwxW8jH/lxEa5rBoDeUwu5HHTw=="
				}
			}
		},
		"marked": {
			"version": "1.0.0",
			"resolved": "https://registry.npmjs.org/marked/-/marked-1.0.0.tgz",
			"integrity": "sha512-Wo+L1pWTVibfrSr+TTtMuiMfNzmZWiOPeO7rZsQUY5bgsxpHesBEcIWJloWVTFnrMXnf/TL30eTFSGJddmQAng==",
			"dev": true
		},
		"md5.js": {
			"version": "1.3.5",
			"resolved": "https://registry.npmjs.org/md5.js/-/md5.js-1.3.5.tgz",
			"integrity": "sha512-xitP+WxNPcTTOgnTJcrhM0xvdPepipPSf3I8EIpGKeFLjt3PlJLIDG3u8EX53ZIubkb+5U2+3rELYpEhHhzdkg==",
			"dev": true,
			"requires": {
				"hash-base": "^3.0.0",
				"inherits": "^2.0.1",
				"safe-buffer": "^5.1.2"
			}
		},
		"media-typer": {
			"version": "0.3.0",
			"resolved": "https://registry.npmjs.org/media-typer/-/media-typer-0.3.0.tgz",
			"integrity": "sha1-hxDXrwqmJvj/+hzgAWhUUmMlV0g=",
			"dev": true
		},
		"memory-fs": {
			"version": "0.5.0",
			"resolved": "https://registry.npmjs.org/memory-fs/-/memory-fs-0.5.0.tgz",
			"integrity": "sha512-jA0rdU5KoQMC0e6ppoNRtpp6vjFq6+NY7r8hywnC7V+1Xj/MtHwGIbB1QaK/dunyjWteJzmkpd7ooeWg10T7GA==",
			"dev": true,
			"requires": {
				"errno": "^0.1.3",
				"readable-stream": "^2.0.1"
			},
			"dependencies": {
				"isarray": {
					"version": "1.0.0",
					"resolved": "https://registry.npmjs.org/isarray/-/isarray-1.0.0.tgz",
					"integrity": "sha1-u5NdSFgsuhaMBoNJV6VKPgcSTxE=",
					"dev": true
				},
				"readable-stream": {
					"version": "2.3.7",
					"resolved": "https://registry.npmjs.org/readable-stream/-/readable-stream-2.3.7.tgz",
					"integrity": "sha512-Ebho8K4jIbHAxnuxi7o42OrZgF/ZTNcsZj6nRKyUmkhLFq8CHItp/fy6hQZuZmP/n3yZ9VBUbp4zz/mX8hmYPw==",
					"dev": true,
					"requires": {
						"core-util-is": "~1.0.0",
						"inherits": "~2.0.3",
						"isarray": "~1.0.0",
						"process-nextick-args": "~2.0.0",
						"safe-buffer": "~5.1.1",
						"string_decoder": "~1.1.1",
						"util-deprecate": "~1.0.1"
					}
				},
				"safe-buffer": {
					"version": "5.1.2",
					"resolved": "https://registry.npmjs.org/safe-buffer/-/safe-buffer-5.1.2.tgz",
					"integrity": "sha512-Gd2UZBJDkXlY7GbJxfsE8/nvKkUEU1G38c1siN6QP6a9PT9MmHB8GnpscSmMJSoF8LOIrt8ud/wPtojys4G6+g==",
					"dev": true
				},
				"string_decoder": {
					"version": "1.1.1",
					"resolved": "https://registry.npmjs.org/string_decoder/-/string_decoder-1.1.1.tgz",
					"integrity": "sha512-n/ShnvDi6FHbbVfviro+WojiFzv+s8MPMHBczVePfUpDJLwoLT0ht1l4YwBCbi8pJAveEEdnkHyPyTP/mzRfwg==",
					"dev": true,
					"requires": {
						"safe-buffer": "~5.1.0"
					}
				}
			}
		},
		"menoetius": {
			"version": "0.0.2",
			"resolved": "https://registry.npmjs.org/menoetius/-/menoetius-0.0.2.tgz",
			"integrity": "sha512-7W0ayHMNgvEdFh+m3m29KA87nvT0JIGCXeSZa26fiSof+bwpg+olEjD8AAvtxZ3uhTcp2d+5r1dcV/KhR8PBVQ==",
			"requires": {
				"prom-client": "^11.5.3"
			},
			"dependencies": {
				"prom-client": {
					"version": "11.5.3",
					"resolved": "https://registry.npmjs.org/prom-client/-/prom-client-11.5.3.tgz",
					"integrity": "sha512-iz22FmTbtkyL2vt0MdDFY+kWof+S9UB/NACxSn2aJcewtw+EERsen0urSkZ2WrHseNdydsvcxCTAnPcSMZZv4Q==",
					"requires": {
						"tdigest": "^0.1.1"
					}
				}
			}
		},
		"merge-descriptors": {
			"version": "1.0.1",
			"resolved": "https://registry.npmjs.org/merge-descriptors/-/merge-descriptors-1.0.1.tgz",
			"integrity": "sha1-sAqqVW3YtEVoFQ7J0blT8/kMu2E=",
			"dev": true
		},
		"merge-options": {
			"version": "2.0.0",
			"resolved": "https://registry.npmjs.org/merge-options/-/merge-options-2.0.0.tgz",
			"integrity": "sha512-S7xYIeWHl2ZUKF7SDeBhGg6rfv5bKxVBdk95s/I7wVF8d+hjLSztJ/B271cnUiF6CAFduEQ5Zn3HYwAjT16DlQ==",
			"requires": {
				"is-plain-obj": "^2.0.0"
			}
		},
		"merge-stream": {
			"version": "2.0.0",
			"resolved": "https://registry.npmjs.org/merge-stream/-/merge-stream-2.0.0.tgz",
			"integrity": "sha512-abv/qOcuPfk3URPfDzmZU1LKmuw8kT+0nIHvKrKgFrwifol/doWcdA4ZqsWQ8ENrFKkd67Mfpo/LovbIUsbt3w=="
		},
		"methods": {
			"version": "1.1.2",
			"resolved": "https://registry.npmjs.org/methods/-/methods-1.1.2.tgz",
			"integrity": "sha1-VSmk1nZUE07cxSZmVoNbD4Ua/O4=",
			"dev": true
		},
		"micromatch": {
			"version": "4.0.4",
			"resolved": "https://registry.npmjs.org/micromatch/-/micromatch-4.0.4.tgz",
			"integrity": "sha512-pRmzw/XUcwXGpD9aI9q/0XOwLNygjETJ8y0ao0wdqprrzDa4YnxLcz7fQRZr8voh8V10kGhABbNcHVk5wHgWwg==",
			"dev": true,
			"requires": {
				"braces": "^3.0.1",
				"picomatch": "^2.2.3"
			}
		},
		"miller-rabin": {
			"version": "4.0.1",
			"resolved": "https://registry.npmjs.org/miller-rabin/-/miller-rabin-4.0.1.tgz",
			"integrity": "sha512-115fLhvZVqWwHPbClyntxEVfVDfl9DLLTuJvq3g2O/Oxi8AiNouAHvDSzHS0viUJc+V5vm3eq91Xwqn9dp4jRA==",
			"dev": true,
			"requires": {
				"bn.js": "^4.0.0",
				"brorand": "^1.0.1"
			},
			"dependencies": {
				"bn.js": {
					"version": "4.12.0",
					"resolved": "https://registry.npmjs.org/bn.js/-/bn.js-4.12.0.tgz",
					"integrity": "sha512-c98Bf3tPniI+scsdk237ku1Dc3ujXQTSgyiPUDEOe7tRkhrqridvh8klBv0HCEso1OLOYcHuCv/cS6DNxKH+ZA==",
					"dev": true
				}
			}
		},
		"mime": {
			"version": "1.6.0",
			"resolved": "https://registry.npmjs.org/mime/-/mime-1.6.0.tgz",
			"integrity": "sha512-x0Vn8spI+wuJ1O6S7gnbaQg8Pxh4NNHb7KSINmEWKiPE4RKOplvijn+NkmYmmRgP68mc70j2EbeTFRsrswaQeg==",
			"dev": true
		},
		"mime-db": {
			"version": "1.49.0",
			"resolved": "https://registry.npmjs.org/mime-db/-/mime-db-1.49.0.tgz",
			"integrity": "sha512-CIc8j9URtOVApSFCQIF+VBkX1RwXp/oMMOrqdyXSBXq5RWNEsRfyj1kiRnQgmNXmHxPoFIxOroKA3zcU9P+nAA=="
		},
		"mime-types": {
			"version": "2.1.32",
			"resolved": "https://registry.npmjs.org/mime-types/-/mime-types-2.1.32.tgz",
			"integrity": "sha512-hJGaVS4G4c9TSMYh2n6SQAGrC4RnfU+daP8G7cSCmaqNjiOoUY0VHCMS42pxnQmVF1GWwFhbHWn3RIxCqTmZ9A==",
			"requires": {
				"mime-db": "1.49.0"
			}
		},
		"mimic-fn": {
			"version": "2.1.0",
			"resolved": "https://registry.npmjs.org/mimic-fn/-/mimic-fn-2.1.0.tgz",
			"integrity": "sha512-OqbOk5oEQeAZ8WXWydlu9HJjz9WVdEIvamMCcXmuqUYjTknH/sqsWvhQ3vgwKFRR1HpjvNBKQ37nbJgYzGqGcg=="
		},
		"mimic-response": {
			"version": "1.0.1",
			"resolved": "https://registry.npmjs.org/mimic-response/-/mimic-response-1.0.1.tgz",
			"integrity": "sha512-j5EctnkH7amfV/q5Hgmoal1g2QHFJRraOtmx0JpIqkxhBhI/lJSl1nMpQ45hVarwNETOoWEimndZ4QK0RHxuxQ=="
		},
		"minimalistic-assert": {
			"version": "1.0.1",
			"resolved": "https://registry.npmjs.org/minimalistic-assert/-/minimalistic-assert-1.0.1.tgz",
			"integrity": "sha512-UtJcAD4yEaGtjPezWuO9wC4nwUnVH/8/Im3yEHQP4b67cXlD/Qr9hdITCU1xDbSEXg2XKNaP8jsReV7vQd00/A=="
		},
		"minimalistic-crypto-utils": {
			"version": "1.0.1",
			"resolved": "https://registry.npmjs.org/minimalistic-crypto-utils/-/minimalistic-crypto-utils-1.0.1.tgz",
			"integrity": "sha1-9sAMHAsIIkblxNmd+4x8CDsrWCo="
		},
		"minimatch": {
			"version": "3.0.4",
			"resolved": "https://registry.npmjs.org/minimatch/-/minimatch-3.0.4.tgz",
			"integrity": "sha512-yJHVQEhyqPLUTgt9B83PXu6W3rx4MvvHvSUvToogpwoGDOUQ+yDrR0HRot+yOCdCO7u4hX3pWft6kWBBcqh0UA==",
			"requires": {
				"brace-expansion": "^1.1.7"
			}
		},
		"minimist": {
			"version": "1.2.5",
			"resolved": "https://registry.npmjs.org/minimist/-/minimist-1.2.5.tgz",
			"integrity": "sha512-FM9nNUYrRBAELZQT3xeZQ7fmMOBg6nWNmJKTcgsJeaLstP/UODVpGsr5OhXhhXg6f+qtJ8uiZ+PUxkDWcgIXLw=="
		},
		"mkdirp": {
			"version": "1.0.4",
			"resolved": "https://registry.npmjs.org/mkdirp/-/mkdirp-1.0.4.tgz",
			"integrity": "sha512-vVqVZQyf3WLx2Shd0qJ9xuvqgAyKPLAiqITEtqW0oIUjzo3PePDd6fW9iFz30ef7Ysp/oiWqbhszeGWW2T6Gzw=="
		},
		"mocha": {
			"version": "8.4.0",
			"resolved": "https://registry.npmjs.org/mocha/-/mocha-8.4.0.tgz",
			"integrity": "sha512-hJaO0mwDXmZS4ghXsvPVriOhsxQ7ofcpQdm8dE+jISUOKopitvnXFQmpRR7jd2K6VBG6E26gU3IAbXXGIbu4sQ==",
			"dev": true,
			"requires": {
				"@ungap/promise-all-settled": "1.1.2",
				"ansi-colors": "4.1.1",
				"browser-stdout": "1.3.1",
				"chokidar": "3.5.1",
				"debug": "4.3.1",
				"diff": "5.0.0",
				"escape-string-regexp": "4.0.0",
				"find-up": "5.0.0",
				"glob": "7.1.6",
				"growl": "1.10.5",
				"he": "1.2.0",
				"js-yaml": "4.0.0",
				"log-symbols": "4.0.0",
				"minimatch": "3.0.4",
				"ms": "2.1.3",
				"nanoid": "3.1.20",
				"serialize-javascript": "5.0.1",
				"strip-json-comments": "3.1.1",
				"supports-color": "8.1.1",
				"which": "2.0.2",
				"wide-align": "1.1.3",
				"workerpool": "6.1.0",
				"yargs": "16.2.0",
				"yargs-parser": "20.2.4",
				"yargs-unparser": "2.0.0"
			},
			"dependencies": {
				"debug": {
					"version": "4.3.1",
					"resolved": "https://registry.npmjs.org/debug/-/debug-4.3.1.tgz",
					"integrity": "sha512-doEwdvm4PCeK4K3RQN2ZC2BYUBaxwLARCqZmMjtF8a51J2Rb0xpVloFRnCODwqjpwnAoao4pelN8l3RJdv3gRQ==",
					"dev": true,
					"requires": {
						"ms": "2.1.2"
					},
					"dependencies": {
						"ms": {
							"version": "2.1.2",
							"resolved": "https://registry.npmjs.org/ms/-/ms-2.1.2.tgz",
							"integrity": "sha512-sGkPx+VjMtmA6MX27oA4FBFELFCZZ4S4XqeGOXCv68tT+jb3vk/RyaKWP0PTKyWtmLSM0b+adUTEvbs1PEaH2w==",
							"dev": true
						}
					}
				},
				"diff": {
					"version": "5.0.0",
					"resolved": "https://registry.npmjs.org/diff/-/diff-5.0.0.tgz",
					"integrity": "sha512-/VTCrvm5Z0JGty/BWHljh+BAiw3IK+2j87NGMu8Nwc/f48WoDAC395uomO9ZD117ZOBaHmkX1oyLvkVM/aIT3w==",
					"dev": true
				},
				"escape-string-regexp": {
					"version": "4.0.0",
					"resolved": "https://registry.npmjs.org/escape-string-regexp/-/escape-string-regexp-4.0.0.tgz",
					"integrity": "sha512-TtpcNJ3XAzx3Gq8sWRzJaVajRs0uVxA2YAkdb1jm2YkPz4G6egUFAyA3n5vtEIZefPk5Wa4UXbKuS5fKkJWdgA==",
					"dev": true
				},
				"find-up": {
					"version": "5.0.0",
					"resolved": "https://registry.npmjs.org/find-up/-/find-up-5.0.0.tgz",
					"integrity": "sha512-78/PXT1wlLLDgTzDs7sjq9hzz0vXD+zn+7wypEe4fXQxCmdmqfGsEPQxmiCSQI3ajFV91bVSsvNtrJRiW6nGng==",
					"dev": true,
					"requires": {
						"locate-path": "^6.0.0",
						"path-exists": "^4.0.0"
					}
				},
				"locate-path": {
					"version": "6.0.0",
					"resolved": "https://registry.npmjs.org/locate-path/-/locate-path-6.0.0.tgz",
					"integrity": "sha512-iPZK6eYjbxRu3uB4/WZ3EsEIMJFMqAoopl3R+zuq0UjcAm/MO6KCweDgPfP3elTztoKP3KtnVHxTn2NHBSDVUw==",
					"dev": true,
					"requires": {
						"p-locate": "^5.0.0"
					}
				},
				"ms": {
					"version": "2.1.3",
					"resolved": "https://registry.npmjs.org/ms/-/ms-2.1.3.tgz",
					"integrity": "sha512-6FlzubTLZG3J2a/NVCAleEhjzq5oxgHyaCU9yYXvcLsvoVaHJq/s5xXI6/XXP6tz7R9xAOtHnSO/tXtF3WRTlA==",
					"dev": true
				},
				"nanoid": {
					"version": "3.1.20",
					"resolved": "https://registry.npmjs.org/nanoid/-/nanoid-3.1.20.tgz",
					"integrity": "sha512-a1cQNyczgKbLX9jwbS/+d7W8fX/RfgYR7lVWwWOGIPNgK2m0MWvrGF6/m4kk6U3QcFMnZf3RIhL0v2Jgh/0Uxw==",
					"dev": true
				},
				"p-limit": {
					"version": "3.1.0",
					"resolved": "https://registry.npmjs.org/p-limit/-/p-limit-3.1.0.tgz",
					"integrity": "sha512-TYOanM3wGwNGsZN2cVTYPArw454xnXj5qmWF1bEoAc4+cU/ol7GVh7odevjp1FNHduHc3KZMcFduxU5Xc6uJRQ==",
					"dev": true,
					"requires": {
						"yocto-queue": "^0.1.0"
					}
				},
				"p-locate": {
					"version": "5.0.0",
					"resolved": "https://registry.npmjs.org/p-locate/-/p-locate-5.0.0.tgz",
					"integrity": "sha512-LaNjtRWUBY++zB5nE/NwcaoMylSPk+S+ZHNB1TzdbMJMny6dynpAGt7X/tl/QYq3TIeE6nxHppbo2LGymrG5Pw==",
					"dev": true,
					"requires": {
						"p-limit": "^3.0.2"
					}
				},
				"serialize-javascript": {
					"version": "5.0.1",
					"resolved": "https://registry.npmjs.org/serialize-javascript/-/serialize-javascript-5.0.1.tgz",
					"integrity": "sha512-SaaNal9imEO737H2c05Og0/8LUXG7EnsZyMa8MzkmuHoELfT6txuj0cMqRj6zfPKnmQ1yasR4PCJc8x+M4JSPA==",
					"dev": true,
					"requires": {
						"randombytes": "^2.1.0"
					}
				},
				"supports-color": {
					"version": "8.1.1",
					"resolved": "https://registry.npmjs.org/supports-color/-/supports-color-8.1.1.tgz",
					"integrity": "sha512-MpUEN2OodtUzxvKQl72cUF7RQ5EiHsGvSsVG0ia9c5RbWGL2CI4C7EpPS8UTBIplnlzZiNuV56w+FuNxy3ty2Q==",
					"dev": true,
					"requires": {
						"has-flag": "^4.0.0"
					}
				},
				"yargs-parser": {
					"version": "20.2.4",
					"resolved": "https://registry.npmjs.org/yargs-parser/-/yargs-parser-20.2.4.tgz",
					"integrity": "sha512-WOkpgNhPTlE73h4VFAFsOnomJVaovO8VqLDzy5saChRBFQFBoMYirowyW+Q9HB4HFF4Z7VZTiG3iSzJJA29yRA==",
					"dev": true
				}
			}
		},
		"mortice": {
			"version": "2.0.1",
			"resolved": "https://registry.npmjs.org/mortice/-/mortice-2.0.1.tgz",
			"integrity": "sha512-9gsXmjq+5LZmXDIoyC/crf2i/7CUwDGSBEwSEsr1i/WfKmJ6DVt38B5kg6BE/WF/1/yfGJYiB1Wyiu423iI3nQ==",
			"requires": {
				"nanoid": "^3.1.20",
				"observable-webworkers": "^1.0.0",
				"p-queue": "^6.0.0",
				"promise-timeout": "^1.3.0"
			}
		},
		"moving-average": {
			"version": "1.0.1",
			"resolved": "https://registry.npmjs.org/moving-average/-/moving-average-1.0.1.tgz",
			"integrity": "sha512-Hl3aUJqu/7LMslHM6mz9Sk1mpFwe4jW5QcmJgukcUGFILBcQW5L9ot8BUVRSuUaW3o/1Twrwmu7w2NTGvw76cA=="
		},
		"mri": {
			"version": "1.1.4",
			"resolved": "https://registry.npmjs.org/mri/-/mri-1.1.4.tgz",
			"integrity": "sha512-6y7IjGPm8AzlvoUrwAaw1tLnUBudaS3752vcd8JtrpGGQn+rXIe63LFVHm/YMwtqAuh+LJPCFdlLYPWM1nYn6w=="
		},
		"ms": {
			"version": "2.1.2",
			"resolved": "https://registry.npmjs.org/ms/-/ms-2.1.2.tgz",
			"integrity": "sha512-sGkPx+VjMtmA6MX27oA4FBFELFCZZ4S4XqeGOXCv68tT+jb3vk/RyaKWP0PTKyWtmLSM0b+adUTEvbs1PEaH2w=="
		},
		"multiaddr": {
			"version": "8.1.2",
			"resolved": "https://registry.npmjs.org/multiaddr/-/multiaddr-8.1.2.tgz",
			"integrity": "sha512-r13IzW8+Sv9zab9Gt8RPMIN2WkptIPq99EpAzg4IbJ/zTELhiEwXWr9bAmEatSCI4j/LSA6ESJzvz95JZ+ZYXQ==",
			"requires": {
				"cids": "^1.0.0",
				"class-is": "^1.1.0",
				"dns-over-http-resolver": "^1.0.0",
				"err-code": "^2.0.3",
				"is-ip": "^3.1.0",
				"multibase": "^3.0.0",
				"uint8arrays": "^1.1.0",
				"varint": "^5.0.0"
			},
			"dependencies": {
				"varint": {
					"version": "5.0.2",
					"resolved": "https://registry.npmjs.org/varint/-/varint-5.0.2.tgz",
					"integrity": "sha512-lKxKYG6H03yCZUpAGOPOsMcGxd1RHCu1iKvEHYDPmTyq2HueGhD73ssNBqqQWfvYs04G9iUFRvmAVLW20Jw6ow=="
				}
			}
		},
		"multiaddr-to-uri": {
			"version": "6.0.0",
			"resolved": "https://registry.npmjs.org/multiaddr-to-uri/-/multiaddr-to-uri-6.0.0.tgz",
			"integrity": "sha512-OjpkVHOXEmIKMO8WChzzQ7aZQcSQX8squxmvtDbRpy7/QNmJ3Z7jv6qyD74C28QtaeNie8O8ngW2AkeiMmKP7A==",
			"requires": {
				"multiaddr": "^8.0.0"
			}
		},
		"multibase": {
			"version": "3.1.2",
			"resolved": "https://registry.npmjs.org/multibase/-/multibase-3.1.2.tgz",
			"integrity": "sha512-bpklWHs70LO3smJUHOjcnzGceJJvn9ui0Vau6Za0B/GBepaXswmW8Ufea0uD9pROf/qCQ4N4lZ3sf3U+SNf0tw==",
			"requires": {
				"@multiformats/base-x": "^4.0.1",
				"web-encoding": "^1.0.6"
			}
		},
		"multicast-dns": {
			"version": "7.2.3",
			"resolved": "https://registry.npmjs.org/multicast-dns/-/multicast-dns-7.2.3.tgz",
			"integrity": "sha512-TzxgGSLRLB7tqAlzjgd2x2ZE0cDsGFq4rs9W4yE5xp+7hlRXeUQGtXZsTGfGw2FwWB45rfe8DtXMYBpZGMLUng==",
			"requires": {
				"dns-packet": "^5.2.2",
				"thunky": "^1.0.2"
			}
		},
		"multicodec": {
			"version": "2.1.0",
			"resolved": "https://registry.npmjs.org/multicodec/-/multicodec-2.1.0.tgz",
			"integrity": "sha512-7AYpK/avswOWvnqQ9/jOkQCS7Fp4aKxw5ojvn5gyK2VQTZz3YVXeLMzoIZDBy745JSfJMXkTS0ptnHci5Mt1mA==",
			"dev": true,
			"requires": {
				"uint8arrays": "1.1.0",
				"varint": "^6.0.0"
			}
		},
		"multiformats": {
			"version": "9.4.5",
			"resolved": "https://registry.npmjs.org/multiformats/-/multiformats-9.4.5.tgz",
			"integrity": "sha512-zQxukxsHM34EJi3yT3MkUlycY9wEouyrAz0PSN+CyCj6cYchJZ4LrTH74YtlsxVyAK6waz/gnVLmJwi3P0knKg=="
		},
		"multihashes": {
			"version": "3.1.2",
			"resolved": "https://registry.npmjs.org/multihashes/-/multihashes-3.1.2.tgz",
			"integrity": "sha512-AP4IoV/YzkNrfbQKZE3OMPibrmy350OmCd6cJkwyM8oExaXIlOY4UnOOVSQtAEuq/LR01XfXKCESidzZvSwHCQ==",
			"requires": {
				"multibase": "^3.1.0",
				"uint8arrays": "^2.0.5",
				"varint": "^6.0.0"
			},
			"dependencies": {
				"uint8arrays": {
					"version": "2.1.10",
					"resolved": "https://registry.npmjs.org/uint8arrays/-/uint8arrays-2.1.10.tgz",
					"integrity": "sha512-Q9/hhJa2836nQfEJSZTmr+pg9+cDJS9XEAp7N2Vg5MzL3bK/mkMVfjscRGYruP9jNda6MAdf4QD/y78gSzkp6A==",
					"requires": {
						"multiformats": "^9.4.2"
					}
				}
			}
		},
		"multihashing": {
			"version": "0.3.3",
			"resolved": "https://registry.npmjs.org/multihashing/-/multihashing-0.3.3.tgz",
			"integrity": "sha512-jXVWf5uqnZUhc1mLFPWOssuOpkj/A/vVLKrtEscD1PzSLobXYocBy9Gqa/Aw4229/heGnl0RBHU3cD53MbHUig==",
			"dev": true,
			"requires": {
				"blakejs": "^1.1.0",
				"js-sha3": "~0.8.0",
				"multihashes": "~0.4.14",
				"webcrypto": "~0.1.1"
			},
			"dependencies": {
				"multibase": {
					"version": "0.7.0",
					"resolved": "https://registry.npmjs.org/multibase/-/multibase-0.7.0.tgz",
					"integrity": "sha512-TW8q03O0f6PNFTQDvh3xxH03c8CjGaaYrjkl9UQPG6rz53TQzzxJVCIWVjzcbN/Q5Y53Zd0IBQBMVktVgNx4Fg==",
					"dev": true,
					"requires": {
						"base-x": "^3.0.8",
						"buffer": "^5.5.0"
					}
				},
				"multihashes": {
					"version": "0.4.21",
					"resolved": "https://registry.npmjs.org/multihashes/-/multihashes-0.4.21.tgz",
					"integrity": "sha512-uVSvmeCWf36pU2nB4/1kzYZjsXD9vofZKpgudqkceYY5g2aZZXJ5r9lxuzoRLl1OAp28XljXsEJ/X/85ZsKmKw==",
					"dev": true,
					"requires": {
						"buffer": "^5.5.0",
						"multibase": "^0.7.0",
						"varint": "^5.0.0"
					}
				},
				"varint": {
					"version": "5.0.2",
					"resolved": "https://registry.npmjs.org/varint/-/varint-5.0.2.tgz",
					"integrity": "sha512-lKxKYG6H03yCZUpAGOPOsMcGxd1RHCu1iKvEHYDPmTyq2HueGhD73ssNBqqQWfvYs04G9iUFRvmAVLW20Jw6ow==",
					"dev": true
				}
			}
		},
		"multihashing-async": {
			"version": "2.1.2",
			"resolved": "https://registry.npmjs.org/multihashing-async/-/multihashing-async-2.1.2.tgz",
			"integrity": "sha512-FTPNnWWxwIK5dXXmTFhySSF8Fkdqf7vzqpV09+RWsmfUhrsL/b3Arg3+bRrBnXTtjxm3JRGI3wSAtQHL0QCxhQ==",
			"requires": {
				"blakejs": "^1.1.0",
				"err-code": "^3.0.0",
				"js-sha3": "^0.8.0",
				"multihashes": "^4.0.1",
				"murmurhash3js-revisited": "^3.0.0",
				"uint8arrays": "^2.1.3"
			},
			"dependencies": {
				"blakejs": {
					"version": "1.1.1",
					"resolved": "https://registry.npmjs.org/blakejs/-/blakejs-1.1.1.tgz",
					"integrity": "sha512-bLG6PHOCZJKNshTjGRBvET0vTciwQE6zFKOKKXPDJfwFBd4Ac0yBfPZqcGvGJap50l7ktvlpFqc2jGVaUgbJgg=="
				},
				"err-code": {
					"version": "3.0.1",
					"resolved": "https://registry.npmjs.org/err-code/-/err-code-3.0.1.tgz",
					"integrity": "sha512-GiaH0KJUewYok+eeY05IIgjtAe4Yltygk9Wqp1V5yVWLdhf0hYZchRjNIT9bb0mSwRcIusT3cx7PJUf3zEIfUA=="
				},
				"multibase": {
					"version": "4.0.4",
					"resolved": "https://registry.npmjs.org/multibase/-/multibase-4.0.4.tgz",
					"integrity": "sha512-8/JmrdSGzlw6KTgAJCOqUBSGd1V6186i/X8dDCGy/lbCKrQ+1QB6f3HE+wPr7Tpdj4U3gutaj9jG2rNX6UpiJg==",
					"requires": {
						"@multiformats/base-x": "^4.0.1"
					}
				},
				"multihashes": {
					"version": "4.0.2",
					"resolved": "https://registry.npmjs.org/multihashes/-/multihashes-4.0.2.tgz",
					"integrity": "sha512-xpx++1iZr4ZQHjN1mcrXS6904R36LWLxX/CBifczjtmrtCXEX623DMWOF1eiNSg+pFpiZDFVBgou/4v6ayCHSQ==",
					"requires": {
						"multibase": "^4.0.1",
						"uint8arrays": "^2.1.3",
						"varint": "^5.0.2"
					}
				},
				"uint8arrays": {
					"version": "2.1.10",
					"resolved": "https://registry.npmjs.org/uint8arrays/-/uint8arrays-2.1.10.tgz",
					"integrity": "sha512-Q9/hhJa2836nQfEJSZTmr+pg9+cDJS9XEAp7N2Vg5MzL3bK/mkMVfjscRGYruP9jNda6MAdf4QD/y78gSzkp6A==",
					"requires": {
						"multiformats": "^9.4.2"
					}
				},
				"varint": {
					"version": "5.0.2",
					"resolved": "https://registry.npmjs.org/varint/-/varint-5.0.2.tgz",
					"integrity": "sha512-lKxKYG6H03yCZUpAGOPOsMcGxd1RHCu1iKvEHYDPmTyq2HueGhD73ssNBqqQWfvYs04G9iUFRvmAVLW20Jw6ow=="
				}
			}
		},
		"multistream-select": {
			"version": "1.0.0",
			"resolved": "https://registry.npmjs.org/multistream-select/-/multistream-select-1.0.0.tgz",
			"integrity": "sha512-82riQ+qZ0RPY+KbRdeeKKQnFSBCVpUbZ15EniGU2nfwM8NdrpPIeUYXFw4a/pyprcNeRfMgLlG9aCh874p8nJg==",
			"requires": {
				"bl": "^4.0.0",
				"debug": "^4.1.1",
				"err-code": "^2.0.0",
				"it-handshake": "^1.0.2",
				"it-length-prefixed": "^3.0.0",
				"it-pipe": "^1.0.1",
				"it-reader": "^2.0.0",
				"p-defer": "^3.0.0",
				"uint8arrays": "^1.1.0"
			}
		},
		"murmurhash3js-revisited": {
			"version": "3.0.0",
			"resolved": "https://registry.npmjs.org/murmurhash3js-revisited/-/murmurhash3js-revisited-3.0.0.tgz",
			"integrity": "sha512-/sF3ee6zvScXMb1XFJ8gDsSnY+X8PbOyjIuBhtgis10W2Jx4ZjIhikUCIF9c4gpJxVnQIsPAFrSwTCuAjicP6g=="
		},
		"mutable-proxy": {
			"version": "1.0.0",
			"resolved": "https://registry.npmjs.org/mutable-proxy/-/mutable-proxy-1.0.0.tgz",
			"integrity": "sha512-4OvNRr1DJpy2QuDUV74m+BWZ//n4gG4bmd21MzDSPqHEidIDWqwyOjcadU1LBMO3vXYGurVKjfBrxrSQIHFu9A=="
		},
		"nan": {
			"version": "2.15.0",
			"resolved": "https://registry.npmjs.org/nan/-/nan-2.15.0.tgz",
			"integrity": "sha512-8ZtvEnA2c5aYCZYd1cvgdnU6cqwixRoYg70xPLWUws5ORTa/lnw+u4amixRS/Ac5U5mQVgp9pnlSUnbNWFaWZQ=="
		},
		"nanoid": {
			"version": "3.1.23",
			"resolved": "https://registry.npmjs.org/nanoid/-/nanoid-3.1.23.tgz",
			"integrity": "sha512-FiB0kzdP0FFVGDKlRLEQ1BgDzU87dy5NnzjeW9YZNt+/c3+q82EQDUwniSAUxp/F0gFNI1ZhKU1FqYsMuqZVnw=="
		},
		"napi-macros": {
			"version": "2.0.0",
			"resolved": "https://registry.npmjs.org/napi-macros/-/napi-macros-2.0.0.tgz",
			"integrity": "sha512-A0xLykHtARfueITVDernsAWdtIMbOJgKgcluwENp3AlsKN/PloyO10HtmoqnFAQAcxPkgZN7wdfPfEd0zNGxbg=="
		},
		"native-abort-controller": {
			"version": "0.0.3",
			"resolved": "https://registry.npmjs.org/native-abort-controller/-/native-abort-controller-0.0.3.tgz",
			"integrity": "sha512-YIxU5nWqSHG1Xbu3eOu3pdFRD882ivQpIcu6AiPVe2oSVoRbfYW63DVkZm3g1gHiMtZSvZzF6THSzTGEBYl8YA==",
			"requires": {
				"globalthis": "^1.0.1"
			}
		},
		"native-fetch": {
			"version": "2.0.1",
			"resolved": "https://registry.npmjs.org/native-fetch/-/native-fetch-2.0.1.tgz",
			"integrity": "sha512-gv4Bea+ga9QdXINurpkEqun3ap3vnB+WYoe4c8ddqUYEH7B2h6iD39RF8uVN7OwmSfMY3RDxkvBnoI4e2/vLXQ==",
			"requires": {
				"globalthis": "^1.0.1"
			}
		},
		"negotiator": {
			"version": "0.6.2",
			"resolved": "https://registry.npmjs.org/negotiator/-/negotiator-0.6.2.tgz",
			"integrity": "sha512-hZXc7K2e+PgeI1eDBe/10Ard4ekbfrrqG8Ep+8Jmf4JID2bNg7NvCPOZN+kfF574pFQI7mum2AUqDidoKqcTOw=="
		},
		"neo-async": {
			"version": "2.6.2",
			"resolved": "https://registry.npmjs.org/neo-async/-/neo-async-2.6.2.tgz",
			"integrity": "sha512-Yd3UES5mWCSqR+qNT93S3UoYUkqAZ9lLg8a7g9rimsWmYGK8cVToA4/sF3RrshdyV3sAGMXVUmpMYOw+dLpOuw==",
			"dev": true
		},
		"netmask": {
			"version": "2.0.2",
			"resolved": "https://registry.npmjs.org/netmask/-/netmask-2.0.2.tgz",
			"integrity": "sha512-dBpDMdxv9Irdq66304OLfEmQ9tbNRFnFTuZiLo+bD+r332bBmMJ8GBLXklIXXgxd3+v9+KUnZaUR5PJMa75Gsg=="
		},
		"nise": {
			"version": "4.1.0",
			"resolved": "https://registry.npmjs.org/nise/-/nise-4.1.0.tgz",
			"integrity": "sha512-eQMEmGN/8arp0xsvGoQ+B1qvSkR73B1nWSCh7nOt5neMCtwcQVYQGdzQMhcNscktTsWB54xnlSQFzOAPJD8nXA==",
			"requires": {
				"@sinonjs/commons": "^1.7.0",
				"@sinonjs/fake-timers": "^6.0.0",
				"@sinonjs/text-encoding": "^0.7.1",
				"just-extend": "^4.0.2",
				"path-to-regexp": "^1.7.0"
			}
		},
		"noble-bls12-381": {
			"version": "0.4.3",
			"resolved": "https://registry.npmjs.org/noble-bls12-381/-/noble-bls12-381-0.4.3.tgz",
			"integrity": "sha512-vG8EI2zQl/9ESZG6XabqLLre6xun96eYhP69PZ6c8SuAxxdylRSbTgK/nFFlE5GPFoWzuhIMnTxlPr66NYz/6A==",
			"dev": true
		},
		"node-addon-api": {
			"version": "2.0.2",
			"resolved": "https://registry.npmjs.org/node-addon-api/-/node-addon-api-2.0.2.tgz",
			"integrity": "sha512-Ntyt4AIXyaLIuMHF6IOoTakB3K+RWxwtsHNRxllEoA6vPwP9o4866g6YWDLUdnucilZhmkxiHwHr11gAENw+QA=="
		},
		"node-fetch": {
			"version": "2.6.1",
			"resolved": "https://registry.npmjs.org/node-fetch/-/node-fetch-2.6.1.tgz",
			"integrity": "sha512-V4aYg89jEoVRxRb2fJdAg8FHvI7cEyYdVAh94HH0UIK8oJxUfkjlDQN9RbMx+bEjP7+ggMiFRprSti032Oipxw=="
		},
		"node-forge": {
			"version": "0.10.0",
			"resolved": "https://registry.npmjs.org/node-forge/-/node-forge-0.10.0.tgz",
			"integrity": "sha512-PPmu8eEeG9saEUvI97fm4OYxXVB6bFvyNTyiUOBichBpFG8A1Ljw3bY62+5oOjDEMHRnd0Y7HQ+x7uzxOzC6JA=="
		},
		"node-gyp-build": {
			"version": "4.2.3",
			"resolved": "https://registry.npmjs.org/node-gyp-build/-/node-gyp-build-4.2.3.tgz",
			"integrity": "sha512-MN6ZpzmfNCRM+3t57PTJHgHyw/h4OWnZ6mR8P5j/uZtqQr46RRuDE/P+g3n0YR/AiYXeWixZZzaip77gdICfRg=="
		},
		"node-loader": {
			"version": "1.0.2",
			"resolved": "https://registry.npmjs.org/node-loader/-/node-loader-1.0.2.tgz",
			"integrity": "sha512-myxAxpyMR7knjA4Uzwf3gjxaMtxSWj2vpm9o6AYWWxQ1S3XMBNeG2vzYcp/5eW03cBGfgSxyP+wntP8qhBJNhQ==",
			"dev": true,
			"requires": {
				"loader-utils": "^2.0.0",
				"schema-utils": "^3.0.0"
			}
		},
		"node-preload": {
			"version": "0.2.1",
			"resolved": "https://registry.npmjs.org/node-preload/-/node-preload-0.2.1.tgz",
			"integrity": "sha512-RM5oyBy45cLEoHqCeh+MNuFAxO0vTFBLskvQbOKnEE7YTTSN4tbN8QWDIPQ6L+WvKsB/qLEGpYe2ZZ9d4W9OIQ==",
			"dev": true,
			"requires": {
				"process-on-spawn": "^1.0.0"
			}
		},
		"node-releases": {
			"version": "1.1.74",
			"resolved": "https://registry.npmjs.org/node-releases/-/node-releases-1.1.74.tgz",
			"integrity": "sha512-caJBVempXZPepZoZAPCWRTNxYQ+xtG/KAi4ozTA5A+nJ7IU+kLQCbqaUjb5Rwy14M9upBWiQ4NutcmW04LJSRw==",
			"dev": true
		},
		"nofilter": {
			"version": "1.0.4",
			"resolved": "https://registry.npmjs.org/nofilter/-/nofilter-1.0.4.tgz",
			"integrity": "sha512-N8lidFp+fCz+TD51+haYdbDGrcBWwuHX40F5+z0qkUjMJ5Tp+rdSuAkMJ9N9eoolDlEVTf6u5icM+cNKkKW2mA=="
		},
		"normalize-path": {
			"version": "3.0.0",
			"resolved": "https://registry.npmjs.org/normalize-path/-/normalize-path-3.0.0.tgz",
			"integrity": "sha512-6eZs5Ls3WtCisHWp9S2GUy8dqkpGi4BVSz3GaqiE6ezub0512ESztXUwUB6C6IKbQkY2Pnb/mD4WYojCRwcwLA==",
			"dev": true
		},
		"normalize-url": {
			"version": "4.5.1",
			"resolved": "https://registry.npmjs.org/normalize-url/-/normalize-url-4.5.1.tgz",
			"integrity": "sha512-9UZCFRHQdNrfTpGg8+1INIg93B6zE0aXMVFkw1WFwvO4SlZywU6aLg5Of0Ap/PgcbSw4LNxvMWXMeugwMCX0AA=="
		},
		"npm-run-path": {
			"version": "4.0.1",
			"resolved": "https://registry.npmjs.org/npm-run-path/-/npm-run-path-4.0.1.tgz",
			"integrity": "sha512-S48WzZW777zhNIrn7gxOlISNAqi9ZC/uQFnRdbeIHhZhCA6UqpkOT8T1G7BvfdgP4Er8gF4sUbaS0i7QvIfCWw==",
			"requires": {
				"path-key": "^3.0.0"
			}
		},
		"nyc": {
			"version": "15.1.0",
			"resolved": "https://registry.npmjs.org/nyc/-/nyc-15.1.0.tgz",
			"integrity": "sha512-jMW04n9SxKdKi1ZMGhvUTHBN0EICCRkHemEoE5jm6mTYcqcdas0ATzgUgejlQUHMvpnOZqGB5Xxsv9KxJW1j8A==",
			"dev": true,
			"requires": {
				"@istanbuljs/load-nyc-config": "^1.0.0",
				"@istanbuljs/schema": "^0.1.2",
				"caching-transform": "^4.0.0",
				"convert-source-map": "^1.7.0",
				"decamelize": "^1.2.0",
				"find-cache-dir": "^3.2.0",
				"find-up": "^4.1.0",
				"foreground-child": "^2.0.0",
				"get-package-type": "^0.1.0",
				"glob": "^7.1.6",
				"istanbul-lib-coverage": "^3.0.0",
				"istanbul-lib-hook": "^3.0.0",
				"istanbul-lib-instrument": "^4.0.0",
				"istanbul-lib-processinfo": "^2.0.2",
				"istanbul-lib-report": "^3.0.0",
				"istanbul-lib-source-maps": "^4.0.0",
				"istanbul-reports": "^3.0.2",
				"make-dir": "^3.0.0",
				"node-preload": "^0.2.1",
				"p-map": "^3.0.0",
				"process-on-spawn": "^1.0.0",
				"resolve-from": "^5.0.0",
				"rimraf": "^3.0.0",
				"signal-exit": "^3.0.2",
				"spawn-wrap": "^2.0.0",
				"test-exclude": "^6.0.0",
				"yargs": "^15.0.2"
			},
			"dependencies": {
				"p-map": {
					"version": "3.0.0",
					"resolved": "https://registry.npmjs.org/p-map/-/p-map-3.0.0.tgz",
					"integrity": "sha512-d3qXVTF/s+W+CdJ5A29wywV2n8CQQYahlgz2bFiA+4eVNJbHJodPZ+/gXwPGh0bOqA+j8S+6+ckmvLGPk1QpxQ==",
					"dev": true,
					"requires": {
						"aggregate-error": "^3.0.0"
					}
				},
				"yargs": {
					"version": "15.4.1",
					"resolved": "https://registry.npmjs.org/yargs/-/yargs-15.4.1.tgz",
					"integrity": "sha512-aePbxDmcYW++PaqBsJ+HYUFwCdv4LVvdnhBy78E57PIor8/OVvhMrADFFEDh8DHDFRv/O9i3lPhsENjO7QX0+A==",
					"dev": true,
					"requires": {
						"cliui": "^6.0.0",
						"decamelize": "^1.2.0",
						"find-up": "^4.1.0",
						"get-caller-file": "^2.0.1",
						"require-directory": "^2.1.1",
						"require-main-filename": "^2.0.0",
						"set-blocking": "^2.0.0",
						"string-width": "^4.2.0",
						"which-module": "^2.0.0",
						"y18n": "^4.0.0",
						"yargs-parser": "^18.1.2"
					}
				}
			}
		},
		"object-inspect": {
			"version": "1.11.0",
			"resolved": "https://registry.npmjs.org/object-inspect/-/object-inspect-1.11.0.tgz",
			"integrity": "sha512-jp7ikS6Sd3GxQfZJPyH3cjcbJF6GZPClgdV+EFygjFLQ5FmW/dRUnTd9PQ9k0JhoNDabWFbpF1yCdSWCC6gexg=="
		},
		"object-is": {
			"version": "1.1.5",
			"resolved": "https://registry.npmjs.org/object-is/-/object-is-1.1.5.tgz",
			"integrity": "sha512-3cyDsyHgtmi7I7DfSSI2LDp6SK2lwvtbg0p0R1e0RvTqF5ceGx+K2dfSjm1bKDMVCFEDAQvy+o8c6a7VujOddw==",
			"dev": true,
			"requires": {
				"call-bind": "^1.0.2",
				"define-properties": "^1.1.3"
			}
		},
		"object-keys": {
			"version": "1.1.1",
			"resolved": "https://registry.npmjs.org/object-keys/-/object-keys-1.1.1.tgz",
			"integrity": "sha512-NuAESUOUMrlIXOfHKzD6bpPu3tYt3xvjNdRIQ+FeT0lNb4K8WR70CaDxhuNguS2XG+GjkyMwOzsN5ZktImfhLA=="
		},
		"object.assign": {
			"version": "4.1.2",
			"resolved": "https://registry.npmjs.org/object.assign/-/object.assign-4.1.2.tgz",
			"integrity": "sha512-ixT2L5THXsApyiUPYKmW+2EHpXXe5Ii3M+f4e+aJFAHao5amFRW6J0OO6c/LU8Be47utCx2GL89hxGB6XSmKuQ==",
			"requires": {
				"call-bind": "^1.0.0",
				"define-properties": "^1.1.3",
				"has-symbols": "^1.0.1",
				"object-keys": "^1.1.1"
			}
		},
		"observable-webworkers": {
			"version": "1.0.0",
			"resolved": "https://registry.npmjs.org/observable-webworkers/-/observable-webworkers-1.0.0.tgz",
			"integrity": "sha512-+cECwCR8IEh8UY5nefQVLO9Cydqpk1izO+o7BABmKjXfJZyEOzBWY3ss5jbOPM6KmEa9aQExvAtTW6tVTOsNAQ=="
		},
		"on-finished": {
			"version": "2.3.0",
			"resolved": "https://registry.npmjs.org/on-finished/-/on-finished-2.3.0.tgz",
			"integrity": "sha1-IPEzZIGwg811M3mSoWlxqi2QaUc=",
			"dev": true,
			"requires": {
				"ee-first": "1.1.1"
			}
		},
		"once": {
			"version": "1.4.0",
			"resolved": "https://registry.npmjs.org/once/-/once-1.4.0.tgz",
			"integrity": "sha1-WDsap3WWHUsROsF9nFC6753Xa9E=",
			"requires": {
				"wrappy": "1"
			}
		},
		"onetime": {
			"version": "5.1.2",
			"resolved": "https://registry.npmjs.org/onetime/-/onetime-5.1.2.tgz",
			"integrity": "sha512-kbpaSSGJTWdAY5KPVeMOKXSrPtr8C8C7wodJbcsd51jRnmD+GZu8Y0VoU6Dm5Z4vWr0Ig/1NKuWRKf7j5aaYSg==",
			"requires": {
				"mimic-fn": "^2.1.0"
			}
		},
		"opencollective-postinstall": {
			"version": "2.0.3",
			"resolved": "https://registry.npmjs.org/opencollective-postinstall/-/opencollective-postinstall-2.0.3.tgz",
			"integrity": "sha512-8AV/sCtuzUeTo8gQK5qDZzARrulB3egtLzFgteqB2tcT4Mw7B8Kt7JcDHmltjz6FOAHsvTevk70gZEbhM4ZS9Q=="
		},
		"optional": {
			"version": "0.1.4",
			"resolved": "https://registry.npmjs.org/optional/-/optional-0.1.4.tgz",
			"integrity": "sha512-gtvrrCfkE08wKcgXaVwQVgwEQ8vel2dc5DDBn9RLQZ3YtmtkBss6A2HY6BnJH4N/4Ku97Ri/SF8sNWE2225WJw==",
			"optional": true
		},
		"p-any": {
			"version": "3.0.0",
			"resolved": "https://registry.npmjs.org/p-any/-/p-any-3.0.0.tgz",
			"integrity": "sha512-5rqbqfsRWNb0sukt0awwgJMlaep+8jV45S15SKKB34z4UuzjcofIfnriCBhWjZP2jbVtjt9yRl7buB6RlKsu9w==",
			"requires": {
				"p-cancelable": "^2.0.0",
				"p-some": "^5.0.0"
			}
		},
		"p-cancelable": {
			"version": "2.1.1",
			"resolved": "https://registry.npmjs.org/p-cancelable/-/p-cancelable-2.1.1.tgz",
			"integrity": "sha512-BZOr3nRQHOntUjTrH8+Lh54smKHoHyur8We1V8DSMVrl5A2malOOwuJRnKRDjSnkoeBh4at6BwEnb5I7Jl31wg=="
		},
		"p-defer": {
			"version": "3.0.0",
			"resolved": "https://registry.npmjs.org/p-defer/-/p-defer-3.0.0.tgz",
			"integrity": "sha512-ugZxsxmtTln604yeYd29EGrNhazN2lywetzpKhfmQjW/VJmhpDmWbiX+h0zL8V91R0UXkhb3KtPmyq9PZw3aYw=="
		},
		"p-fifo": {
			"version": "1.0.0",
			"resolved": "https://registry.npmjs.org/p-fifo/-/p-fifo-1.0.0.tgz",
			"integrity": "sha512-IjoCxXW48tqdtDFz6fqo5q1UfFVjjVZe8TC1QRflvNUJtNfCUhxOUw6MOVZhDPjqhSzc26xKdugsO17gmzd5+A==",
			"requires": {
				"fast-fifo": "^1.0.0",
				"p-defer": "^3.0.0"
			}
		},
		"p-filter": {
			"version": "2.1.0",
			"resolved": "https://registry.npmjs.org/p-filter/-/p-filter-2.1.0.tgz",
			"integrity": "sha512-ZBxxZ5sL2HghephhpGAQdoskxplTwr7ICaehZwLIlfL6acuVgZPm8yBNuRAFBGEqtD/hmUeq9eqLg2ys9Xr/yw==",
			"requires": {
				"p-map": "^2.0.0"
			},
			"dependencies": {
				"p-map": {
					"version": "2.1.0",
					"resolved": "https://registry.npmjs.org/p-map/-/p-map-2.1.0.tgz",
					"integrity": "sha512-y3b8Kpd8OAN444hxfBbFfj1FY/RjtTd8tzYwhUqNYXx0fXx2iX4maP4Qr6qhIKbQXI02wTLAda4fYUbDagTUFw=="
				}
			}
		},
		"p-finally": {
			"version": "1.0.0",
			"resolved": "https://registry.npmjs.org/p-finally/-/p-finally-1.0.0.tgz",
			"integrity": "sha1-P7z7FbiZpEEjs0ttzBi3JDNqLK4="
		},
		"p-limit": {
			"version": "2.3.0",
			"resolved": "https://registry.npmjs.org/p-limit/-/p-limit-2.3.0.tgz",
			"integrity": "sha512-//88mFWSJx8lxCzwdAABTJL2MyWB12+eIY7MDL2SqLmAkeKU9qxRvWuSyTjm3FUmpBEMuFfckAIqEaVGUDxb6w==",
			"requires": {
				"p-try": "^2.0.0"
			}
		},
		"p-locate": {
			"version": "4.1.0",
			"resolved": "https://registry.npmjs.org/p-locate/-/p-locate-4.1.0.tgz",
			"integrity": "sha512-R79ZZ/0wAxKGu3oYMlz8jy/kbhsNrS7SKZ7PxEHBgJ5+F2mtFW2fK2cOtBh1cHYkQsbzFV7I+EoRKe6Yt0oK7A==",
			"requires": {
				"p-limit": "^2.2.0"
			}
		},
		"p-map": {
			"version": "4.0.0",
			"resolved": "https://registry.npmjs.org/p-map/-/p-map-4.0.0.tgz",
			"integrity": "sha512-/bjOqmgETBYB5BoEeGVea8dmvHb2m9GLy1E9W43yeyfP6QQCZGFNa+XRceJEuDB6zqr+gKpIAmlLebMpykw/MQ==",
			"requires": {
				"aggregate-error": "^3.0.0"
			}
		},
		"p-queue": {
			"version": "6.6.2",
			"resolved": "https://registry.npmjs.org/p-queue/-/p-queue-6.6.2.tgz",
			"integrity": "sha512-RwFpb72c/BhQLEXIZ5K2e+AhgNVmIejGlTgiB9MzZ0e93GRvqZ7uSi0dvRF7/XIXDeNkra2fNHBxTyPDGySpjQ==",
			"requires": {
				"eventemitter3": "^4.0.4",
				"p-timeout": "^3.2.0"
			}
		},
		"p-reflect": {
			"version": "2.1.0",
			"resolved": "https://registry.npmjs.org/p-reflect/-/p-reflect-2.1.0.tgz",
			"integrity": "sha512-paHV8NUz8zDHu5lhr/ngGWQiW067DK/+IbJ+RfZ4k+s8y4EKyYCz8pGYWjxCg35eHztpJAt+NUgvN4L+GCbPlg=="
		},
		"p-settle": {
			"version": "4.1.1",
			"resolved": "https://registry.npmjs.org/p-settle/-/p-settle-4.1.1.tgz",
			"integrity": "sha512-6THGh13mt3gypcNMm0ADqVNCcYa3BK6DWsuJWFCuEKP1rpY+OKGp7gaZwVmLspmic01+fsg/fN57MfvDzZ/PuQ==",
			"requires": {
				"p-limit": "^2.2.2",
				"p-reflect": "^2.1.0"
			}
		},
		"p-some": {
			"version": "5.0.0",
			"resolved": "https://registry.npmjs.org/p-some/-/p-some-5.0.0.tgz",
			"integrity": "sha512-Js5XZxo6vHjB9NOYAzWDYAIyyiPvva0DWESAIWIK7uhSpGsyg5FwUPxipU/SOQx5x9EqhOh545d1jo6cVkitig==",
			"requires": {
				"aggregate-error": "^3.0.0",
				"p-cancelable": "^2.0.0"
			}
		},
		"p-timeout": {
			"version": "3.2.0",
			"resolved": "https://registry.npmjs.org/p-timeout/-/p-timeout-3.2.0.tgz",
			"integrity": "sha512-rhIwUycgwwKcP9yTOOFK/AKsAopjjCakVqLHePO3CC6Mir1Z99xT+R63jZxAT5lFZLa2inS5h+ZS2GvR99/FBg==",
			"requires": {
				"p-finally": "^1.0.0"
			}
		},
		"p-times": {
			"version": "3.0.0",
			"resolved": "https://registry.npmjs.org/p-times/-/p-times-3.0.0.tgz",
			"integrity": "sha512-/Z7mcs8Liie8E7IHI9SBtmkHVW/GjLroQ94ALoAMIG20mqFMuh56/3WYhtOTqX9ccRSOxgaCkFC94Bat1Ofskg==",
			"requires": {
				"p-map": "^4.0.0"
			}
		},
		"p-try": {
			"version": "2.2.0",
			"resolved": "https://registry.npmjs.org/p-try/-/p-try-2.2.0.tgz",
			"integrity": "sha512-R4nPAVTAU0B9D35/Gk3uJf/7XYbQcyohSKdvAxIRSNghFl4e71hVoGnBNQz9cWaXxO2I10KTC+3jMdvvoKw6dQ=="
		},
		"p-try-each": {
			"version": "1.0.1",
			"resolved": "https://registry.npmjs.org/p-try-each/-/p-try-each-1.0.1.tgz",
			"integrity": "sha512-WyUjRAvK4CG9DUW21ZsNYcBj6guN7pgZAOFR8mUtyNXyPC5WUo3L48nxI5TsGEZ+VJhZXzyeH/Sxi2lxYcPp3A=="
		},
		"p-wait-for": {
			"version": "3.2.0",
			"resolved": "https://registry.npmjs.org/p-wait-for/-/p-wait-for-3.2.0.tgz",
			"integrity": "sha512-wpgERjNkLrBiFmkMEjuZJEWKKDrNfHCKA1OhyN1wg1FrLkULbviEy6py1AyJUgZ72YWFbZ38FIpnqvVqAlDUwA==",
			"requires": {
				"p-timeout": "^3.0.0"
			}
		},
		"package-hash": {
			"version": "4.0.0",
			"resolved": "https://registry.npmjs.org/package-hash/-/package-hash-4.0.0.tgz",
			"integrity": "sha512-whdkPIooSu/bASggZ96BWVvZTRMOFxnyUG5PnTSGKoJE2gd5mbVNmR2Nj20QFzxYYgAXpoqC+AiXzl+UMRh7zQ==",
			"dev": true,
			"requires": {
				"graceful-fs": "^4.1.15",
				"hasha": "^5.0.0",
				"lodash.flattendeep": "^4.4.0",
				"release-zalgo": "^1.0.0"
			}
		},
		"package-json": {
			"version": "6.5.0",
			"resolved": "https://registry.npmjs.org/package-json/-/package-json-6.5.0.tgz",
			"integrity": "sha512-k3bdm2n25tkyxcjSKzB5x8kfVxlMdgsbPr0GkZcwHsLpba6cBjqCt1KlcChKEvxHIcTB1FVMuwoijZ26xex5MQ==",
			"requires": {
				"got": "^9.6.0",
				"registry-auth-token": "^4.0.0",
				"registry-url": "^5.0.0",
				"semver": "^6.2.0"
			},
			"dependencies": {
				"semver": {
					"version": "6.3.0",
					"resolved": "https://registry.npmjs.org/semver/-/semver-6.3.0.tgz",
					"integrity": "sha512-b39TBaTSfV6yBrapU89p5fKekE2m/NwnDocOVruQFS1/veMgdzuPcnOM34M6CwxW8jH/lxEa5rBoDeUwu5HHTw=="
				}
			}
		},
		"parse-asn1": {
			"version": "5.1.6",
			"resolved": "https://registry.npmjs.org/parse-asn1/-/parse-asn1-5.1.6.tgz",
			"integrity": "sha512-RnZRo1EPU6JBnra2vGHj0yhp6ebyjBZpmUCLHWiFhxlzvBCCpAuZ7elsBp1PVAbQN0/04VD/19rfzlBSwLstMw==",
			"dev": true,
			"requires": {
				"asn1.js": "^5.2.0",
				"browserify-aes": "^1.0.0",
				"evp_bytestokey": "^1.0.0",
				"pbkdf2": "^3.0.3",
				"safe-buffer": "^5.1.1"
			}
		},
		"parse-duration": {
			"version": "0.4.4",
			"resolved": "https://registry.npmjs.org/parse-duration/-/parse-duration-0.4.4.tgz",
			"integrity": "sha512-KbAJuYGUhZkB9gotDiKLnZ7Z3VTacK3fgwmDdB6ZVDtJbMBT6MfLga0WJaYpPDu0mzqT0NgHtHDt5PY4l0nidg=="
		},
		"parse-headers": {
			"version": "2.0.4",
			"resolved": "https://registry.npmjs.org/parse-headers/-/parse-headers-2.0.4.tgz",
			"integrity": "sha512-psZ9iZoCNFLrgRjZ1d8mn0h9WRqJwFxM9q3x7iUjN/YT2OksthDJ5TiPCu2F38kS4zutqfW+YdVVkBZZx3/1aw=="
		},
		"parseqs": {
			"version": "0.0.6",
			"resolved": "https://registry.npmjs.org/parseqs/-/parseqs-0.0.6.tgz",
			"integrity": "sha512-jeAGzMDbfSHHA091hr0r31eYfTig+29g3GKKE/PPbEQ65X0lmMwlEoqmhzu0iztID5uJpZsFlUPDP8ThPL7M8w=="
		},
		"parseuri": {
			"version": "0.0.6",
			"resolved": "https://registry.npmjs.org/parseuri/-/parseuri-0.0.6.tgz",
			"integrity": "sha512-AUjen8sAkGgao7UyCX6Ahv0gIK2fABKmYjvP4xmy5JaKvcbTRueIqIPHLAfq30xJddqSE033IOMUSOMCcK3Sow=="
		},
		"parseurl": {
			"version": "1.3.3",
			"resolved": "https://registry.npmjs.org/parseurl/-/parseurl-1.3.3.tgz",
			"integrity": "sha512-CiyeOxFT/JZyN5m0z9PfXw4SCBJ6Sygz1Dpl0wqjlhDEGGBP1GnsUVEL0p63hoG1fcj3fHynXi9NYO4nWOL+qQ==",
			"dev": true
		},
		"path-exists": {
			"version": "4.0.0",
			"resolved": "https://registry.npmjs.org/path-exists/-/path-exists-4.0.0.tgz",
			"integrity": "sha512-ak9Qy5Q7jYb2Wwcey5Fpvg2KoAc/ZIhLSLOSBmRmygPsGwkVVt0fZa0qrtMz+m6tJTAHfZQ8FnmB4MG4LWy7/w=="
		},
		"path-is-absolute": {
			"version": "1.0.1",
			"resolved": "https://registry.npmjs.org/path-is-absolute/-/path-is-absolute-1.0.1.tgz",
			"integrity": "sha1-F0uSaHNVNP+8es5r9TpanhtcX18=",
			"dev": true
		},
		"path-key": {
			"version": "3.1.1",
			"resolved": "https://registry.npmjs.org/path-key/-/path-key-3.1.1.tgz",
			"integrity": "sha512-ojmeN0qd+y0jszEtoY48r0Peq5dwMEkIlCOu6Q5f41lfkswXuKtYrhgoTpLnyIcHm24Uhqx+5Tqm2InSwLhE6Q=="
		},
		"path-parse": {
			"version": "1.0.7",
			"resolved": "https://registry.npmjs.org/path-parse/-/path-parse-1.0.7.tgz",
			"integrity": "sha512-LDJzPVEEEPR+y48z93A0Ed0yXb8pAByGWo/k5YYdYgpY2/2EsOsksJrq7lOHxryrVOn1ejG6oAp8ahvOIQD8sw==",
			"dev": true
		},
		"path-to-regexp": {
			"version": "1.8.0",
			"resolved": "https://registry.npmjs.org/path-to-regexp/-/path-to-regexp-1.8.0.tgz",
			"integrity": "sha512-n43JRhlUKUAlibEJhPeir1ncUID16QnEjNpwzNdO3Lm4ywrBpBZ5oLD0I6br9evr1Y9JTqwRtAh7JLoOzAQdVA==",
			"requires": {
				"isarray": "0.0.1"
			}
		},
		"pathval": {
			"version": "1.1.1",
			"resolved": "https://registry.npmjs.org/pathval/-/pathval-1.1.1.tgz",
			"integrity": "sha512-Dp6zGqpTdETdR63lehJYPeIOqpiNBNtc7BpWSLrOje7UaIsE5aY92r/AunQA7rsXvet3lrJ3JnZX29UPTKXyKQ=="
		},
		"pbkdf2": {
			"version": "3.1.2",
			"resolved": "https://registry.npmjs.org/pbkdf2/-/pbkdf2-3.1.2.tgz",
			"integrity": "sha512-iuh7L6jA7JEGu2WxDwtQP1ddOpaJNC4KlDEFfdQajSGgGPNi4OyDc2R7QnbY2bR9QjBVGwgvTdNJZoE7RaxUMA==",
			"dev": true,
			"requires": {
				"create-hash": "^1.1.2",
				"create-hmac": "^1.1.4",
				"ripemd160": "^2.0.1",
				"safe-buffer": "^5.0.1",
				"sha.js": "^2.4.8"
			}
		},
		"peek-readable": {
			"version": "4.0.1",
			"resolved": "https://registry.npmjs.org/peek-readable/-/peek-readable-4.0.1.tgz",
			"integrity": "sha512-7qmhptnR0WMSpxT5rMHG9bW/mYSR1uqaPFj2MHvT+y/aOUu6msJijpKt5SkTDKySwg65OWG2JwTMBlgcbwMHrQ=="
		},
		"peer-id": {
			"version": "0.14.8",
			"resolved": "https://registry.npmjs.org/peer-id/-/peer-id-0.14.8.tgz",
			"integrity": "sha512-GpuLpob/9FrEFvyZrKKsISEkaBYsON2u0WtiawLHj1ii6ewkoeRiSDFLyIefYhw0jGvQoeoZS05jaT52X7Bvig==",
			"requires": {
				"cids": "^1.1.5",
				"class-is": "^1.1.0",
				"libp2p-crypto": "^0.19.0",
				"minimist": "^1.2.5",
				"multihashes": "^4.0.2",
				"protobufjs": "^6.10.2",
				"uint8arrays": "^2.0.5"
			},
			"dependencies": {
				"err-code": {
					"version": "3.0.1",
					"resolved": "https://registry.npmjs.org/err-code/-/err-code-3.0.1.tgz",
					"integrity": "sha512-GiaH0KJUewYok+eeY05IIgjtAe4Yltygk9Wqp1V5yVWLdhf0hYZchRjNIT9bb0mSwRcIusT3cx7PJUf3zEIfUA=="
				},
				"iso-random-stream": {
					"version": "2.0.0",
					"resolved": "https://registry.npmjs.org/iso-random-stream/-/iso-random-stream-2.0.0.tgz",
					"integrity": "sha512-lGuIu104KfBV9ubYTSaE3GeAr6I69iggXxBHbTBc5u/XKlwlWl0LCytnkIZissaKqvxablwRD9B3ktVnmIUnEg==",
					"requires": {
						"events": "^3.3.0",
						"readable-stream": "^3.4.0"
					}
				},
				"libp2p-crypto": {
					"version": "0.19.6",
					"resolved": "https://registry.npmjs.org/libp2p-crypto/-/libp2p-crypto-0.19.6.tgz",
					"integrity": "sha512-oZaAomSLnEJPEvJaj4Dmp+JDuKsTndbdmdod9rCe8lX5f9hMP3p3wRADOeVGhgleiQ3LH+3XmFuULARMNXLiRw==",
					"requires": {
						"err-code": "^3.0.1",
						"is-typedarray": "^1.0.0",
						"iso-random-stream": "^2.0.0",
						"keypair": "^1.0.1",
						"multiformats": "^9.1.2",
						"node-forge": "^0.10.0",
						"pem-jwk": "^2.0.0",
						"protobufjs": "^6.10.2",
						"secp256k1": "^4.0.0",
						"uint8arrays": "^2.1.4",
						"ursa-optional": "^0.10.1"
					}
				},
				"multibase": {
					"version": "4.0.4",
					"resolved": "https://registry.npmjs.org/multibase/-/multibase-4.0.4.tgz",
					"integrity": "sha512-8/JmrdSGzlw6KTgAJCOqUBSGd1V6186i/X8dDCGy/lbCKrQ+1QB6f3HE+wPr7Tpdj4U3gutaj9jG2rNX6UpiJg==",
					"requires": {
						"@multiformats/base-x": "^4.0.1"
					}
				},
				"multihashes": {
					"version": "4.0.2",
					"resolved": "https://registry.npmjs.org/multihashes/-/multihashes-4.0.2.tgz",
					"integrity": "sha512-xpx++1iZr4ZQHjN1mcrXS6904R36LWLxX/CBifczjtmrtCXEX623DMWOF1eiNSg+pFpiZDFVBgou/4v6ayCHSQ==",
					"requires": {
						"multibase": "^4.0.1",
						"uint8arrays": "^2.1.3",
						"varint": "^5.0.2"
					}
				},
				"uint8arrays": {
					"version": "2.1.10",
					"resolved": "https://registry.npmjs.org/uint8arrays/-/uint8arrays-2.1.10.tgz",
					"integrity": "sha512-Q9/hhJa2836nQfEJSZTmr+pg9+cDJS9XEAp7N2Vg5MzL3bK/mkMVfjscRGYruP9jNda6MAdf4QD/y78gSzkp6A==",
					"requires": {
						"multiformats": "^9.4.2"
					}
				},
				"varint": {
					"version": "5.0.2",
					"resolved": "https://registry.npmjs.org/varint/-/varint-5.0.2.tgz",
					"integrity": "sha512-lKxKYG6H03yCZUpAGOPOsMcGxd1RHCu1iKvEHYDPmTyq2HueGhD73ssNBqqQWfvYs04G9iUFRvmAVLW20Jw6ow=="
				}
			}
		},
		"pem-jwk": {
			"version": "2.0.0",
			"resolved": "https://registry.npmjs.org/pem-jwk/-/pem-jwk-2.0.0.tgz",
			"integrity": "sha512-rFxu7rVoHgQ5H9YsP50dDWf0rHjreVA2z0yPiWr5WdH/UHb29hKtF7h6l8vNd1cbYR1t0QL+JKhW55a2ZV4KtA==",
			"requires": {
				"asn1.js": "^5.0.1"
			}
		},
		"picomatch": {
			"version": "2.3.0",
			"resolved": "https://registry.npmjs.org/picomatch/-/picomatch-2.3.0.tgz",
			"integrity": "sha512-lY1Q/PiJGC2zOv/z391WOTD+Z02bCgsFfvxoXXf6h7kv9o+WmsmzYqrAwY63sNgOxE4xEdq0WyUnXfKeBrSvYw==",
			"dev": true
		},
		"pino": {
			"version": "6.13.0",
			"resolved": "https://registry.npmjs.org/pino/-/pino-6.13.0.tgz",
			"integrity": "sha512-mRXSTfa34tbfrWqCIp1sUpZLqBhcoaGapoyxfEwaWwJGMpLijlRdDKIQUyvq4M3DUfFH5vEglwSw8POZYwbThA==",
			"requires": {
				"fast-redact": "^3.0.0",
				"fast-safe-stringify": "^2.0.8",
				"flatstr": "^1.0.12",
				"pino-std-serializers": "^3.1.0",
				"quick-format-unescaped": "^4.0.3",
				"sonic-boom": "^1.0.2"
			}
		},
		"pino-pretty": {
			"version": "4.8.0",
			"resolved": "https://registry.npmjs.org/pino-pretty/-/pino-pretty-4.8.0.tgz",
			"integrity": "sha512-mhQfHG4rw5ZFpWL44m0Utjo4GC2+HMfdNvxyA8lLw0sIqn6fCf7uQe6dPckUcW/obly+OQHD7B/MTso6LNizYw==",
			"requires": {
				"@hapi/bourne": "^2.0.0",
				"args": "^5.0.1",
				"chalk": "^4.0.0",
				"dateformat": "^4.5.1",
				"fast-safe-stringify": "^2.0.7",
				"jmespath": "^0.15.0",
				"joycon": "^2.2.5",
				"pump": "^3.0.0",
				"readable-stream": "^3.6.0",
				"rfdc": "^1.3.0",
				"split2": "^3.1.1",
				"strip-json-comments": "^3.1.1"
			}
		},
		"pino-std-serializers": {
			"version": "3.2.0",
			"resolved": "https://registry.npmjs.org/pino-std-serializers/-/pino-std-serializers-3.2.0.tgz",
			"integrity": "sha512-EqX4pwDPrt3MuOAAUBMU0Tk5kR/YcCM5fNPEzgCO2zJ5HfX0vbiH9HbJglnyeQsN96Kznae6MWD47pZB5avTrg=="
		},
		"pkg-dir": {
			"version": "4.2.0",
			"resolved": "https://registry.npmjs.org/pkg-dir/-/pkg-dir-4.2.0.tgz",
			"integrity": "sha512-HRDzbaKjC+AOWVXxAU/x54COGeIv9eb+6CkDSQoNTt4XyWoIJvuPsXizxu/Fr23EiekbtZwmh1IcIG/l/a10GQ==",
			"dev": true,
			"requires": {
				"find-up": "^4.0.0"
			}
		},
		"prepend-http": {
			"version": "2.0.0",
			"resolved": "https://registry.npmjs.org/prepend-http/-/prepend-http-2.0.0.tgz",
			"integrity": "sha1-6SQ0v6XqjBn0HN/UAddBo8gZ2Jc="
		},
		"pretty-bytes": {
			"version": "5.6.0",
			"resolved": "https://registry.npmjs.org/pretty-bytes/-/pretty-bytes-5.6.0.tgz",
			"integrity": "sha512-FFw039TmrBqFK8ma/7OL3sDz/VytdtJr044/QUJtH0wK9lb9jLq9tJyIxUwtQJHwar2BqtiA4iCWSwo9JLkzFg=="
		},
		"private-ip": {
			"version": "2.2.1",
			"resolved": "https://registry.npmjs.org/private-ip/-/private-ip-2.2.1.tgz",
			"integrity": "sha512-jN1WT/br/VNW9xEcwHr6DjtOKxQ5qOIqmh7o+co2TWgq56pZJw99iO3UT1tWdfgsQiyK9FqG4ji3ykwpjFqITA==",
			"requires": {
				"ip-regex": "^4.3.0",
				"netmask": "^2.0.2"
			}
		},
		"process-nextick-args": {
			"version": "2.0.1",
			"resolved": "https://registry.npmjs.org/process-nextick-args/-/process-nextick-args-2.0.1.tgz",
			"integrity": "sha512-3ouUOpQhtgrbOa17J7+uxOTpITYWaGP7/AhoR3+A+/1e9skrzelGi/dXzEYyvbxubEF6Wn2ypscTKiKJFFn1ag==",
			"dev": true
		},
		"process-on-spawn": {
			"version": "1.0.0",
			"resolved": "https://registry.npmjs.org/process-on-spawn/-/process-on-spawn-1.0.0.tgz",
			"integrity": "sha512-1WsPDsUSMmZH5LeMLegqkPDrsGgsWwk1Exipy2hvB0o/F0ASzbpIctSCcZIK1ykJvtTJULEH+20WOFjMvGnCTg==",
			"dev": true,
			"requires": {
				"fromentries": "^1.2.0"
			}
		},
		"progress": {
			"version": "2.0.3",
			"resolved": "https://registry.npmjs.org/progress/-/progress-2.0.3.tgz",
			"integrity": "sha512-7PiHtLll5LdnKIMw100I+8xJXR5gW2QwWYkT6iJva0bXitZKa/XMrSbdmg3r2Xnaidz9Qumd0VPaMrZlF9V9sA=="
		},
		"prom-client": {
			"version": "13.2.0",
			"resolved": "https://registry.npmjs.org/prom-client/-/prom-client-13.2.0.tgz",
			"integrity": "sha512-wGr5mlNNdRNzEhRYXgboUU2LxHWIojxscJKmtG3R8f4/KiWqyYgXTLHs0+Ted7tG3zFT7pgHJbtomzZ1L0ARaQ==",
			"requires": {
				"tdigest": "^0.1.1"
			}
		},
		"prometheus-gc-stats": {
			"version": "0.6.3",
			"resolved": "https://registry.npmjs.org/prometheus-gc-stats/-/prometheus-gc-stats-0.6.3.tgz",
			"integrity": "sha512-vCX+HZ1jZHkha25r5dAcRSNjue+K3Hn0B33EcZl7y3hgp3o1YsQ4Y3x7oJWKvDdbelFIL0McsXGmRg3zBrmq+g==",
			"optional": true,
			"requires": {
				"gc-stats": "^1.4.0",
				"optional": "^0.1.3"
			}
		},
		"promise-timeout": {
			"version": "1.3.0",
			"resolved": "https://registry.npmjs.org/promise-timeout/-/promise-timeout-1.3.0.tgz",
			"integrity": "sha512-5yANTE0tmi5++POym6OgtFmwfDvOXABD9oj/jLQr5GPEyuNEb7jH4wbbANJceJid49jwhi1RddxnhnEAb/doqg=="
		},
		"promise-to-callback": {
			"version": "1.0.0",
			"resolved": "https://registry.npmjs.org/promise-to-callback/-/promise-to-callback-1.0.0.tgz",
			"integrity": "sha1-XSp0kBC/tn2WNZj805YHRqaP7vc=",
			"requires": {
				"is-fn": "^1.0.0",
				"set-immediate-shim": "^1.0.1"
			}
		},
		"proper-lockfile": {
			"version": "4.1.2",
			"resolved": "https://registry.npmjs.org/proper-lockfile/-/proper-lockfile-4.1.2.tgz",
			"integrity": "sha512-TjNPblN4BwAWMXU8s9AEz4JmQxnD1NNL7bNOY/AKUzyamc379FWASUhc/K1pL2noVb+XmZKLL68cjzLsiOAMaA==",
			"requires": {
				"graceful-fs": "^4.2.4",
				"retry": "^0.12.0",
				"signal-exit": "^3.0.2"
			}
		},
		"protobufjs": {
			"version": "6.11.2",
			"resolved": "https://registry.npmjs.org/protobufjs/-/protobufjs-6.11.2.tgz",
			"integrity": "sha512-4BQJoPooKJl2G9j3XftkIXjoC9C0Av2NOrWmbLWT1vH32GcSUHjM0Arra6UfTsVyfMAuFzaLucXn1sadxJydAw==",
			"requires": {
				"@protobufjs/aspromise": "^1.1.2",
				"@protobufjs/base64": "^1.1.2",
				"@protobufjs/codegen": "^2.0.4",
				"@protobufjs/eventemitter": "^1.1.0",
				"@protobufjs/fetch": "^1.1.0",
				"@protobufjs/float": "^1.0.2",
				"@protobufjs/inquire": "^1.1.0",
				"@protobufjs/path": "^1.1.2",
				"@protobufjs/pool": "^1.1.0",
				"@protobufjs/utf8": "^1.1.0",
				"@types/long": "^4.0.1",
				"@types/node": ">=13.7.0",
				"long": "^4.0.0"
			}
		},
		"protocol-buffers-schema": {
			"version": "3.5.1",
			"resolved": "https://registry.npmjs.org/protocol-buffers-schema/-/protocol-buffers-schema-3.5.1.tgz",
			"integrity": "sha512-YVCvdhxWNDP8/nJDyXLuM+UFsuPk4+1PB7WGPVDzm3HTHbzFLxQYeW2iZpS4mmnXrQJGBzt230t/BbEb7PrQaw=="
		},
		"protons": {
			"version": "2.0.1",
			"resolved": "https://registry.npmjs.org/protons/-/protons-2.0.1.tgz",
			"integrity": "sha512-FlmPorLEeCEDPu+uIn0Qardgiy5XqVA4IyNTz9wb9c0e2U7BEXdRcIbx64r09o4Abtf+4B7mkTtMbsIXMxZzKw==",
			"requires": {
				"protocol-buffers-schema": "^3.3.1",
				"signed-varint": "^2.0.1",
				"uint8arrays": "^2.1.3",
				"varint": "^5.0.0"
			},
			"dependencies": {
				"uint8arrays": {
					"version": "2.1.10",
					"resolved": "https://registry.npmjs.org/uint8arrays/-/uint8arrays-2.1.10.tgz",
					"integrity": "sha512-Q9/hhJa2836nQfEJSZTmr+pg9+cDJS9XEAp7N2Vg5MzL3bK/mkMVfjscRGYruP9jNda6MAdf4QD/y78gSzkp6A==",
					"requires": {
						"multiformats": "^9.4.2"
					}
				},
				"varint": {
					"version": "5.0.2",
					"resolved": "https://registry.npmjs.org/varint/-/varint-5.0.2.tgz",
					"integrity": "sha512-lKxKYG6H03yCZUpAGOPOsMcGxd1RHCu1iKvEHYDPmTyq2HueGhD73ssNBqqQWfvYs04G9iUFRvmAVLW20Jw6ow=="
				}
			}
		},
		"proxy-addr": {
			"version": "2.0.7",
			"resolved": "https://registry.npmjs.org/proxy-addr/-/proxy-addr-2.0.7.tgz",
			"integrity": "sha512-llQsMLSUDUPT44jdrU/O37qlnifitDP+ZwrmmZcoSKyLKvtZxpyV0n2/bD/N4tBAAZ/gJEdZU7KMraoK1+XYAg==",
			"dev": true,
			"requires": {
				"forwarded": "0.2.0",
				"ipaddr.js": "1.9.1"
			}
		},
		"prr": {
			"version": "1.0.1",
			"resolved": "https://registry.npmjs.org/prr/-/prr-1.0.1.tgz",
			"integrity": "sha1-0/wRS6BplaRexok/SEzrHXj19HY="
		},
		"public-encrypt": {
			"version": "4.0.3",
			"resolved": "https://registry.npmjs.org/public-encrypt/-/public-encrypt-4.0.3.tgz",
			"integrity": "sha512-zVpa8oKZSz5bTMTFClc1fQOnyyEzpl5ozpi1B5YcvBrdohMjH2rfsBtyXcuNuwjsDIXmBYlF2N5FlJYhR29t8Q==",
			"dev": true,
			"requires": {
				"bn.js": "^4.1.0",
				"browserify-rsa": "^4.0.0",
				"create-hash": "^1.1.0",
				"parse-asn1": "^5.0.0",
				"randombytes": "^2.0.1",
				"safe-buffer": "^5.1.2"
			},
			"dependencies": {
				"bn.js": {
					"version": "4.12.0",
					"resolved": "https://registry.npmjs.org/bn.js/-/bn.js-4.12.0.tgz",
					"integrity": "sha512-c98Bf3tPniI+scsdk237ku1Dc3ujXQTSgyiPUDEOe7tRkhrqridvh8klBv0HCEso1OLOYcHuCv/cS6DNxKH+ZA==",
					"dev": true
				}
			}
		},
		"pump": {
			"version": "3.0.0",
			"resolved": "https://registry.npmjs.org/pump/-/pump-3.0.0.tgz",
			"integrity": "sha512-LwZy+p3SFs1Pytd/jYct4wpv49HiYCqd9Rlc5ZVdk0V+8Yzv6jR5Blk3TRmPL1ft69TxP0IMZGJ+WPFU2BFhww==",
			"requires": {
				"end-of-stream": "^1.1.0",
				"once": "^1.3.1"
			}
		},
		"punycode": {
			"version": "2.1.1",
			"resolved": "https://registry.npmjs.org/punycode/-/punycode-2.1.1.tgz",
			"integrity": "sha512-XRsRjdf+j5ml+y/6GKHPZbrF/8p2Yga0JPtdqTIY2Xe5ohJPD9saDJJLPvp9+NSBprVvevdXZybnj2cv8OEd0A==",
			"dev": true
		},
		"pupa": {
			"version": "2.1.1",
			"resolved": "https://registry.npmjs.org/pupa/-/pupa-2.1.1.tgz",
			"integrity": "sha512-l1jNAspIBSFqbT+y+5FosojNpVpF94nlI+wDUpqP9enwOTfHx9f0gh5nB96vl+6yTpsJsypeNrwfzPrKuHB41A==",
			"requires": {
				"escape-goat": "^2.0.0"
			}
		},
		"qs": {
			"version": "6.7.0",
			"resolved": "https://registry.npmjs.org/qs/-/qs-6.7.0.tgz",
			"integrity": "sha512-VCdBRNFTX1fyE7Nb6FYoURo/SPe62QCaAyzJvUjwRaIsc+NePBEniHlvxFmmX56+HZphIGtV0XeCirBtpDrTyQ==",
			"dev": true
		},
		"queue-microtask": {
			"version": "1.2.3",
			"resolved": "https://registry.npmjs.org/queue-microtask/-/queue-microtask-1.2.3.tgz",
			"integrity": "sha512-NuaNSa6flKT5JaSYQzJok04JzTL1CA6aGhv5rfLW3PgqA+M2ChpZQnAC8h8i4ZFkBS8X5RqkDBHA7r4hej3K9A=="
		},
		"quick-format-unescaped": {
			"version": "4.0.3",
			"resolved": "https://registry.npmjs.org/quick-format-unescaped/-/quick-format-unescaped-4.0.3.tgz",
			"integrity": "sha512-MaL/oqh02mhEo5m5J2rwsVL23Iw2PEaGVHgT2vFt8AAsr0lfvQA5dpXo9TPu0rz7tSBdUPgkbam0j/fj5ZM8yg=="
		},
		"rabin-wasm": {
			"version": "0.1.5",
			"resolved": "https://registry.npmjs.org/rabin-wasm/-/rabin-wasm-0.1.5.tgz",
			"integrity": "sha512-uWgQTo7pim1Rnj5TuWcCewRDTf0PEFTSlaUjWP4eY9EbLV9em08v89oCz/WO+wRxpYuO36XEHp4wgYQnAgOHzA==",
			"requires": {
				"@assemblyscript/loader": "^0.9.4",
				"bl": "^5.0.0",
				"debug": "^4.3.1",
				"minimist": "^1.2.5",
				"node-fetch": "^2.6.1",
				"readable-stream": "^3.6.0"
			},
			"dependencies": {
				"bl": {
					"version": "5.0.0",
					"resolved": "https://registry.npmjs.org/bl/-/bl-5.0.0.tgz",
					"integrity": "sha512-8vxFNZ0pflFfi0WXA3WQXlj6CaMEwsmh63I1CNp0q+wWv8sD0ARx1KovSQd0l2GkwrMIOyedq0EF1FxI+RCZLQ==",
					"requires": {
						"buffer": "^6.0.3",
						"inherits": "^2.0.4",
						"readable-stream": "^3.4.0"
					}
				},
				"buffer": {
					"version": "6.0.3",
					"resolved": "https://registry.npmjs.org/buffer/-/buffer-6.0.3.tgz",
					"integrity": "sha512-FTiCpNxtwiZZHEZbcbTIcZjERVICn9yq/pDFkTl95/AxzD1naBctN7YO68riM/gLSDY7sdrMby8hofADYuuqOA==",
					"requires": {
						"base64-js": "^1.3.1",
						"ieee754": "^1.2.1"
					}
				}
			}
		},
		"randombytes": {
			"version": "2.1.0",
			"resolved": "https://registry.npmjs.org/randombytes/-/randombytes-2.1.0.tgz",
			"integrity": "sha512-vYl3iOX+4CKUWuxGi9Ukhie6fsqXqS9FE2Zaic4tNFD2N2QQaXOMFbuKK4QmDHC0JO6B1Zp41J0LpT0oR68amQ==",
			"requires": {
				"safe-buffer": "^5.1.0"
			}
		},
		"randomfill": {
			"version": "1.0.4",
			"resolved": "https://registry.npmjs.org/randomfill/-/randomfill-1.0.4.tgz",
			"integrity": "sha512-87lcbR8+MhcWcUiQ+9e+Rwx8MyR2P7qnt15ynUlbm3TU/fjbgz4GsvfSUDTemtCCtVCqb4ZcEFlyPNTh9bBTLw==",
			"dev": true,
			"requires": {
				"randombytes": "^2.0.5",
				"safe-buffer": "^5.1.0"
			}
		},
		"range-parser": {
			"version": "1.2.1",
			"resolved": "https://registry.npmjs.org/range-parser/-/range-parser-1.2.1.tgz",
			"integrity": "sha512-Hrgsx+orqoygnmhFbKaHE6c296J+HTAQXoxEF6gNupROmmGJRoyzfG3ccAveqCBrwr/2yxQ5BVd/GTl5agOwSg==",
			"dev": true
		},
		"raw-body": {
			"version": "2.4.0",
			"resolved": "https://registry.npmjs.org/raw-body/-/raw-body-2.4.0.tgz",
			"integrity": "sha512-4Oz8DUIwdvoa5qMJelxipzi/iJIi40O5cGV1wNYp5hvZP8ZN0T+jiNkL0QepXs+EsQ9XJ8ipEDoiH70ySUJP3Q==",
			"dev": true,
			"requires": {
				"bytes": "3.1.0",
				"http-errors": "1.7.2",
				"iconv-lite": "0.4.24",
				"unpipe": "1.0.0"
			},
			"dependencies": {
				"iconv-lite": {
					"version": "0.4.24",
					"resolved": "https://registry.npmjs.org/iconv-lite/-/iconv-lite-0.4.24.tgz",
					"integrity": "sha512-v3MXnZAcvnywkTUEZomIActle7RXXeedOR31wwl7VlyoXO4Qi9arvSenNQWne1TcRwhCL1HwLI21bEqdpj8/rA==",
					"dev": true,
					"requires": {
						"safer-buffer": ">= 2.1.2 < 3"
					}
				}
			}
		},
		"rc": {
			"version": "1.2.8",
			"resolved": "https://registry.npmjs.org/rc/-/rc-1.2.8.tgz",
			"integrity": "sha512-y3bGgqKj3QBdxLbLkomlohkvsA8gdAiUQlSBJnBhfn+BPxg4bc62d8TcBW15wavDfgexCgccckhcZvywyQYPOw==",
			"requires": {
				"deep-extend": "^0.6.0",
				"ini": "~1.3.0",
				"minimist": "^1.2.0",
				"strip-json-comments": "~2.0.1"
			},
			"dependencies": {
				"ini": {
					"version": "1.3.8",
					"resolved": "https://registry.npmjs.org/ini/-/ini-1.3.8.tgz",
					"integrity": "sha512-JV/yugV2uzW5iMRSiZAyDtQd+nxtUnjeLt0acNdw98kKLrvuRVyB80tsREOE7yvGVgalhZ6RNXCmEHkUKBKxew=="
				},
				"strip-json-comments": {
					"version": "2.0.1",
					"resolved": "https://registry.npmjs.org/strip-json-comments/-/strip-json-comments-2.0.1.tgz",
					"integrity": "sha1-PFMZQukIwml8DsNEhYwobHygpgo="
				}
			}
		},
		"reachdown": {
			"version": "1.1.0",
			"resolved": "https://registry.npmjs.org/reachdown/-/reachdown-1.1.0.tgz",
			"integrity": "sha512-6LsdRe4cZyOjw4NnvbhUd/rGG7WQ9HMopPr+kyL018Uci4kijtxcGR5kVb5Ln13k4PEE+fEFQbjfOvNw7cnXmA==",
			"dev": true
		},
		"readable-stream": {
			"version": "3.6.0",
			"resolved": "https://registry.npmjs.org/readable-stream/-/readable-stream-3.6.0.tgz",
			"integrity": "sha512-BViHy7LKeTz4oNnkcLJ+lVSL6vpiFeX6/d3oSH8zCW7UxP2onchk+vTGB143xuFjHS3deTgkKoXXymXqymiIdA==",
			"requires": {
				"inherits": "^2.0.3",
				"string_decoder": "^1.1.1",
				"util-deprecate": "^1.0.1"
			}
		},
		"readable-web-to-node-stream": {
			"version": "3.0.2",
			"resolved": "https://registry.npmjs.org/readable-web-to-node-stream/-/readable-web-to-node-stream-3.0.2.tgz",
			"integrity": "sha512-ePeK6cc1EcKLEhJFt/AebMCLL+GgSKhuygrZ/GLaKZYEecIgIECf4UaUuaByiGtzckwR4ain9VzUh95T1exYGw==",
			"requires": {
				"readable-stream": "^3.6.0"
			}
		},
		"readdirp": {
			"version": "3.5.0",
			"resolved": "https://registry.npmjs.org/readdirp/-/readdirp-3.5.0.tgz",
			"integrity": "sha512-cMhu7c/8rdhkHXWsY+osBhfSy0JikwpHK/5+imo+LpeasTF8ouErHrlYkwT0++njiyuDvc7OFY5T3ukvZ8qmFQ==",
			"dev": true,
			"requires": {
				"picomatch": "^2.2.1"
			}
		},
		"receptacle": {
			"version": "1.3.2",
			"resolved": "https://registry.npmjs.org/receptacle/-/receptacle-1.3.2.tgz",
			"integrity": "sha512-HrsFvqZZheusncQRiEE7GatOAETrARKV/lnfYicIm8lbvp/JQOdADOfhjBd2DajvoszEyxSM6RlAAIZgEoeu/A==",
			"requires": {
				"ms": "^2.1.1"
			}
		},
		"rechoir": {
			"version": "0.6.2",
			"resolved": "https://registry.npmjs.org/rechoir/-/rechoir-0.6.2.tgz",
			"integrity": "sha1-hSBLVNuoLVdC4oyWdW70OvUOM4Q=",
			"dev": true,
			"requires": {
				"resolve": "^1.1.6"
			}
		},
		"regexp.prototype.flags": {
			"version": "1.3.1",
			"resolved": "https://registry.npmjs.org/regexp.prototype.flags/-/regexp.prototype.flags-1.3.1.tgz",
			"integrity": "sha512-JiBdRBq91WlY7uRJ0ds7R+dU02i6LKi8r3BuQhNXn+kmeLN+EfHhfjqMRis1zJxnlu88hq/4dx0P2OP3APRTOA==",
			"dev": true,
			"requires": {
				"call-bind": "^1.0.2",
				"define-properties": "^1.1.3"
			}
		},
		"registry-auth-token": {
			"version": "4.2.1",
			"resolved": "https://registry.npmjs.org/registry-auth-token/-/registry-auth-token-4.2.1.tgz",
			"integrity": "sha512-6gkSb4U6aWJB4SF2ZvLb76yCBjcvufXBqvvEx1HbmKPkutswjW1xNVRY0+daljIYRbogN7O0etYSlbiaEQyMyw==",
			"requires": {
				"rc": "^1.2.8"
			}
		},
		"registry-url": {
			"version": "5.1.0",
			"resolved": "https://registry.npmjs.org/registry-url/-/registry-url-5.1.0.tgz",
			"integrity": "sha512-8acYXXTI0AkQv6RAOjE3vOaIXZkT9wo4LOFbBKYQEEnnMNBpKqdUrI6S4NT0KPIo/WVvJ5tE/X5LF/TQUf0ekw==",
			"requires": {
				"rc": "^1.2.8"
			}
		},
		"relative-url": {
			"version": "1.0.2",
			"resolved": "https://registry.npmjs.org/relative-url/-/relative-url-1.0.2.tgz",
			"integrity": "sha1-0hxSpy1gYQGLzun5yfwQa/fWUoc="
		},
		"release-zalgo": {
			"version": "1.0.0",
			"resolved": "https://registry.npmjs.org/release-zalgo/-/release-zalgo-1.0.0.tgz",
			"integrity": "sha1-CXALflB0Mpc5Mw5TXFqQ+2eFFzA=",
			"dev": true,
			"requires": {
				"es6-error": "^4.0.1"
			}
		},
		"require-directory": {
			"version": "2.1.1",
			"resolved": "https://registry.npmjs.org/require-directory/-/require-directory-2.1.1.tgz",
			"integrity": "sha1-jGStX9MNqxyXbiNE/+f3kqam30I="
		},
		"require-main-filename": {
			"version": "2.0.0",
			"resolved": "https://registry.npmjs.org/require-main-filename/-/require-main-filename-2.0.0.tgz",
			"integrity": "sha512-NKN5kMDylKuldxYLSUfrbo5Tuzh4hd+2E8NPPX02mZtn1VuREQToYe/ZdlJy+J3uCpfaiGF05e7B8W0iXbQHmg=="
		},
		"reset": {
			"version": "0.1.0",
			"resolved": "https://registry.npmjs.org/reset/-/reset-0.1.0.tgz",
			"integrity": "sha1-n8cxQXGZWubLC35YsGznUir0uvs="
		},
		"resolve": {
			"version": "1.20.0",
			"resolved": "https://registry.npmjs.org/resolve/-/resolve-1.20.0.tgz",
			"integrity": "sha512-wENBPt4ySzg4ybFQW2TT1zMQucPK95HSh/nq2CFTZVOGut2+pQvSsgtda4d26YrYcr067wjbmzOG8byDPBX63A==",
			"dev": true,
			"requires": {
				"is-core-module": "^2.2.0",
				"path-parse": "^1.0.6"
			}
		},
		"resolve-cwd": {
			"version": "3.0.0",
			"resolved": "https://registry.npmjs.org/resolve-cwd/-/resolve-cwd-3.0.0.tgz",
			"integrity": "sha512-OrZaX2Mb+rJCpH/6CpSqt9xFVpN++x01XnN2ie9g6P5/3xelLAkXWVADpdz1IHD/KFfEXyE6V0U01OQ3UO2rEg==",
			"dev": true,
			"requires": {
				"resolve-from": "^5.0.0"
			}
		},
		"resolve-from": {
			"version": "5.0.0",
			"resolved": "https://registry.npmjs.org/resolve-from/-/resolve-from-5.0.0.tgz",
			"integrity": "sha512-qYg9KP24dD5qka9J47d0aVky0N+b4fTU89LN9iDnjB5waksiC49rvMB0PrUJQGoTmH50XPiqOvAjDfaijGxYZw==",
			"dev": true
		},
		"responselike": {
			"version": "1.0.2",
			"resolved": "https://registry.npmjs.org/responselike/-/responselike-1.0.2.tgz",
			"integrity": "sha1-kYcg7ztjHFZCvgaPFa3lpG9Loec=",
			"requires": {
				"lowercase-keys": "^1.0.0"
			}
		},
		"retimer": {
			"version": "2.0.0",
			"resolved": "https://registry.npmjs.org/retimer/-/retimer-2.0.0.tgz",
			"integrity": "sha512-KLXY85WkEq2V2bKex/LOO1ViXVn2KGYe4PYysAdYdjmraYIUsVkXu8O4am+8+5UbaaGl1qho4aqAAPHNQ4GSbg=="
		},
		"retry": {
			"version": "0.12.0",
			"resolved": "https://registry.npmjs.org/retry/-/retry-0.12.0.tgz",
			"integrity": "sha1-G0KmJmoh8HQh0bC1S33BZ7AcATs="
		},
		"rfdc": {
			"version": "1.3.0",
			"resolved": "https://registry.npmjs.org/rfdc/-/rfdc-1.3.0.tgz",
			"integrity": "sha512-V2hovdzFbOi77/WajaSMXk2OLm+xNIeQdMMuB7icj7bk6zi2F8GGAxigcnDFpJHbNyNcgyJDiP+8nOrY5cZGrA=="
		},
		"rimraf": {
			"version": "3.0.2",
			"resolved": "https://registry.npmjs.org/rimraf/-/rimraf-3.0.2.tgz",
			"integrity": "sha512-JZkJMZkAGFFPP2YqXZXPbMlMBgsxzE8ILs4lMIX/2o0L9UBw9O/Y3o6wFw/i9YLapcUJWwqbi3kdxIPdC62TIA==",
			"dev": true,
			"requires": {
				"glob": "^7.1.3"
			}
		},
		"ripemd160": {
			"version": "2.0.2",
			"resolved": "https://registry.npmjs.org/ripemd160/-/ripemd160-2.0.2.tgz",
			"integrity": "sha512-ii4iagi25WusVoiC4B4lq7pbXfAp3D9v5CwfkY33vffw2+pkDjY1D8GaN7spsxvCSx8dkPqOZCEZyfxcmJG2IA==",
			"dev": true,
			"requires": {
				"hash-base": "^3.0.0",
				"inherits": "^2.0.1"
			}
		},
		"run": {
			"version": "1.4.0",
			"resolved": "https://registry.npmjs.org/run/-/run-1.4.0.tgz",
			"integrity": "sha1-4X2ekEOrL+F3dsspnhI3848LT/o=",
			"requires": {
				"minimatch": "*"
			}
		},
		"safe-buffer": {
			"version": "5.2.1",
			"resolved": "https://registry.npmjs.org/safe-buffer/-/safe-buffer-5.2.1.tgz",
			"integrity": "sha512-rp3So07KcdmmKbGvgaNxQSJr7bGVSVk5S9Eq1F+ppbRo70+YeaDxkw5Dd8NPN+GD6bjnYm2VuPuCXmpuYvmCXQ=="
		},
		"safer-buffer": {
			"version": "2.1.2",
			"resolved": "https://registry.npmjs.org/safer-buffer/-/safer-buffer-2.1.2.tgz",
			"integrity": "sha512-YZo3K82SD7Riyi0E1EQPojLz7kpepnSQI9IyPbHHg1XXXevb5dJI7tpyN2ADxGcQbHG7vcyRHk0cbwqcQriUtg=="
		},
		"sanitize-filename": {
			"version": "1.6.3",
			"resolved": "https://registry.npmjs.org/sanitize-filename/-/sanitize-filename-1.6.3.tgz",
			"integrity": "sha512-y/52Mcy7aw3gRm7IrcGDFx/bCk4AhRh2eI9luHOQM86nZsqwiRkkq2GekHXBBD+SmPidc8i2PqtYZl+pWJ8Oeg==",
			"requires": {
				"truncate-utf8-bytes": "^1.0.0"
			}
		},
		"schema-utils": {
			"version": "3.1.1",
			"resolved": "https://registry.npmjs.org/schema-utils/-/schema-utils-3.1.1.tgz",
			"integrity": "sha512-Y5PQxS4ITlC+EahLuXaY86TXfR7Dc5lw294alXOq86JAHCihAIZfqv8nNCWvaEJvaC51uN9hbLGeV0cFBdH+Fw==",
			"dev": true,
			"requires": {
				"@types/json-schema": "^7.0.8",
				"ajv": "^6.12.5",
				"ajv-keywords": "^3.5.2"
			}
		},
		"secp256k1": {
			"version": "4.0.2",
			"resolved": "https://registry.npmjs.org/secp256k1/-/secp256k1-4.0.2.tgz",
			"integrity": "sha512-UDar4sKvWAksIlfX3xIaQReADn+WFnHvbVujpcbr+9Sf/69odMwy2MUsz5CKLQgX9nsIyrjuxL2imVyoNHa3fg==",
			"requires": {
				"elliptic": "^6.5.2",
				"node-addon-api": "^2.0.0",
				"node-gyp-build": "^4.2.0"
			}
		},
		"seedrandom": {
			"version": "3.0.5",
			"resolved": "https://registry.npmjs.org/seedrandom/-/seedrandom-3.0.5.tgz",
			"integrity": "sha512-8OwmbklUNzwezjGInmZ+2clQmExQPvomqjL7LFqOYqtmuxRgQYqOD3mHaU+MvZn5FLUeVxVfQjwLZW/n/JFuqg==",
			"dev": true
		},
		"semver": {
			"version": "7.3.5",
			"resolved": "https://registry.npmjs.org/semver/-/semver-7.3.5.tgz",
			"integrity": "sha512-PoeGJYh8HK4BTO/a9Tf6ZG3veo/A7ZVsYrSA6J8ny9nb3B1VrpkuN+z9OE5wfE5p6H4LchYZsegiQgbJD94ZFQ==",
			"requires": {
				"lru-cache": "^6.0.0"
			}
		},
		"semver-diff": {
			"version": "3.1.1",
			"resolved": "https://registry.npmjs.org/semver-diff/-/semver-diff-3.1.1.tgz",
			"integrity": "sha512-GX0Ix/CJcHyB8c4ykpHGIAvLyOwOobtM/8d+TQkAd81/bEjgPHrfba41Vpesr7jX/t8Uh+R3EX9eAS5be+jQYg==",
			"requires": {
				"semver": "^6.3.0"
			},
			"dependencies": {
				"semver": {
					"version": "6.3.0",
					"resolved": "https://registry.npmjs.org/semver/-/semver-6.3.0.tgz",
					"integrity": "sha512-b39TBaTSfV6yBrapU89p5fKekE2m/NwnDocOVruQFS1/veMgdzuPcnOM34M6CwxW8jH/lxEa5rBoDeUwu5HHTw=="
				}
			}
		},
		"send": {
			"version": "0.17.1",
			"resolved": "https://registry.npmjs.org/send/-/send-0.17.1.tgz",
			"integrity": "sha512-BsVKsiGcQMFwT8UxypobUKyv7irCNRHk1T0G680vk88yf6LBByGcZJOTJCrTP2xVN6yI+XjPJcNuE3V4fT9sAg==",
			"dev": true,
			"requires": {
				"debug": "2.6.9",
				"depd": "~1.1.2",
				"destroy": "~1.0.4",
				"encodeurl": "~1.0.2",
				"escape-html": "~1.0.3",
				"etag": "~1.8.1",
				"fresh": "0.5.2",
				"http-errors": "~1.7.2",
				"mime": "1.6.0",
				"ms": "2.1.1",
				"on-finished": "~2.3.0",
				"range-parser": "~1.2.1",
				"statuses": "~1.5.0"
			},
			"dependencies": {
				"debug": {
					"version": "2.6.9",
					"resolved": "https://registry.npmjs.org/debug/-/debug-2.6.9.tgz",
					"integrity": "sha512-bC7ElrdJaJnPbAP+1EotYvqZsb3ecl5wi6Bfi6BJTUcNowp6cvspg0jXznRTKDjm/E7AdgFBVeAPVMNcKGsHMA==",
					"dev": true,
					"requires": {
						"ms": "2.0.0"
					},
					"dependencies": {
						"ms": {
							"version": "2.0.0",
							"resolved": "https://registry.npmjs.org/ms/-/ms-2.0.0.tgz",
							"integrity": "sha1-VgiurfwAvmwpAd9fmGF4jeDVl8g=",
							"dev": true
						}
					}
				},
				"ms": {
					"version": "2.1.1",
					"resolved": "https://registry.npmjs.org/ms/-/ms-2.1.1.tgz",
					"integrity": "sha512-tgp+dl5cGk28utYktBsrFqA7HKgrhgPsg6Z/EfhWI4gl1Hwq8B/GmY/0oXZ6nF8hDVesS/FpnYaD/kOWhYQvyg==",
					"dev": true
				}
			}
		},
		"serialize-javascript": {
			"version": "6.0.0",
			"resolved": "https://registry.npmjs.org/serialize-javascript/-/serialize-javascript-6.0.0.tgz",
			"integrity": "sha512-Qr3TosvguFt8ePWqsvRfrKyQXIiW+nGbYpy8XK24NQHE83caxWt+mIymTT19DGFbNWNLfEwsrkSmN64lVWB9ag==",
			"dev": true,
			"requires": {
				"randombytes": "^2.1.0"
			}
		},
		"serve-static": {
			"version": "1.14.1",
			"resolved": "https://registry.npmjs.org/serve-static/-/serve-static-1.14.1.tgz",
			"integrity": "sha512-JMrvUwE54emCYWlTI+hGrGv5I8dEwmco/00EvkzIIsR7MqrHonbD9pO2MOfFnpFntl7ecpZs+3mW+XbQZu9QCg==",
			"dev": true,
			"requires": {
				"encodeurl": "~1.0.2",
				"escape-html": "~1.0.3",
				"parseurl": "~1.3.3",
				"send": "0.17.1"
			}
		},
		"set-blocking": {
			"version": "2.0.0",
			"resolved": "https://registry.npmjs.org/set-blocking/-/set-blocking-2.0.0.tgz",
			"integrity": "sha1-BF+XgtARrppoA93TgrJDkrPYkPc="
		},
		"set-immediate-shim": {
			"version": "1.0.1",
			"resolved": "https://registry.npmjs.org/set-immediate-shim/-/set-immediate-shim-1.0.1.tgz",
			"integrity": "sha1-SysbJ+uAip+NzEgaWOXlb1mfP2E="
		},
		"setprototypeof": {
			"version": "1.1.1",
			"resolved": "https://registry.npmjs.org/setprototypeof/-/setprototypeof-1.1.1.tgz",
			"integrity": "sha512-JvdAWfbXeIGaZ9cILp38HntZSFSo3mWg6xGcJJsd+d4aRMOqauag1C63dJfDw7OaMYwEbHMOxEZ1lqVRYP2OAw==",
			"dev": true
		},
		"sha.js": {
			"version": "2.4.11",
			"resolved": "https://registry.npmjs.org/sha.js/-/sha.js-2.4.11.tgz",
			"integrity": "sha512-QMEp5B7cftE7APOjk5Y6xgrbWu+WkLVQwk8JNjZ8nKRciZaByEW6MubieAiToS7+dwvrjGhH8jRXz3MVd0AYqQ==",
			"dev": true,
			"requires": {
				"inherits": "^2.0.1",
				"safe-buffer": "^5.0.1"
			}
		},
		"shallow-clone": {
			"version": "3.0.1",
			"resolved": "https://registry.npmjs.org/shallow-clone/-/shallow-clone-3.0.1.tgz",
			"integrity": "sha512-/6KqX+GVUdqPuPPd2LxDDxzX6CAbjJehAAOKlNpqqUpAqPM6HeL8f+o3a+JsyGjn2lv0WY8UsTgUJjU9Ok55NA==",
			"dev": true,
			"requires": {
				"kind-of": "^6.0.2"
			}
		},
		"shebang-command": {
			"version": "2.0.0",
			"resolved": "https://registry.npmjs.org/shebang-command/-/shebang-command-2.0.0.tgz",
			"integrity": "sha512-kHxr2zZpYtdmrN1qDjrrX/Z1rR1kG8Dx+gkpK1G4eXmvXswmcE1hTWBWYUzlraYw1/yZp6YuDY77YtvbN0dmDA==",
			"requires": {
				"shebang-regex": "^3.0.0"
			}
		},
		"shebang-regex": {
			"version": "3.0.0",
			"resolved": "https://registry.npmjs.org/shebang-regex/-/shebang-regex-3.0.0.tgz",
			"integrity": "sha512-7++dFhtcx3353uBaq8DDR4NuxBetBzC7ZQOhmTQInHEd6bSrXdiEyzCvG07Z44UYdLShWUyXt5M/yhz8ekcb1A=="
		},
		"shelljs": {
			"version": "0.8.4",
			"resolved": "https://registry.npmjs.org/shelljs/-/shelljs-0.8.4.tgz",
			"integrity": "sha512-7gk3UZ9kOfPLIAbslLzyWeGiEqx9e3rxwZM0KE6EL8GlGwjym9Mrlx5/p33bWTu9YG6vcS4MBxYZDHYr5lr8BQ==",
			"dev": true,
			"requires": {
				"glob": "^7.0.0",
				"interpret": "^1.0.0",
				"rechoir": "^0.6.2"
			}
		},
		"side-channel": {
			"version": "1.0.4",
			"resolved": "https://registry.npmjs.org/side-channel/-/side-channel-1.0.4.tgz",
			"integrity": "sha512-q5XPytqFEIKHkGdiMIrY10mvLRvnQh42/+GoBlFW3b2LXLE2xxJpZFdm94we0BaoV3RwJyGqg5wS7epxTv0Zvw==",
			"requires": {
				"call-bind": "^1.0.0",
				"get-intrinsic": "^1.0.2",
				"object-inspect": "^1.9.0"
			}
		},
		"signal-exit": {
			"version": "3.0.3",
			"resolved": "https://registry.npmjs.org/signal-exit/-/signal-exit-3.0.3.tgz",
			"integrity": "sha512-VUJ49FC8U1OxwZLxIbTTrDvLnf/6TDgxZcK8wxR8zs13xpx7xbG60ndBlhNrFi2EMuFRoeDoJO7wthSLq42EjA=="
		},
		"signed-varint": {
			"version": "2.0.1",
			"resolved": "https://registry.npmjs.org/signed-varint/-/signed-varint-2.0.1.tgz",
			"integrity": "sha1-UKmYnafJjCxh2tEZvJdHDvhSgSk=",
			"requires": {
				"varint": "~5.0.0"
			},
			"dependencies": {
				"varint": {
					"version": "5.0.2",
					"resolved": "https://registry.npmjs.org/varint/-/varint-5.0.2.tgz",
					"integrity": "sha512-lKxKYG6H03yCZUpAGOPOsMcGxd1RHCu1iKvEHYDPmTyq2HueGhD73ssNBqqQWfvYs04G9iUFRvmAVLW20Jw6ow=="
				}
			}
		},
		"sinon": {
			"version": "9.2.4",
			"resolved": "https://registry.npmjs.org/sinon/-/sinon-9.2.4.tgz",
			"integrity": "sha512-zljcULZQsJxVra28qIAL6ow1Z9tpattkCTEJR4RBP3TGc00FcttsP5pK284Nas5WjMZU5Yzy3kAIp3B3KRf5Yg==",
			"requires": {
				"@sinonjs/commons": "^1.8.1",
				"@sinonjs/fake-timers": "^6.0.1",
				"@sinonjs/samsam": "^5.3.1",
				"diff": "^4.0.2",
				"nise": "^4.0.4",
				"supports-color": "^7.1.0"
			}
		},
		"socket.io": {
			"version": "2.4.1",
			"resolved": "https://registry.npmjs.org/socket.io/-/socket.io-2.4.1.tgz",
			"integrity": "sha512-Si18v0mMXGAqLqCVpTxBa8MGqriHGQh8ccEOhmsmNS3thNCGBwO8WGrwMibANsWtQQ5NStdZwHqZR3naJVFc3w==",
			"requires": {
				"debug": "~4.1.0",
				"engine.io": "~3.5.0",
				"has-binary2": "~1.0.2",
				"socket.io-adapter": "~1.1.0",
				"socket.io-client": "2.4.0",
				"socket.io-parser": "~3.4.0"
			},
			"dependencies": {
				"debug": {
					"version": "4.1.1",
					"resolved": "https://registry.npmjs.org/debug/-/debug-4.1.1.tgz",
					"integrity": "sha512-pYAIzeRo8J6KPEaJ0VWOh5Pzkbw/RetuzehGM7QRRX5he4fPHx2rdKMB256ehJCkX+XRQm16eZLqLNS8RSZXZw==",
					"requires": {
						"ms": "^2.1.1"
					}
				}
			}
		},
		"socket.io-adapter": {
			"version": "1.1.2",
			"resolved": "https://registry.npmjs.org/socket.io-adapter/-/socket.io-adapter-1.1.2.tgz",
			"integrity": "sha512-WzZRUj1kUjrTIrUKpZLEzFZ1OLj5FwLlAFQs9kuZJzJi5DKdU7FsWc36SNmA8iDOtwBQyT8FkrriRM8vXLYz8g=="
		},
		"socket.io-client": {
			"version": "2.4.0",
			"resolved": "https://registry.npmjs.org/socket.io-client/-/socket.io-client-2.4.0.tgz",
			"integrity": "sha512-M6xhnKQHuuZd4Ba9vltCLT9oa+YvTsP8j9NcEiLElfIg8KeYPyhWOes6x4t+LTAC8enQbE/995AdTem2uNyKKQ==",
			"requires": {
				"backo2": "1.0.2",
				"component-bind": "1.0.0",
				"component-emitter": "~1.3.0",
				"debug": "~3.1.0",
				"engine.io-client": "~3.5.0",
				"has-binary2": "~1.0.2",
				"indexof": "0.0.1",
				"parseqs": "0.0.6",
				"parseuri": "0.0.6",
				"socket.io-parser": "~3.3.0",
				"to-array": "0.1.4"
			},
			"dependencies": {
				"debug": {
					"version": "3.1.0",
					"resolved": "https://registry.npmjs.org/debug/-/debug-3.1.0.tgz",
					"integrity": "sha512-OX8XqP7/1a9cqkxYw2yXss15f26NKWBpDXQd0/uK/KPqdQhxbPa994hnzjcE2VqQpDslf55723cKPUOGSmMY3g==",
					"requires": {
						"ms": "2.0.0"
					}
				},
				"isarray": {
					"version": "2.0.1",
					"resolved": "https://registry.npmjs.org/isarray/-/isarray-2.0.1.tgz",
					"integrity": "sha1-o32U7ZzaLVmGXJ92/llu4fM4dB4="
				},
				"ms": {
					"version": "2.0.0",
					"resolved": "https://registry.npmjs.org/ms/-/ms-2.0.0.tgz",
					"integrity": "sha1-VgiurfwAvmwpAd9fmGF4jeDVl8g="
				},
				"socket.io-parser": {
					"version": "3.3.2",
					"resolved": "https://registry.npmjs.org/socket.io-parser/-/socket.io-parser-3.3.2.tgz",
					"integrity": "sha512-FJvDBuOALxdCI9qwRrO/Rfp9yfndRtc1jSgVgV8FDraihmSP/MLGD5PEuJrNfjALvcQ+vMDM/33AWOYP/JSjDg==",
					"requires": {
						"component-emitter": "~1.3.0",
						"debug": "~3.1.0",
						"isarray": "2.0.1"
					}
				}
			}
		},
		"socket.io-parser": {
			"version": "3.4.1",
			"resolved": "https://registry.npmjs.org/socket.io-parser/-/socket.io-parser-3.4.1.tgz",
			"integrity": "sha512-11hMgzL+WCLWf1uFtHSNvliI++tcRUWdoeYuwIl+Axvwy9z2gQM+7nJyN3STj1tLj5JyIUH8/gpDGxzAlDdi0A==",
			"requires": {
				"component-emitter": "1.2.1",
				"debug": "~4.1.0",
				"isarray": "2.0.1"
			},
			"dependencies": {
				"component-emitter": {
					"version": "1.2.1",
					"resolved": "https://registry.npmjs.org/component-emitter/-/component-emitter-1.2.1.tgz",
					"integrity": "sha1-E3kY1teCg/ffemt8WmPhQOaUJeY="
				},
				"debug": {
					"version": "4.1.1",
					"resolved": "https://registry.npmjs.org/debug/-/debug-4.1.1.tgz",
					"integrity": "sha512-pYAIzeRo8J6KPEaJ0VWOh5Pzkbw/RetuzehGM7QRRX5he4fPHx2rdKMB256ehJCkX+XRQm16eZLqLNS8RSZXZw==",
					"requires": {
						"ms": "^2.1.1"
					}
				},
				"isarray": {
					"version": "2.0.1",
					"resolved": "https://registry.npmjs.org/isarray/-/isarray-2.0.1.tgz",
					"integrity": "sha1-o32U7ZzaLVmGXJ92/llu4fM4dB4="
				}
			}
		},
		"sonic-boom": {
			"version": "1.4.1",
			"resolved": "https://registry.npmjs.org/sonic-boom/-/sonic-boom-1.4.1.tgz",
			"integrity": "sha512-LRHh/A8tpW7ru89lrlkU4AszXt1dbwSjVWguGrmlxE7tawVmDBlI1PILMkXAxJTwqhgsEeTHzj36D5CmHgQmNg==",
			"requires": {
				"atomic-sleep": "^1.0.0",
				"flatstr": "^1.0.12"
			}
		},
		"sort-keys": {
			"version": "4.2.0",
			"resolved": "https://registry.npmjs.org/sort-keys/-/sort-keys-4.2.0.tgz",
			"integrity": "sha512-aUYIEU/UviqPgc8mHR6IW1EGxkAXpeRETYcrzg8cLAvUPZcpAlleSXHV2mY7G12GphSH6Gzv+4MMVSSkbdteHg==",
			"requires": {
				"is-plain-obj": "^2.0.0"
			}
		},
		"source-list-map": {
			"version": "2.0.1",
			"resolved": "https://registry.npmjs.org/source-list-map/-/source-list-map-2.0.1.tgz",
			"integrity": "sha512-qnQ7gVMxGNxsiL4lEuJwe/To8UnK7fAnmbGEEH8RpLouuKbeEm0lhbQVFIrNSuB+G7tVrAlVsZgETT5nljf+Iw==",
			"dev": true
		},
		"source-map": {
			"version": "0.7.3",
			"resolved": "https://registry.npmjs.org/source-map/-/source-map-0.7.3.tgz",
			"integrity": "sha512-CkCj6giN3S+n9qrYiBTX5gystlENnRW5jZeNLHpe6aue+SrHcG5VYwujhW9s4dY31mEGsxBDrHR6oI69fTXsaQ==",
			"dev": true
		},
		"source-map-support": {
			"version": "0.5.19",
			"resolved": "https://registry.npmjs.org/source-map-support/-/source-map-support-0.5.19.tgz",
			"integrity": "sha512-Wonm7zOCIJzBGQdB+thsPar0kYuCIzYvxZwlBa87yi/Mdjv7Tip2cyVbLj5o0cFPN4EVkuTwb3GDDyUx2DGnGw==",
			"dev": true,
			"requires": {
				"buffer-from": "^1.0.0",
				"source-map": "^0.6.0"
			},
			"dependencies": {
				"source-map": {
					"version": "0.6.1",
					"resolved": "https://registry.npmjs.org/source-map/-/source-map-0.6.1.tgz",
					"integrity": "sha512-UjgapumWlbMhkBgzT7Ykc5YXUT46F0iKu8SGXq0bcwP5dz/h0Plj6enJqjz1Zbq2l5WaqYnrVbwWOWMyF3F47g==",
					"dev": true
				}
			}
		},
		"sparse-array": {
			"version": "1.3.2",
			"resolved": "https://registry.npmjs.org/sparse-array/-/sparse-array-1.3.2.tgz",
			"integrity": "sha512-ZT711fePGn3+kQyLuv1fpd3rNSkNF8vd5Kv2D+qnOANeyKs3fx6bUMGWRPvgTTcYV64QMqZKZwcuaQSP3AZ0tg=="
		},
		"spawn-wrap": {
			"version": "2.0.0",
			"resolved": "https://registry.npmjs.org/spawn-wrap/-/spawn-wrap-2.0.0.tgz",
			"integrity": "sha512-EeajNjfN9zMnULLwhZZQU3GWBoFNkbngTUPfaawT4RkMiviTxcX0qfhVbGey39mfctfDHkWtuecgQ8NJcyQWHg==",
			"dev": true,
			"requires": {
				"foreground-child": "^2.0.0",
				"is-windows": "^1.0.2",
				"make-dir": "^3.0.0",
				"rimraf": "^3.0.0",
				"signal-exit": "^3.0.2",
				"which": "^2.0.1"
			}
		},
		"split2": {
			"version": "3.2.2",
			"resolved": "https://registry.npmjs.org/split2/-/split2-3.2.2.tgz",
			"integrity": "sha512-9NThjpgZnifTkJpzTZ7Eue85S49QwpNhZTq6GRJwObb6jnLFNGB7Qm73V5HewTROPyxD0C29xqmaI68bQtV+hg==",
			"requires": {
				"readable-stream": "^3.0.0"
			}
		},
		"sprintf-js": {
			"version": "1.1.2",
			"resolved": "https://registry.npmjs.org/sprintf-js/-/sprintf-js-1.1.2.tgz",
			"integrity": "sha512-VE0SOVEHCk7Qc8ulkWw3ntAzXuqf7S2lvwQaDLRnUeIEaKNQJzV6BwmLKhOqT61aGhfUMrXeaBk+oDGCzvhcug=="
		},
		"stable": {
			"version": "0.1.8",
			"resolved": "https://registry.npmjs.org/stable/-/stable-0.1.8.tgz",
			"integrity": "sha512-ji9qxRnOVfcuLDySj9qzhGSEFVobyt1kIOSkj1qZzYLzq7Tos/oUUWvotUPQLlrsidqsK6tBH89Bc9kL5zHA6w=="
		},
		"statuses": {
			"version": "1.5.0",
			"resolved": "https://registry.npmjs.org/statuses/-/statuses-1.5.0.tgz",
			"integrity": "sha1-Fhx9rBd2Wf2YEfQ3cfqZOBR4Yow=",
			"dev": true
		},
		"stream-to-it": {
			"version": "0.2.4",
			"resolved": "https://registry.npmjs.org/stream-to-it/-/stream-to-it-0.2.4.tgz",
			"integrity": "sha512-4vEbkSs83OahpmBybNJXlJd7d6/RxzkkSdT3I0mnGt79Xd2Kk+e1JqbvAvsQfCeKj3aKb0QIWkyK3/n0j506vQ==",
			"requires": {
				"get-iterator": "^1.0.2"
			}
		},
		"streaming-iterables": {
			"version": "5.0.4",
			"resolved": "https://registry.npmjs.org/streaming-iterables/-/streaming-iterables-5.0.4.tgz",
			"integrity": "sha512-nEs6hBGIPsVz6uq6pscGGKfoPDQWrDQW0b0UHurtSDysekfKLmkPg7FQVRE2sj3Rad6yUo9E1sGTxOWyYsHQ/g=="
		},
		"string-width": {
			"version": "4.2.2",
			"resolved": "https://registry.npmjs.org/string-width/-/string-width-4.2.2.tgz",
			"integrity": "sha512-XBJbT3N4JhVumXE0eoLU9DCjcaF92KLNqTmFCnG1pf8duUxFGwtP6AD6nkjw9a3IdiRtL3E2w3JDiE/xi3vOeA==",
			"requires": {
				"emoji-regex": "^8.0.0",
				"is-fullwidth-code-point": "^3.0.0",
				"strip-ansi": "^6.0.0"
			}
		},
		"string.prototype.trimend": {
			"version": "1.0.4",
			"resolved": "https://registry.npmjs.org/string.prototype.trimend/-/string.prototype.trimend-1.0.4.tgz",
			"integrity": "sha512-y9xCjw1P23Awk8EvTpcyL2NIr1j7wJ39f+k6lvRnSMz+mz9CGz9NYPelDk42kOz6+ql8xjfK8oYzy3jAP5QU5A==",
			"requires": {
				"call-bind": "^1.0.2",
				"define-properties": "^1.1.3"
			}
		},
		"string.prototype.trimstart": {
			"version": "1.0.4",
			"resolved": "https://registry.npmjs.org/string.prototype.trimstart/-/string.prototype.trimstart-1.0.4.tgz",
			"integrity": "sha512-jh6e984OBfvxS50tdY2nRZnoC5/mLFKOREQfw8t5yytkoUsJRNxvI/E39qu1sD0OtWI3OC0XgKSmcWwziwYuZw==",
			"requires": {
				"call-bind": "^1.0.2",
				"define-properties": "^1.1.3"
			}
		},
		"string_decoder": {
			"version": "1.3.0",
			"resolved": "https://registry.npmjs.org/string_decoder/-/string_decoder-1.3.0.tgz",
			"integrity": "sha512-hkRX8U1WjJFd8LsDJ2yQ/wWWxaopEsABU1XfkM8A+j0+85JAGppt16cr1Whg6KIbb4okU6Mql6BOj+uup/wKeA==",
			"requires": {
				"safe-buffer": "~5.2.0"
			}
		},
		"strip-ansi": {
			"version": "6.0.0",
			"resolved": "https://registry.npmjs.org/strip-ansi/-/strip-ansi-6.0.0.tgz",
			"integrity": "sha512-AuvKTrTfQNYNIctbR1K/YGTR1756GycPsg7b9bdV9Duqur4gv6aKqHXah67Z8ImS7WEz5QVcOtlfW2rZEugt6w==",
			"requires": {
				"ansi-regex": "^5.0.0"
			}
		},
		"strip-bom": {
			"version": "4.0.0",
			"resolved": "https://registry.npmjs.org/strip-bom/-/strip-bom-4.0.0.tgz",
			"integrity": "sha512-3xurFv5tEgii33Zi8Jtp55wEIILR9eh34FAW00PZf+JnSsTmV/ioewSgQl97JHvgjoRGwPShsWm+IdrxB35d0w==",
			"dev": true
		},
		"strip-final-newline": {
			"version": "2.0.0",
			"resolved": "https://registry.npmjs.org/strip-final-newline/-/strip-final-newline-2.0.0.tgz",
			"integrity": "sha512-BrpvfNAE3dcvq7ll3xVumzjKjZQ5tI1sEUIKr3Uoks0XUl45St3FlatVqef9prk4jRDzhW6WZg+3bk93y6pLjA=="
		},
		"strip-json-comments": {
			"version": "3.1.1",
			"resolved": "https://registry.npmjs.org/strip-json-comments/-/strip-json-comments-3.1.1.tgz",
			"integrity": "sha512-6fPc+R4ihwqP6N/aIv2f1gMH8lOVtWQHoqC4yK6oSDVVocumAsfCqjkXnqiYMhmMwS/mEHLp7Vehlt3ql6lEig=="
		},
		"strtok3": {
			"version": "6.2.4",
			"resolved": "https://registry.npmjs.org/strtok3/-/strtok3-6.2.4.tgz",
			"integrity": "sha512-GO8IcFF9GmFDvqduIspUBwCzCbqzegyVKIsSymcMgiZKeCfrN9SowtUoi8+b59WZMAjIzVZic/Ft97+pynR3Iw==",
			"requires": {
				"@tokenizer/token": "^0.3.0",
				"peek-readable": "^4.0.1"
			}
		},
		"subleveldown": {
			"version": "5.0.1",
			"resolved": "https://registry.npmjs.org/subleveldown/-/subleveldown-5.0.1.tgz",
			"integrity": "sha512-cVqd/URpp7si1HWu5YqQ3vqQkjuolAwHypY1B4itPlS71/lsf6TQPZ2Y0ijT22EYVkvH5ove9JFJf4u7VGPuZw==",
			"dev": true,
			"requires": {
				"abstract-leveldown": "^6.3.0",
				"encoding-down": "^6.2.0",
				"inherits": "^2.0.3",
				"level-option-wrap": "^1.1.0",
				"levelup": "^4.4.0",
				"reachdown": "^1.1.0"
			}
		},
		"supports-color": {
			"version": "7.2.0",
			"resolved": "https://registry.npmjs.org/supports-color/-/supports-color-7.2.0.tgz",
			"integrity": "sha512-qpCAvRl9stuOHveKsn7HncJRvv501qIacKzQlO/+Lwxc9+0q2wLyv4Dfvt80/DPn2pqOBsJdDiogXGR9+OvwRw==",
			"requires": {
				"has-flag": "^4.0.0"
			}
		},
		"tapable": {
			"version": "2.2.0",
			"resolved": "https://registry.npmjs.org/tapable/-/tapable-2.2.0.tgz",
			"integrity": "sha512-FBk4IesMV1rBxX2tfiK8RAmogtWn53puLOQlvO8XuwlgxcYbP4mVPS9Ph4aeamSyyVjOl24aYWAuc8U5kCVwMw==",
			"dev": true
		},
		"tdigest": {
			"version": "0.1.1",
			"resolved": "https://registry.npmjs.org/tdigest/-/tdigest-0.1.1.tgz",
			"integrity": "sha1-Ljyyw56kSeVdHmzZEReszKRYgCE=",
			"requires": {
				"bintrees": "1.0.1"
			}
		},
		"terser": {
			"version": "5.7.1",
			"resolved": "https://registry.npmjs.org/terser/-/terser-5.7.1.tgz",
			"integrity": "sha512-b3e+d5JbHAe/JSjwsC3Zn55wsBIM7AsHLjKxT31kGCldgbpFePaFo+PiddtO6uwRZWRw7sPXmAN8dTW61xmnSg==",
			"dev": true,
			"requires": {
				"commander": "^2.20.0",
				"source-map": "~0.7.2",
				"source-map-support": "~0.5.19"
			}
		},
		"terser-webpack-plugin": {
			"version": "5.0.3",
			"resolved": "https://registry.npmjs.org/terser-webpack-plugin/-/terser-webpack-plugin-5.0.3.tgz",
			"integrity": "sha512-zFdGk8Lh9ZJGPxxPE6jwysOlATWB8GMW8HcfGULWA/nPal+3VdATflQvSBSLQJRCmYZnfFJl6vkRTiwJGNgPiQ==",
			"dev": true,
			"requires": {
				"jest-worker": "^26.6.1",
				"p-limit": "^3.0.2",
				"schema-utils": "^3.0.0",
				"serialize-javascript": "^5.0.1",
				"source-map": "^0.6.1",
				"terser": "^5.3.8"
			},
			"dependencies": {
				"jest-worker": {
					"version": "26.6.2",
					"resolved": "https://registry.npmjs.org/jest-worker/-/jest-worker-26.6.2.tgz",
					"integrity": "sha512-KWYVV1c4i+jbMpaBC+U++4Va0cp8OisU185o73T1vo99hqi7w8tSJfUXYswwqqrjzwxa6KpRK54WhPvwf5w6PQ==",
					"dev": true,
					"requires": {
						"@types/node": "*",
						"merge-stream": "^2.0.0",
						"supports-color": "^7.0.0"
					}
				},
				"p-limit": {
					"version": "3.1.0",
					"resolved": "https://registry.npmjs.org/p-limit/-/p-limit-3.1.0.tgz",
					"integrity": "sha512-TYOanM3wGwNGsZN2cVTYPArw454xnXj5qmWF1bEoAc4+cU/ol7GVh7odevjp1FNHduHc3KZMcFduxU5Xc6uJRQ==",
					"dev": true,
					"requires": {
						"yocto-queue": "^0.1.0"
					}
				},
				"serialize-javascript": {
					"version": "5.0.1",
					"resolved": "https://registry.npmjs.org/serialize-javascript/-/serialize-javascript-5.0.1.tgz",
					"integrity": "sha512-SaaNal9imEO737H2c05Og0/8LUXG7EnsZyMa8MzkmuHoELfT6txuj0cMqRj6zfPKnmQ1yasR4PCJc8x+M4JSPA==",
					"dev": true,
					"requires": {
						"randombytes": "^2.1.0"
					}
				},
				"source-map": {
					"version": "0.6.1",
					"resolved": "https://registry.npmjs.org/source-map/-/source-map-0.6.1.tgz",
					"integrity": "sha512-UjgapumWlbMhkBgzT7Ykc5YXUT46F0iKu8SGXq0bcwP5dz/h0Plj6enJqjz1Zbq2l5WaqYnrVbwWOWMyF3F47g==",
					"dev": true
				}
			}
		},
		"test-exclude": {
			"version": "6.0.0",
			"resolved": "https://registry.npmjs.org/test-exclude/-/test-exclude-6.0.0.tgz",
			"integrity": "sha512-cAGWPIyOHU6zlmg88jwm7VRyXnMN7iV68OGAbYDk/Mh/xC/pzVPlQtY6ngoIH/5/tciuhGfvESU8GrHrcxD56w==",
			"dev": true,
			"requires": {
				"@istanbuljs/schema": "^0.1.2",
				"glob": "^7.1.4",
				"minimatch": "^3.0.4"
			}
		},
		"thunky": {
			"version": "1.1.0",
			"resolved": "https://registry.npmjs.org/thunky/-/thunky-1.1.0.tgz",
			"integrity": "sha512-eHY7nBftgThBqOyHGVN+l8gF0BucP09fMo0oO/Lb0w1OF80dJv+lDVpXG60WMQvkcxAkNybKsrEIE3ZtKGmPrA=="
		},
		"time-cache": {
			"version": "0.3.0",
			"resolved": "https://registry.npmjs.org/time-cache/-/time-cache-0.3.0.tgz",
			"integrity": "sha1-7Q388P2kXNyV+9YB/agw6/G9XYs=",
			"requires": {
				"lodash.throttle": "^4.1.1"
			}
		},
		"timeout-abort-controller": {
			"version": "1.1.1",
			"resolved": "https://registry.npmjs.org/timeout-abort-controller/-/timeout-abort-controller-1.1.1.tgz",
			"integrity": "sha512-BsF9i3NAJag6T0ZEjki9j654zoafI2X6ayuNd6Tp8+Ul6Tr5s4jo973qFeiWrRSweqvskC+AHDKUmIW4b7pdhQ==",
			"requires": {
				"abort-controller": "^3.0.0",
				"retimer": "^2.0.0"
			}
		},
		"timestamp-nano": {
			"version": "1.0.0",
			"resolved": "https://registry.npmjs.org/timestamp-nano/-/timestamp-nano-1.0.0.tgz",
			"integrity": "sha512-NO/1CZigzlCWQiWdIGv8ebXt6Uk77zdLz2NE7KcZRU5Egj2+947lzUpk30xQUQlq5dRY25j7ZulG4RfA2DHYfA=="
		},
		"tiny-each-async": {
			"version": "2.0.3",
			"resolved": "https://registry.npmjs.org/tiny-each-async/-/tiny-each-async-2.0.3.tgz",
			"integrity": "sha1-jru/1tYpXxNwAD+7NxYq/loKUdE="
		},
		"tmp": {
			"version": "0.2.1",
			"resolved": "https://registry.npmjs.org/tmp/-/tmp-0.2.1.tgz",
			"integrity": "sha512-76SUhtfqR2Ijn+xllcI5P1oyannHNHByD80W1q447gU3mp9G9PSpGdWmjUOHRDPiHYacIk66W7ubDTuPF3BEtQ==",
			"dev": true,
			"requires": {
				"rimraf": "^3.0.0"
			}
		},
		"tmp-promise": {
			"version": "3.0.2",
			"resolved": "https://registry.npmjs.org/tmp-promise/-/tmp-promise-3.0.2.tgz",
			"integrity": "sha512-OyCLAKU1HzBjL6Ev3gxUeraJNlbNingmi8IrHHEsYH8LTmEuhvYfqvhn2F/je+mjf4N58UmZ96OMEy1JanSCpA==",
			"dev": true,
			"requires": {
				"tmp": "^0.2.0"
			}
		},
		"to-array": {
			"version": "0.1.4",
			"resolved": "https://registry.npmjs.org/to-array/-/to-array-0.1.4.tgz",
			"integrity": "sha1-F+bBH3PdTz10zaek/zI46a2b+JA="
		},
		"to-fast-properties": {
			"version": "2.0.0",
			"resolved": "https://registry.npmjs.org/to-fast-properties/-/to-fast-properties-2.0.0.tgz",
			"integrity": "sha1-3F5pjL0HkmW8c+A3doGk5Og/YW4=",
			"dev": true
		},
		"to-readable-stream": {
			"version": "1.0.0",
			"resolved": "https://registry.npmjs.org/to-readable-stream/-/to-readable-stream-1.0.0.tgz",
			"integrity": "sha512-Iq25XBt6zD5npPhlLVXGFN3/gyR2/qODcKNNyTMd4vbm39HUaOiAM4PMq0eMVC/Tkxz+Zjdsc55g9yyz+Yq00Q=="
		},
		"to-regex-range": {
			"version": "5.0.1",
			"resolved": "https://registry.npmjs.org/to-regex-range/-/to-regex-range-5.0.1.tgz",
			"integrity": "sha512-65P7iz6X5yEr1cwcgvQxbbIw7Uk3gOy5dIdtZ4rDveLqhrdJP+Li/Hx6tyK0NEb+2GCyneCMJiGqrADCSNk8sQ==",
			"dev": true,
			"requires": {
				"is-number": "^7.0.0"
			}
		},
		"toidentifier": {
			"version": "1.0.0",
			"resolved": "https://registry.npmjs.org/toidentifier/-/toidentifier-1.0.0.tgz",
			"integrity": "sha512-yaOH/Pk/VEhBWWTlhI+qXxDFXlejDGcQipMlyxda9nthulaxLZUNcUqFxokp0vcYnvteJln5FNQDRrxj3YcbVw==",
			"dev": true
		},
		"token-types": {
			"version": "4.1.1",
			"resolved": "https://registry.npmjs.org/token-types/-/token-types-4.1.1.tgz",
			"integrity": "sha512-hD+QyuUAyI2spzsI0B7gf/jJ2ggR4RjkAo37j3StuePhApJUwcWDjnHDOFdIWYSwNR28H14hpwm4EI+V1Ted1w==",
			"requires": {
				"@tokenizer/token": "^0.3.0",
				"ieee754": "^1.2.1"
			}
		},
		"truncate-utf8-bytes": {
			"version": "1.0.2",
			"resolved": "https://registry.npmjs.org/truncate-utf8-bytes/-/truncate-utf8-bytes-1.0.2.tgz",
			"integrity": "sha1-QFkjkJWS1W94pYGENLC3hInKXys=",
			"requires": {
				"utf8-byte-length": "^1.0.1"
			}
		},
		"ts-loader": {
			"version": "8.0.7",
			"resolved": "https://registry.npmjs.org/ts-loader/-/ts-loader-8.0.7.tgz",
			"integrity": "sha512-ooa4wxlZ9TOXaJ/iVyZlWsim79Ul4KyifSwyT2hOrbQA6NZJypsLOE198o8Ko+JV+ZHnMArvWcl4AnRqpCU/Mw==",
			"dev": true,
			"requires": {
				"chalk": "^2.3.0",
				"enhanced-resolve": "^4.0.0",
				"loader-utils": "^1.0.2",
				"micromatch": "^4.0.0",
				"semver": "^6.0.0"
			},
			"dependencies": {
				"ansi-styles": {
					"version": "3.2.1",
					"resolved": "https://registry.npmjs.org/ansi-styles/-/ansi-styles-3.2.1.tgz",
					"integrity": "sha512-VT0ZI6kZRdTh8YyJw3SMbYm/u+NqfsAxEpWO0Pf9sq8/e94WxxOpPKx9FR1FlyCtOVDNOQ+8ntlqFxiRc+r5qA==",
					"dev": true,
					"requires": {
						"color-convert": "^1.9.0"
					}
				},
				"chalk": {
					"version": "2.4.2",
					"resolved": "https://registry.npmjs.org/chalk/-/chalk-2.4.2.tgz",
					"integrity": "sha512-Mti+f9lpJNcwF4tWV8/OrTTtF1gZi+f8FqlyAdouralcFWFQWF2+NgCHShjkCb+IFBLq9buZwE1xckQU4peSuQ==",
					"dev": true,
					"requires": {
						"ansi-styles": "^3.2.1",
						"escape-string-regexp": "^1.0.5",
						"supports-color": "^5.3.0"
					}
				},
				"color-convert": {
					"version": "1.9.3",
					"resolved": "https://registry.npmjs.org/color-convert/-/color-convert-1.9.3.tgz",
					"integrity": "sha512-QfAUtd+vFdAtFQcC8CCyYt1fYWxSqAiK2cSD6zDB8N3cpsEBAvRxp9zOGg6G/SHHJYAT88/az/IuDGALsNVbGg==",
					"dev": true,
					"requires": {
						"color-name": "1.1.3"
					}
				},
				"color-name": {
					"version": "1.1.3",
					"resolved": "https://registry.npmjs.org/color-name/-/color-name-1.1.3.tgz",
					"integrity": "sha1-p9BVi9icQveV3UIyj3QIMcpTvCU=",
					"dev": true
				},
				"enhanced-resolve": {
					"version": "4.5.0",
					"resolved": "https://registry.npmjs.org/enhanced-resolve/-/enhanced-resolve-4.5.0.tgz",
					"integrity": "sha512-Nv9m36S/vxpsI+Hc4/ZGRs0n9mXqSWGGq49zxb/cJfPAQMbUtttJAlNPS4AQzaBdw/pKskw5bMbekT/Y7W/Wlg==",
					"dev": true,
					"requires": {
						"graceful-fs": "^4.1.2",
						"memory-fs": "^0.5.0",
						"tapable": "^1.0.0"
					}
				},
				"has-flag": {
					"version": "3.0.0",
					"resolved": "https://registry.npmjs.org/has-flag/-/has-flag-3.0.0.tgz",
					"integrity": "sha1-tdRU3CGZriJWmfNGfloH87lVuv0=",
					"dev": true
				},
				"json5": {
					"version": "1.0.1",
					"resolved": "https://registry.npmjs.org/json5/-/json5-1.0.1.tgz",
					"integrity": "sha512-aKS4WQjPenRxiQsC93MNfjx+nbF4PAdYzmd/1JIj8HYzqfbu86beTuNgXDzPknWk0n0uARlyewZo4s++ES36Ow==",
					"dev": true,
					"requires": {
						"minimist": "^1.2.0"
					}
				},
				"loader-utils": {
					"version": "1.4.0",
					"resolved": "https://registry.npmjs.org/loader-utils/-/loader-utils-1.4.0.tgz",
					"integrity": "sha512-qH0WSMBtn/oHuwjy/NucEgbx5dbxxnxup9s4PVXJUDHZBQY+s0NWA9rJf53RBnQZxfch7euUui7hpoAPvALZdA==",
					"dev": true,
					"requires": {
						"big.js": "^5.2.2",
						"emojis-list": "^3.0.0",
						"json5": "^1.0.1"
					}
				},
				"semver": {
					"version": "6.3.0",
					"resolved": "https://registry.npmjs.org/semver/-/semver-6.3.0.tgz",
					"integrity": "sha512-b39TBaTSfV6yBrapU89p5fKekE2m/NwnDocOVruQFS1/veMgdzuPcnOM34M6CwxW8jH/lxEa5rBoDeUwu5HHTw==",
					"dev": true
				},
				"supports-color": {
					"version": "5.5.0",
					"resolved": "https://registry.npmjs.org/supports-color/-/supports-color-5.5.0.tgz",
					"integrity": "sha512-QjVjwdXIt408MIiAqCX4oUKsgU2EqAGzs2Ppkm4aQYbjm+ZEWEcW4SfFNTr4uMNZma0ey4f5lgLrkB0aX0QMow==",
					"dev": true,
					"requires": {
						"has-flag": "^3.0.0"
					}
				},
				"tapable": {
					"version": "1.1.3",
					"resolved": "https://registry.npmjs.org/tapable/-/tapable-1.1.3.tgz",
					"integrity": "sha512-4WK/bYZmj8xLr+HUCODHGF1ZFzsYffasLUgEiMBY4fgtltdO6B4WJtlSbPaDTLpYTcGVwM2qLnFTICEcNxs3kA==",
					"dev": true
				}
			}
		},
		"ts-transformer-inline-file": {
			"version": "0.1.1",
			"resolved": "https://registry.npmjs.org/ts-transformer-inline-file/-/ts-transformer-inline-file-0.1.1.tgz",
			"integrity": "sha512-2bPkAFjATsRG4ld8TFTUqn4TvEdXLQf/wwGsepFeRKSXLPqFRhdUHusAGPB1/Zif3CVjppD+bfne58gynd8RfQ==",
			"dev": true
		},
		"type-detect": {
			"version": "4.0.8",
			"resolved": "https://registry.npmjs.org/type-detect/-/type-detect-4.0.8.tgz",
			"integrity": "sha512-0fr/mIH1dlO+x7TlcMy+bIDqKPsw/70tVyeHW787goQjhmqaZe10uwLujubK9q9Lg6Fiho1KUKDYz0Z7k7g5/g=="
		},
		"type-fest": {
			"version": "0.20.2",
			"resolved": "https://registry.npmjs.org/type-fest/-/type-fest-0.20.2.tgz",
			"integrity": "sha512-Ne+eE4r0/iWnpAxD852z3A+N0Bt5RN//NjJwRd2VFHEmrywxf5vsZlh4R6lixl6B+wz/8d+maTSAkN1FIkI3LQ=="
		},
		"type-is": {
			"version": "1.6.18",
			"resolved": "https://registry.npmjs.org/type-is/-/type-is-1.6.18.tgz",
			"integrity": "sha512-TkRKr9sUTxEH8MdfuCSP7VizJyzRNMjj2J2do2Jr3Kym598JVdEksuzPQCnlFPW4ky9Q+iA+ma9BGm06XQBy8g==",
			"dev": true,
			"requires": {
				"media-typer": "0.3.0",
				"mime-types": "~2.1.24"
			}
		},
		"typedarray-to-buffer": {
			"version": "3.1.5",
			"resolved": "https://registry.npmjs.org/typedarray-to-buffer/-/typedarray-to-buffer-3.1.5.tgz",
			"integrity": "sha512-zdu8XMNEDepKKR+XYOXAVPtWui0ly0NtohUscw+UmaHiAWT8hrV1rr//H6V+0DvJ3OQ19S979M0laLfX8rm82Q==",
			"requires": {
				"is-typedarray": "^1.0.0"
			}
		},
		"typedoc": {
			"version": "0.17.8",
			"resolved": "https://registry.npmjs.org/typedoc/-/typedoc-0.17.8.tgz",
			"integrity": "sha512-/OyrHCJ8jtzu+QZ+771YaxQ9s4g5Z3XsQE3Ma7q+BL392xxBn4UMvvCdVnqKC2T/dz03/VXSLVKOP3lHmDdc/w==",
			"dev": true,
			"requires": {
				"fs-extra": "^8.1.0",
				"handlebars": "^4.7.6",
				"highlight.js": "^10.0.0",
				"lodash": "^4.17.15",
				"lunr": "^2.3.8",
				"marked": "1.0.0",
				"minimatch": "^3.0.0",
				"progress": "^2.0.3",
				"shelljs": "^0.8.4",
				"typedoc-default-themes": "^0.10.2"
			},
			"dependencies": {
				"fs-extra": {
					"version": "8.1.0",
					"resolved": "https://registry.npmjs.org/fs-extra/-/fs-extra-8.1.0.tgz",
					"integrity": "sha512-yhlQgA6mnOJUKOsRUFsgJdQCvkKhcz8tlZG5HBQfReYZy46OwLcY+Zia0mtdHsOo9y/hP+CxMN0TU9QxoOtG4g==",
					"dev": true,
					"requires": {
						"graceful-fs": "^4.2.0",
						"jsonfile": "^4.0.0",
						"universalify": "^0.1.0"
					}
				},
				"jsonfile": {
					"version": "4.0.0",
					"resolved": "https://registry.npmjs.org/jsonfile/-/jsonfile-4.0.0.tgz",
					"integrity": "sha1-h3Gq4HmbZAdrdmQPygWPnBDjPss=",
					"dev": true,
					"requires": {
						"graceful-fs": "^4.1.6"
					}
				},
				"universalify": {
					"version": "0.1.2",
					"resolved": "https://registry.npmjs.org/universalify/-/universalify-0.1.2.tgz",
					"integrity": "sha512-rBJeI5CXAlmy1pV+617WB9J63U6XcazHHF2f2dbJix4XzpUF0RS3Zbj0FGIOCAva5P/d/GBOYaACQ1w+0azUkg==",
					"dev": true
				}
			}
		},
		"typedoc-default-themes": {
			"version": "0.10.2",
			"resolved": "https://registry.npmjs.org/typedoc-default-themes/-/typedoc-default-themes-0.10.2.tgz",
			"integrity": "sha512-zo09yRj+xwLFE3hyhJeVHWRSPuKEIAsFK5r2u47KL/HBKqpwdUSanoaz5L34IKiSATFrjG5ywmIu98hPVMfxZg==",
			"dev": true,
			"requires": {
				"lunr": "^2.3.8"
			}
		},
		"typical": {
			"version": "6.0.1",
			"resolved": "https://registry.npmjs.org/typical/-/typical-6.0.1.tgz",
			"integrity": "sha512-+g3NEp7fJLe9DPa1TArHm9QAA7YciZmWnfAqEaFrBihQ7epOv9i99rjtgb6Iz0wh3WuQDjsCTDfgRoGnmHN81A=="
		},
		"uglify-js": {
			"version": "3.14.1",
			"resolved": "https://registry.npmjs.org/uglify-js/-/uglify-js-3.14.1.tgz",
			"integrity": "sha512-JhS3hmcVaXlp/xSo3PKY5R0JqKs5M3IV+exdLHW99qKvKivPO4Z8qbej6mte17SOPqAOVMjt/XGgWacnFSzM3g==",
			"dev": true,
			"optional": true
		},
		"uint8arrays": {
			"version": "1.1.0",
			"resolved": "https://registry.npmjs.org/uint8arrays/-/uint8arrays-1.1.0.tgz",
			"integrity": "sha512-cLdlZ6jnFczsKf5IH1gPHTtcHtPGho5r4CvctohmQjw8K7Q3gFdfIGHxSTdTaCKrL4w09SsPRJTqRS0drYeszA==",
			"requires": {
				"multibase": "^3.0.0",
				"web-encoding": "^1.0.2"
			}
		},
		"unbox-primitive": {
			"version": "1.0.1",
			"resolved": "https://registry.npmjs.org/unbox-primitive/-/unbox-primitive-1.0.1.tgz",
			"integrity": "sha512-tZU/3NqK3dA5gpE1KtyiJUrEB0lxnGkMFHptJ7q6ewdZ8s12QrODwNbhIJStmJkd1QDXa1NRA8aF2A1zk/Ypyw==",
			"requires": {
				"function-bind": "^1.1.1",
				"has-bigints": "^1.0.1",
				"has-symbols": "^1.0.2",
				"which-boxed-primitive": "^1.0.2"
			}
		},
		"unique-string": {
			"version": "2.0.0",
			"resolved": "https://registry.npmjs.org/unique-string/-/unique-string-2.0.0.tgz",
			"integrity": "sha512-uNaeirEPvpZWSgzwsPGtU2zVSTrn/8L5q/IexZmH0eH6SA73CmAA5U4GwORTxQAZs95TAXLNqeLoPPNO5gZfWg==",
			"requires": {
				"crypto-random-string": "^2.0.0"
			}
		},
		"universalify": {
			"version": "2.0.0",
			"resolved": "https://registry.npmjs.org/universalify/-/universalify-2.0.0.tgz",
			"integrity": "sha512-hAZsKq7Yy11Zu1DE0OzWjw7nnLZmJZYTDZZyEFHZdUhV8FkH5MCfoU1XMaxXovpyW5nq5scPqq0ZDP9Zyl04oQ=="
		},
		"unpipe": {
			"version": "1.0.0",
			"resolved": "https://registry.npmjs.org/unpipe/-/unpipe-1.0.0.tgz",
			"integrity": "sha1-sr9O6FFKrmFltIF4KdIbLvSZBOw=",
			"dev": true
		},
		"update-notifier": {
			"version": "5.1.0",
			"resolved": "https://registry.npmjs.org/update-notifier/-/update-notifier-5.1.0.tgz",
			"integrity": "sha512-ItnICHbeMh9GqUy31hFPrD1kcuZ3rpxDZbf4KUDavXwS0bW5m7SLbDQpGX3UYr072cbrF5hFUs3r5tUsPwjfHw==",
			"requires": {
				"boxen": "^5.0.0",
				"chalk": "^4.1.0",
				"configstore": "^5.0.1",
				"has-yarn": "^2.1.0",
				"import-lazy": "^2.1.0",
				"is-ci": "^2.0.0",
				"is-installed-globally": "^0.4.0",
				"is-npm": "^5.0.0",
				"is-yarn-global": "^0.3.0",
				"latest-version": "^5.1.0",
				"pupa": "^2.1.1",
				"semver": "^7.3.4",
				"semver-diff": "^3.1.1",
				"xdg-basedir": "^4.0.0"
			}
		},
		"uri-js": {
			"version": "4.4.1",
			"resolved": "https://registry.npmjs.org/uri-js/-/uri-js-4.4.1.tgz",
			"integrity": "sha512-7rKUyy33Q1yc98pQ1DAmLtwX109F7TIfWlW1Ydo8Wl1ii1SeHieeh0HHfPeL2fMXK6z0s8ecKs9frCuLJvndBg==",
			"dev": true,
			"requires": {
				"punycode": "^2.1.0"
			}
		},
		"uri-to-multiaddr": {
			"version": "4.0.0",
			"resolved": "https://registry.npmjs.org/uri-to-multiaddr/-/uri-to-multiaddr-4.0.0.tgz",
			"integrity": "sha512-6zQ1uBlE+F//46CBA3lx3vBMhybSvdGJqgNyQPobSDsWGrDDdmJM/f95GPaswXAGFlRHPqOjrGKT11IcKmIfaA==",
			"requires": {
				"is-ip": "^3.1.0",
				"multiaddr": "^8.0.0"
			}
		},
		"url-parse-lax": {
			"version": "3.0.0",
			"resolved": "https://registry.npmjs.org/url-parse-lax/-/url-parse-lax-3.0.0.tgz",
			"integrity": "sha1-FrXK/Afb42dsGxmZF3gj1lA6yww=",
			"requires": {
				"prepend-http": "^2.0.0"
			}
		},
		"ursa-optional": {
			"version": "0.10.2",
			"resolved": "https://registry.npmjs.org/ursa-optional/-/ursa-optional-0.10.2.tgz",
			"integrity": "sha512-TKdwuLboBn7M34RcvVTuQyhvrA8gYKapuVdm0nBP0mnBc7oECOfUQZrY91cefL3/nm64ZyrejSRrhTVdX7NG/A==",
			"requires": {
				"bindings": "^1.5.0",
				"nan": "^2.14.2"
			}
		},
		"utf8-byte-length": {
			"version": "1.0.4",
			"resolved": "https://registry.npmjs.org/utf8-byte-length/-/utf8-byte-length-1.0.4.tgz",
			"integrity": "sha1-9F8VDExm7uloGGUFq5P8u4rWv2E="
		},
		"util": {
			"version": "0.12.4",
			"resolved": "https://registry.npmjs.org/util/-/util-0.12.4.tgz",
			"integrity": "sha512-bxZ9qtSlGUWSOy9Qa9Xgk11kSslpuZwaxCg4sNIDj6FLucDab2JxnHwyNTCpHMtK1MjoQiWQ6DiUMZYbSrO+Sw==",
			"requires": {
				"inherits": "^2.0.3",
				"is-arguments": "^1.0.4",
				"is-generator-function": "^1.0.7",
				"is-typed-array": "^1.1.3",
				"safe-buffer": "^5.1.2",
				"which-typed-array": "^1.1.2"
			}
		},
		"util-deprecate": {
			"version": "1.0.2",
			"resolved": "https://registry.npmjs.org/util-deprecate/-/util-deprecate-1.0.2.tgz",
			"integrity": "sha1-RQ1Nyfpw3nMnYvvS1KKJgUGaDM8="
		},
		"utils-merge": {
			"version": "1.0.1",
			"resolved": "https://registry.npmjs.org/utils-merge/-/utils-merge-1.0.1.tgz",
			"integrity": "sha1-n5VxD1CiZ5R7LMwSR0HBAoQn5xM=",
			"dev": true
		},
		"uuid": {
			"version": "3.4.0",
			"resolved": "https://registry.npmjs.org/uuid/-/uuid-3.4.0.tgz",
			"integrity": "sha512-HjSDRw6gZE5JMggctHBcjVak08+KEVhSIiDzFnT9S9aegmp85S/bReBVTb4QTFaRNptJ9kuYaNhnbNEOkbKb/A==",
			"dev": true
		},
		"v8-compile-cache": {
			"version": "2.3.0",
			"resolved": "https://registry.npmjs.org/v8-compile-cache/-/v8-compile-cache-2.3.0.tgz",
			"integrity": "sha512-l8lCEmLcLYZh4nbunNZvQCJc5pv7+RCwa8q/LdUx8u7lsWvPDKmpodJAJNwkAhJC//dFY48KuIEmjtd4RViDrA==",
			"dev": true
		},
		"varint": {
			"version": "6.0.0",
			"resolved": "https://registry.npmjs.org/varint/-/varint-6.0.0.tgz",
			"integrity": "sha512-cXEIW6cfr15lFv563k4GuVuW/fiwjknytD37jIOLSdSWuOI6WnO/oKwmP2FQTU2l01LP8/M5TSAJpzUaGe3uWg=="
		},
		"varint-decoder": {
			"version": "1.0.0",
			"resolved": "https://registry.npmjs.org/varint-decoder/-/varint-decoder-1.0.0.tgz",
			"integrity": "sha512-JkOvdztASWGUAsXshCFHrB9f6AgR2Q8W08CEyJ+43b1qtFocmI8Sp1R/M0E/hDOY2FzVIqk63tOYLgDYWuJ7IQ==",
			"requires": {
				"varint": "^5.0.0"
			},
			"dependencies": {
				"varint": {
					"version": "5.0.2",
					"resolved": "https://registry.npmjs.org/varint/-/varint-5.0.2.tgz",
					"integrity": "sha512-lKxKYG6H03yCZUpAGOPOsMcGxd1RHCu1iKvEHYDPmTyq2HueGhD73ssNBqqQWfvYs04G9iUFRvmAVLW20Jw6ow=="
				}
			}
		},
		"vary": {
			"version": "1.1.2",
			"resolved": "https://registry.npmjs.org/vary/-/vary-1.1.2.tgz",
			"integrity": "sha1-IpnwLG3tMNSllhsLn3RSShj2NPw=",
			"dev": true
		},
		"watchpack": {
			"version": "2.2.0",
			"resolved": "https://registry.npmjs.org/watchpack/-/watchpack-2.2.0.tgz",
			"integrity": "sha512-up4YAn/XHgZHIxFBVCdlMiWDj6WaLKpwVeGQk2I5thdYxF/KmF0aaz6TfJZ/hfl1h/XlcDr7k1KH7ThDagpFaA==",
			"dev": true,
			"requires": {
				"glob-to-regexp": "^0.4.1",
				"graceful-fs": "^4.1.2"
			}
		},
		"web-encoding": {
			"version": "1.1.5",
			"resolved": "https://registry.npmjs.org/web-encoding/-/web-encoding-1.1.5.tgz",
			"integrity": "sha512-HYLeVCdJ0+lBYV2FvNZmv3HJ2Nt0QYXqZojk3d9FJOLkwnuhzM9tmamh8d7HPM8QqjKH8DeHkFTx+CFlWpZZDA==",
			"requires": {
				"@zxing/text-encoding": "0.9.0",
				"util": "^0.12.3"
			}
		},
		"webcrypto": {
			"version": "0.1.1",
			"resolved": "https://registry.npmjs.org/webcrypto/-/webcrypto-0.1.1.tgz",
			"integrity": "sha512-BAvoatS38TbHdyt42ECLroi27NmDh5iea5l5rHC6nZTZjlbJlndrT0FoIiEq7fmPHpmNtP0lMFKVMEKZQFIrGA==",
			"dev": true,
			"requires": {
				"crypto-browserify": "^3.10.0",
				"detect-node": "^2.0.3"
			}
		},
		"webpack": {
			"version": "5.21.2",
			"resolved": "https://registry.npmjs.org/webpack/-/webpack-5.21.2.tgz",
			"integrity": "sha512-xHflCenx+AM4uWKX71SWHhxml5aMXdy2tu/vdi4lClm7PADKxlyDAFFN1rEFzNV0MAoPpHtBeJnl/+K6F4QBPg==",
			"dev": true,
			"requires": {
				"@types/eslint-scope": "^3.7.0",
				"@types/estree": "^0.0.46",
				"@webassemblyjs/ast": "1.11.0",
				"@webassemblyjs/wasm-edit": "1.11.0",
				"@webassemblyjs/wasm-parser": "1.11.0",
				"acorn": "^8.0.4",
				"browserslist": "^4.14.5",
				"chrome-trace-event": "^1.0.2",
				"enhanced-resolve": "^5.7.0",
				"es-module-lexer": "^0.3.26",
				"eslint-scope": "^5.1.1",
				"events": "^3.2.0",
				"glob-to-regexp": "^0.4.1",
				"graceful-fs": "^4.2.4",
				"json-parse-better-errors": "^1.0.2",
				"loader-runner": "^4.2.0",
				"mime-types": "^2.1.27",
				"neo-async": "^2.6.2",
				"schema-utils": "^3.0.0",
				"tapable": "^2.1.1",
				"terser-webpack-plugin": "^5.1.1",
				"watchpack": "^2.0.0",
				"webpack-sources": "^2.1.1"
			},
			"dependencies": {
				"p-limit": {
					"version": "3.1.0",
					"resolved": "https://registry.npmjs.org/p-limit/-/p-limit-3.1.0.tgz",
					"integrity": "sha512-TYOanM3wGwNGsZN2cVTYPArw454xnXj5qmWF1bEoAc4+cU/ol7GVh7odevjp1FNHduHc3KZMcFduxU5Xc6uJRQ==",
					"dev": true,
					"requires": {
						"yocto-queue": "^0.1.0"
					}
				},
				"source-map": {
					"version": "0.6.1",
					"resolved": "https://registry.npmjs.org/source-map/-/source-map-0.6.1.tgz",
					"integrity": "sha512-UjgapumWlbMhkBgzT7Ykc5YXUT46F0iKu8SGXq0bcwP5dz/h0Plj6enJqjz1Zbq2l5WaqYnrVbwWOWMyF3F47g==",
					"dev": true
				},
				"terser-webpack-plugin": {
					"version": "5.1.4",
					"resolved": "https://registry.npmjs.org/terser-webpack-plugin/-/terser-webpack-plugin-5.1.4.tgz",
					"integrity": "sha512-C2WkFwstHDhVEmsmlCxrXUtVklS+Ir1A7twrYzrDrQQOIMOaVAYykaoo/Aq1K0QRkMoY2hhvDQY1cm4jnIMFwA==",
					"dev": true,
					"requires": {
						"jest-worker": "^27.0.2",
						"p-limit": "^3.1.0",
						"schema-utils": "^3.0.0",
						"serialize-javascript": "^6.0.0",
						"source-map": "^0.6.1",
						"terser": "^5.7.0"
					}
				}
			}
		},
		"webpack-cli": {
			"version": "4.5.0",
			"resolved": "https://registry.npmjs.org/webpack-cli/-/webpack-cli-4.5.0.tgz",
			"integrity": "sha512-wXg/ef6Ibstl2f50mnkcHblRPN/P9J4Nlod5Hg9HGFgSeF8rsqDGHJeVe4aR26q9l62TUJi6vmvC2Qz96YJw1Q==",
			"dev": true,
			"requires": {
				"@discoveryjs/json-ext": "^0.5.0",
				"@webpack-cli/configtest": "^1.0.1",
				"@webpack-cli/info": "^1.2.2",
				"@webpack-cli/serve": "^1.3.0",
				"colorette": "^1.2.1",
				"commander": "^7.0.0",
				"enquirer": "^2.3.6",
				"execa": "^5.0.0",
				"fastest-levenshtein": "^1.0.12",
				"import-local": "^3.0.2",
				"interpret": "^2.2.0",
				"rechoir": "^0.7.0",
				"v8-compile-cache": "^2.2.0",
				"webpack-merge": "^5.7.3"
			},
			"dependencies": {
				"commander": {
					"version": "7.2.0",
					"resolved": "https://registry.npmjs.org/commander/-/commander-7.2.0.tgz",
					"integrity": "sha512-QrWXB+ZQSVPmIWIhtEO9H+gwHaMGYiF5ChvoJ+K9ZGHG/sVsa6yiesAD1GC/x46sET00Xlwo1u49RVVVzvcSkw==",
					"dev": true
				},
				"interpret": {
					"version": "2.2.0",
					"resolved": "https://registry.npmjs.org/interpret/-/interpret-2.2.0.tgz",
					"integrity": "sha512-Ju0Bz/cEia55xDwUWEa8+olFpCiQoypjnQySseKtmjNrnps3P+xfpUmGr90T7yjlVJmOtybRvPXhKMbHr+fWnw==",
					"dev": true
				},
				"rechoir": {
					"version": "0.7.1",
					"resolved": "https://registry.npmjs.org/rechoir/-/rechoir-0.7.1.tgz",
					"integrity": "sha512-/njmZ8s1wVeR6pjTZ+0nCnv8SpZNRMT2D1RLOJQESlYFDBvwpTA4KWJpZ+sBJ4+vhjILRcK7JIFdGCdxEAAitg==",
					"dev": true,
					"requires": {
						"resolve": "^1.9.0"
					}
				}
			}
		},
		"webpack-merge": {
			"version": "5.8.0",
			"resolved": "https://registry.npmjs.org/webpack-merge/-/webpack-merge-5.8.0.tgz",
			"integrity": "sha512-/SaI7xY0831XwP6kzuwhKWVKDP9t1QY1h65lAFLbZqMPIuYcD9QAW4u9STIbU9kaJbPBB/geU/gLr1wDjOhQ+Q==",
			"dev": true,
			"requires": {
				"clone-deep": "^4.0.1",
				"wildcard": "^2.0.0"
			}
		},
		"webpack-sources": {
			"version": "2.3.1",
			"resolved": "https://registry.npmjs.org/webpack-sources/-/webpack-sources-2.3.1.tgz",
			"integrity": "sha512-y9EI9AO42JjEcrTJFOYmVywVZdKVUfOvDUPsJea5GIr1JOEGFVqwlY2K098fFoIjOkDzHn2AjRvM8dsBZu+gCA==",
			"dev": true,
			"requires": {
				"source-list-map": "^2.0.1",
				"source-map": "^0.6.1"
			},
			"dependencies": {
				"source-map": {
					"version": "0.6.1",
					"resolved": "https://registry.npmjs.org/source-map/-/source-map-0.6.1.tgz",
					"integrity": "sha512-UjgapumWlbMhkBgzT7Ykc5YXUT46F0iKu8SGXq0bcwP5dz/h0Plj6enJqjz1Zbq2l5WaqYnrVbwWOWMyF3F47g==",
					"dev": true
				}
			}
		},
		"which": {
			"version": "2.0.2",
			"resolved": "https://registry.npmjs.org/which/-/which-2.0.2.tgz",
			"integrity": "sha512-BLI3Tl1TW3Pvl70l3yq3Y64i+awpwXqsGBYWkkqMtnbXgrMD+yj7rhW0kuEDxzJaYXGjEW5ogapKNMEKNMjibA==",
			"requires": {
				"isexe": "^2.0.0"
			}
		},
		"which-boxed-primitive": {
			"version": "1.0.2",
			"resolved": "https://registry.npmjs.org/which-boxed-primitive/-/which-boxed-primitive-1.0.2.tgz",
			"integrity": "sha512-bwZdv0AKLpplFY2KZRX6TvyuN7ojjr7lwkg6ml0roIy9YeuSr7JS372qlNW18UQYzgYK9ziGcerWqZOmEn9VNg==",
			"requires": {
				"is-bigint": "^1.0.1",
				"is-boolean-object": "^1.1.0",
				"is-number-object": "^1.0.4",
				"is-string": "^1.0.5",
				"is-symbol": "^1.0.3"
			}
		},
		"which-collection": {
			"version": "1.0.1",
			"resolved": "https://registry.npmjs.org/which-collection/-/which-collection-1.0.1.tgz",
			"integrity": "sha512-W8xeTUwaln8i3K/cY1nGXzdnVZlidBcagyNFtBdD5kxnb4TvGKR7FfSIS3mYpwWS1QUCutfKz8IY8RjftB0+1A==",
			"dev": true,
			"requires": {
				"is-map": "^2.0.1",
				"is-set": "^2.0.1",
				"is-weakmap": "^2.0.1",
				"is-weakset": "^2.0.1"
			}
		},
		"which-module": {
			"version": "2.0.0",
			"resolved": "https://registry.npmjs.org/which-module/-/which-module-2.0.0.tgz",
			"integrity": "sha1-2e8H3Od7mQK4o6j6SzHD4/fm6Ho="
		},
		"which-typed-array": {
			"version": "1.1.6",
			"resolved": "https://registry.npmjs.org/which-typed-array/-/which-typed-array-1.1.6.tgz",
			"integrity": "sha512-DdY984dGD5sQ7Tf+x1CkXzdg85b9uEel6nr4UkFg1LoE9OXv3uRuZhe5CoWdawhGACeFpEZXH8fFLQnDhbpm/Q==",
			"requires": {
				"available-typed-arrays": "^1.0.4",
				"call-bind": "^1.0.2",
				"es-abstract": "^1.18.5",
				"foreach": "^2.0.5",
				"has-tostringtag": "^1.0.0",
				"is-typed-array": "^1.1.6"
			}
		},
		"wide-align": {
			"version": "1.1.3",
			"resolved": "https://registry.npmjs.org/wide-align/-/wide-align-1.1.3.tgz",
			"integrity": "sha512-QGkOQc8XL6Bt5PwnsExKBPuMKBxnGxWWW3fU55Xt4feHozMUhdUMaBCk290qpm/wG5u/RSKzwdAC4i51YigihA==",
			"dev": true,
			"requires": {
				"string-width": "^1.0.2 || 2"
			},
			"dependencies": {
				"ansi-regex": {
					"version": "3.0.0",
					"resolved": "https://registry.npmjs.org/ansi-regex/-/ansi-regex-3.0.0.tgz",
					"integrity": "sha1-7QMXwyIGT3lGbAKWa922Bas32Zg=",
					"dev": true
				},
				"is-fullwidth-code-point": {
					"version": "2.0.0",
					"resolved": "https://registry.npmjs.org/is-fullwidth-code-point/-/is-fullwidth-code-point-2.0.0.tgz",
					"integrity": "sha1-o7MKXE8ZkYMWeqq5O+764937ZU8=",
					"dev": true
				},
				"string-width": {
					"version": "2.1.1",
					"resolved": "https://registry.npmjs.org/string-width/-/string-width-2.1.1.tgz",
					"integrity": "sha512-nOqH59deCq9SRHlxq1Aw85Jnt4w6KvLKqWVik6oA9ZklXLNIOlqg4F2yrT1MVaTjAqvVwdfeZ7w7aCvJD7ugkw==",
					"dev": true,
					"requires": {
						"is-fullwidth-code-point": "^2.0.0",
						"strip-ansi": "^4.0.0"
					}
				},
				"strip-ansi": {
					"version": "4.0.0",
					"resolved": "https://registry.npmjs.org/strip-ansi/-/strip-ansi-4.0.0.tgz",
					"integrity": "sha1-qEeQIusaw2iocTibY1JixQXuNo8=",
					"dev": true,
					"requires": {
						"ansi-regex": "^3.0.0"
					}
				}
			}
		},
		"widest-line": {
			"version": "3.1.0",
			"resolved": "https://registry.npmjs.org/widest-line/-/widest-line-3.1.0.tgz",
			"integrity": "sha512-NsmoXalsWVDMGupxZ5R08ka9flZjjiLvHVAWYOKtiKM8ujtZWr9cRffak+uSE48+Ob8ObalXpwyeUiyDD6QFgg==",
			"requires": {
				"string-width": "^4.0.0"
			}
		},
		"wildcard": {
			"version": "2.0.0",
			"resolved": "https://registry.npmjs.org/wildcard/-/wildcard-2.0.0.tgz",
			"integrity": "sha512-JcKqAHLPxcdb9KM49dufGXn2x3ssnfjbcaQdLlfZsL9rH9wgDQjUtDxbo8NE0F6SFvydeu1VhZe7hZuHsB2/pw==",
			"dev": true
		},
		"wordwrap": {
			"version": "1.0.0",
			"resolved": "https://registry.npmjs.org/wordwrap/-/wordwrap-1.0.0.tgz",
			"integrity": "sha1-J1hIEIkUVqQXHI0CJkQa3pDLyus=",
			"dev": true
		},
		"workerpool": {
			"version": "6.1.0",
			"resolved": "https://registry.npmjs.org/workerpool/-/workerpool-6.1.0.tgz",
			"integrity": "sha512-toV7q9rWNYha963Pl/qyeZ6wG+3nnsyvolaNUS8+R5Wtw6qJPTxIlOP1ZSvcGhEJw+l3HMMmtiNo9Gl61G4GVg==",
			"dev": true
		},
		"wrap-ansi": {
			"version": "6.2.0",
			"resolved": "https://registry.npmjs.org/wrap-ansi/-/wrap-ansi-6.2.0.tgz",
			"integrity": "sha512-r6lPcBGxZXlIcymEu7InxDMhdW0KDxpLgoFLcguasxCaJ/SOIZwINatK9KY/tf+ZrlywOKU0UDj3ATXUBfxJXA==",
			"requires": {
				"ansi-styles": "^4.0.0",
				"string-width": "^4.1.0",
				"strip-ansi": "^6.0.0"
			}
		},
		"wrappy": {
			"version": "1.0.2",
			"resolved": "https://registry.npmjs.org/wrappy/-/wrappy-1.0.2.tgz",
			"integrity": "sha1-tSQ9jz7BqjXxNkYFvA0QNuMKtp8="
		},
		"write-file-atomic": {
			"version": "3.0.3",
			"resolved": "https://registry.npmjs.org/write-file-atomic/-/write-file-atomic-3.0.3.tgz",
			"integrity": "sha512-AvHcyZ5JnSfq3ioSyjrBkH9yW4m7Ayk8/9My/DD9onKeu/94fwrMocemO2QAJFAlnnDN+ZDS+ZjAR5ua1/PV/Q==",
			"requires": {
				"imurmurhash": "^0.1.4",
				"is-typedarray": "^1.0.0",
				"signal-exit": "^3.0.2",
				"typedarray-to-buffer": "^3.1.5"
			}
		},
		"ws": {
			"version": "7.5.3",
			"resolved": "https://registry.npmjs.org/ws/-/ws-7.5.3.tgz",
			"integrity": "sha512-kQ/dHIzuLrS6Je9+uv81ueZomEwH0qVYstcAQ4/Z93K8zeko9gtAbttJWzoC5ukqXY1PpoouV3+VSOqEAFt5wg=="
		},
		"xdg-basedir": {
			"version": "4.0.0",
			"resolved": "https://registry.npmjs.org/xdg-basedir/-/xdg-basedir-4.0.0.tgz",
			"integrity": "sha512-PSNhEJDejZYV7h50BohL09Er9VaIefr2LMAf3OEmpCkjOi34eYyQYAXUTjEQtZJTKcF0E2UKTh+osDLsgNim9Q=="
		},
		"xmlhttprequest-ssl": {
			"version": "1.6.3",
			"resolved": "https://registry.npmjs.org/xmlhttprequest-ssl/-/xmlhttprequest-ssl-1.6.3.tgz",
			"integrity": "sha512-3XfeQE/wNkvrIktn2Kf0869fC0BN6UpydVasGIeSm2B1Llihf7/0UfZM+eCkOw3P7bP4+qPgqhm7ZoxuJtFU0Q=="
		},
		"xor-distance": {
			"version": "2.0.0",
			"resolved": "https://registry.npmjs.org/xor-distance/-/xor-distance-2.0.0.tgz",
			"integrity": "sha512-AsAqZfPAuWx7qB/0kyRDUEvoU3QKsHWzHU9smFlkaiprEpGfJ/NBbLze2Uq0rdkxCxkNM9uOLvz/KoNBCbZiLQ=="
		},
		"xsalsa20": {
			"version": "1.1.0",
			"resolved": "https://registry.npmjs.org/xsalsa20/-/xsalsa20-1.1.0.tgz",
			"integrity": "sha512-zd3ytX2cm+tcSndRU+krm0eL4TMMpZE7evs5hLRAoOy6gviqLfe3qOlkjF3i5SeAkQUCeJk0lJZrEU56kHRfWw=="
		},
		"xtend": {
			"version": "4.0.2",
			"resolved": "https://registry.npmjs.org/xtend/-/xtend-4.0.2.tgz",
			"integrity": "sha512-LKYU1iAXJXUgAXn9URjiu+MWhyUXHsvfp7mcuYm9dSUKK0/CjtrUwFAxD82/mCWbtLsGjFIad0wIsod4zrTAEQ=="
		},
		"y18n": {
			"version": "4.0.3",
			"resolved": "https://registry.npmjs.org/y18n/-/y18n-4.0.3.tgz",
			"integrity": "sha512-JKhqTOwSrqNA1NY5lSztJ1GrBiUodLMmIZuLiDaMRJ+itFd+ABVE8XBjOvIWL+rSqNDC74LCSFmlb/U4UZ4hJQ=="
		},
		"yallist": {
			"version": "4.0.0",
			"resolved": "https://registry.npmjs.org/yallist/-/yallist-4.0.0.tgz",
			"integrity": "sha512-3wdGidZyq5PB084XLES5TpOSRA3wjXAlIWMhum2kRcv/41Sn2emQ0dycQW4uZXLejwKvg6EsvbdlVL+FYEct7A=="
		},
		"yargs": {
			"version": "16.2.0",
			"resolved": "https://registry.npmjs.org/yargs/-/yargs-16.2.0.tgz",
			"integrity": "sha512-D1mvvtDG0L5ft/jGWkLpG1+m0eQxOfaBvTNELraWj22wSVUMWxZUvYgJYcKh6jGGIkJFhH4IZPQhR4TKpc8mBw==",
			"requires": {
				"cliui": "^7.0.2",
				"escalade": "^3.1.1",
				"get-caller-file": "^2.0.5",
				"require-directory": "^2.1.1",
				"string-width": "^4.2.0",
				"y18n": "^5.0.5",
				"yargs-parser": "^20.2.2"
			},
			"dependencies": {
				"cliui": {
					"version": "7.0.4",
					"resolved": "https://registry.npmjs.org/cliui/-/cliui-7.0.4.tgz",
					"integrity": "sha512-OcRE68cOsVMXp1Yvonl/fzkQOyjLSu/8bhPDfQt0e0/Eb283TKP20Fs2MqoPsr9SwA595rRCA+QMzYc9nBP+JQ==",
					"requires": {
						"string-width": "^4.2.0",
						"strip-ansi": "^6.0.0",
						"wrap-ansi": "^7.0.0"
					}
				},
				"wrap-ansi": {
					"version": "7.0.0",
					"resolved": "https://registry.npmjs.org/wrap-ansi/-/wrap-ansi-7.0.0.tgz",
					"integrity": "sha512-YVGIj2kamLSTxw6NsZjoBxfSwsn0ycdesmc4p+Q21c5zPuZ1pl+NfxVdxPtdHvmNVOQ6XSYG4AUtyt/Fi7D16Q==",
					"requires": {
						"ansi-styles": "^4.0.0",
						"string-width": "^4.1.0",
						"strip-ansi": "^6.0.0"
					}
				},
				"y18n": {
					"version": "5.0.8",
					"resolved": "https://registry.npmjs.org/y18n/-/y18n-5.0.8.tgz",
					"integrity": "sha512-0pfFzegeDWJHJIAmTLRP2DwHjdF5s7jo9tuztdQxAhINCdvS+3nGINqPd00AphqJR/0LhANUS6/+7SCb98YOfA=="
				},
				"yargs-parser": {
					"version": "20.2.9",
					"resolved": "https://registry.npmjs.org/yargs-parser/-/yargs-parser-20.2.9.tgz",
					"integrity": "sha512-y11nGElTIV+CT3Zv9t7VKl+Q3hTQoT9a1Qzezhhl6Rp21gJ/IVTW7Z3y9EWXhuUBC2Shnf+DX0antecpAwSP8w=="
				}
			}
		},
		"yargs-parser": {
			"version": "18.1.3",
			"resolved": "https://registry.npmjs.org/yargs-parser/-/yargs-parser-18.1.3.tgz",
			"integrity": "sha512-o50j0JeToy/4K6OZcaQmW6lyXXKhq7csREXcDwk2omFPJEwUNOVtJKvmDr9EI1fAJZUyZcRF7kxGBWmRXudrCQ==",
			"requires": {
				"camelcase": "^5.0.0",
				"decamelize": "^1.2.0"
			}
		},
		"yargs-unparser": {
			"version": "2.0.0",
			"resolved": "https://registry.npmjs.org/yargs-unparser/-/yargs-unparser-2.0.0.tgz",
			"integrity": "sha512-7pRTIA9Qc1caZ0bZ6RYRGbHJthJWuakf+WmHK0rVeLkNrrGhfoabBNdue6kdINI6r4if7ocq9aD/n7xwKOdzOA==",
			"dev": true,
			"requires": {
				"camelcase": "^6.0.0",
				"decamelize": "^4.0.0",
				"flat": "^5.0.2",
				"is-plain-obj": "^2.1.0"
			},
			"dependencies": {
				"camelcase": {
					"version": "6.2.0",
					"resolved": "https://registry.npmjs.org/camelcase/-/camelcase-6.2.0.tgz",
					"integrity": "sha512-c7wVvbw3f37nuobQNtgsgG9POC9qMbNuMQmTCqZv23b6MIz0fcYpBiOlv9gEN/hdLdnZTDQhg6e9Dq5M1vKvfg==",
					"dev": true
				},
				"decamelize": {
					"version": "4.0.0",
					"resolved": "https://registry.npmjs.org/decamelize/-/decamelize-4.0.0.tgz",
					"integrity": "sha512-9iE1PgSik9HeIIw2JO94IidnE3eBoQrFJ3w7sFuzSX4DpmZ3v5sZpUiV5Swcf6mQEF+Y0ru8Neo+p+nyh2J+hQ==",
					"dev": true
				}
			}
		},
		"yeast": {
			"version": "0.1.2",
			"resolved": "https://registry.npmjs.org/yeast/-/yeast-0.1.2.tgz",
			"integrity": "sha1-AI4G2AlDIMNy28L47XagymyKxBk="
		},
		"yocto-queue": {
			"version": "0.1.0",
			"resolved": "https://registry.npmjs.org/yocto-queue/-/yocto-queue-0.1.0.tgz",
			"integrity": "sha512-rVksvsnNCdJ/ohGc6xgPwyN8eheCxsiLM8mxuE/t/mOVqJewPuO1miLpTHQiRgTKCLexL4MeAFVagts7HmNZ2Q=="
		}
	}
}<|MERGE_RESOLUTION|>--- conflicted
+++ resolved
@@ -3034,17 +3034,6 @@
 				"ws": "~7.4.2"
 			},
 			"dependencies": {
-<<<<<<< HEAD
-				"debug": {
-					"version": "4.1.1",
-					"resolved": "https://registry.npmjs.org/debug/-/debug-4.1.1.tgz",
-					"integrity": "sha512-pYAIzeRo8J6KPEaJ0VWOh5Pzkbw/RetuzehGM7QRRX5he4fPHx2rdKMB256ehJCkX+XRQm16eZLqLNS8RSZXZw==",
-					"requires": {
-						"ms": "^2.1.1"
-					}
-				},
-=======
->>>>>>> 3c9cf8c5
 				"ws": {
 					"version": "7.4.6",
 					"resolved": "https://registry.npmjs.org/ws/-/ws-7.4.6.tgz",
