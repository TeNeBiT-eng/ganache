--- conflicted
+++ resolved
@@ -1,9 +1,3 @@
-<<<<<<< HEAD
-import * as Ethereum from "@ganache/ethereum";
-import * as Tezos from "@ganache/tezos";
-import { ethereumDefaults } from "@ganache/ethereum-options";
-import { tezosDefaults } from "@ganache/tezos-options";
-=======
 import {
   Connector as EthereumConnector,
   Provider as EthereumProvider
@@ -12,6 +6,10 @@
   Connector as FilecoinConnector,
   Provider as FilecoinProvider
 } from "@ganache/filecoin";
+import type {
+  Connector as TezosConnector,
+  Provider as TezosProvider
+} from "@ganache/tezos";
 import {
   EthereumDefaults,
   EthereumProviderOptions,
@@ -22,9 +20,9 @@
   FilecoinProviderOptions,
   FilecoinLegacyProviderOptions
 } from "@ganache/filecoin-options";
+import { TezosDefaults, TezosProviderOptions } from "@ganache/tezos-options";
 import { TruffleColors } from "@ganache/colors";
 import chalk from "chalk";
->>>>>>> 5cbf4e2c
 
 // we need "@ganache/options" in order for TS to properly infer types for `DefaultOptionsByName`
 import "@ganache/options";
@@ -34,42 +32,27 @@
 const COMMUNITY_LINK = "https://trfl.co/support";
 
 export const EthereumFlavorName = "ethereum";
-<<<<<<< HEAD
+export const FilecoinFlavorName = "filecoin";
 export const TezosFlavorName = "tezos";
-=======
-export const FilecoinFlavorName = "filecoin";
->>>>>>> 5cbf4e2c
 
 export const DefaultFlavor = EthereumFlavorName;
 
 export const DefaultOptionsByName = {
-<<<<<<< HEAD
-  [EthereumFlavorName]: ethereumDefaults,
-  [TezosFlavorName]: tezosDefaults
-};
-
-export type ConnectorsByName = {
-  [EthereumFlavorName]: Ethereum.Connector;
-  [TezosFlavorName]: Tezos.Connector;
-};
-
-export const ConnectorsByName = {
-  [EthereumFlavorName]: Ethereum.Connector,
-  [TezosFlavorName]: Tezos.Connector
-=======
   [EthereumFlavorName]: EthereumDefaults,
-  [FilecoinFlavorName]: FilecoinDefaults
+  [FilecoinFlavorName]: FilecoinDefaults,
+  [TezosFlavorName]: TezosDefaults
 };
 
 export type ConnectorsByName = {
   [EthereumFlavorName]: EthereumConnector;
   [FilecoinFlavorName]: FilecoinConnector;
+  [TezosFlavorName]: TezosConnector;
 };
 
 export type OptionsByName = {
   [EthereumFlavorName]: EthereumProviderOptions;
   [FilecoinFlavorName]: FilecoinProviderOptions;
->>>>>>> 5cbf4e2c
+  [TezosFlavorName]: TezosProviderOptions;
 };
 
 export type FlavorName = keyof ConnectorsByName;
@@ -78,9 +61,7 @@
   [K in keyof ConnectorsByName]: ConnectorsByName[K];
 }[keyof ConnectorsByName];
 
-<<<<<<< HEAD
-export type Providers = Ethereum.Provider | Tezos.Provider;
-=======
+// export type Providers = Ethereum.Provider | Tezos.Provider;
 export function GetConnector<T extends FlavorName>(
   flavor: T,
   providerOptions: Options<typeof flavor>,
@@ -100,6 +81,16 @@
         // published filecoin plugin is updated to
         const f = eval("require")(flavor);
         const Connector: FilecoinConnector =
+          typeof f.default != "undefined" ? f.default.Connector : f.Connector;
+        // @ts-ignore
+        return new Connector(providerOptions, executor);
+      }
+      case TezosFlavorName: {
+        flavor = "@ganache/tezos" as any;
+        // TODO: remove the `typeof f.default != "undefined" ? ` check once the
+        // published tezos plugin is updated to
+        const f = eval("require")(flavor);
+        const Connector: TezosConnector =
           typeof f.default != "undefined" ? f.default.Connector : f.Connector;
         // @ts-ignore
         return new Connector(providerOptions, executor);
@@ -134,27 +125,27 @@
 /**
  * @public
  */
-export type Provider = EthereumProvider | FilecoinProvider;
+export type Provider = EthereumProvider | FilecoinProvider | TezosProvider;
 
 type EthereumOptions<T = "ethereum"> = {
   flavor?: T;
 } & (EthereumProviderOptions | EthereumLegacyProviderOptions);
->>>>>>> 5cbf4e2c
 
 type FilecoinOptions<T = "filecoin"> = {
   flavor: T;
 } & (FilecoinProviderOptions | FilecoinLegacyProviderOptions);
 
-<<<<<<< HEAD
-type TezosOptions = {
-  flavor?: typeof TezosFlavorName;
-} & Tezos.ProviderOptions;
+type TezosOptions<T = "tezos"> = {
+  flavor: T;
+} & TezosProviderOptions;
 
-export type Options = EthereumOptions | TezosOptions;
-=======
-export type Options<T extends "filecoin" | "ethereum"> = T extends "filecoin"
+// export type Options = EthereumOptions | TezosOptions;
+export type Options<
+  T extends "filecoin" | "ethereum" | "tezos"
+> = T extends "filecoin"
   ? FilecoinOptions<T>
   : T extends "ethereum"
   ? EthereumOptions<T>
-  : never;
->>>>>>> 5cbf4e2c
+  : T extends "tezos"
+  ? TezosOptions<T>
+  : never;