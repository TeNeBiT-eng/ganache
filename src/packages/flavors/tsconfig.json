--- conflicted
+++ resolved
@@ -27,17 +27,16 @@
       "path": "../../chains/ethereum/options"
     },
     {
-<<<<<<< HEAD
       "name": "@ganache/tezos-options",
       "path": "../../chains/tezos/options"
-=======
+    },
+    {
       "name": "@ganache/filecoin",
       "path": "../../chains/filecoin/filecoin"
     },
     {
       "name": "@ganache/filecoin-options",
       "path": "../../chains/filecoin/options"
->>>>>>> 5cbf4e2c
     },
     {
       "name": "@ganache/options",
