{
  "name": "@ganache/cli",
  "publishConfig": {
    "access": "public"
  },
<<<<<<< HEAD
  "version": "0.1.1-canary.1335",
=======
  "version": "0.1.3",
>>>>>>> 3c80e410
  "description": "",
  "author": "David Murdoch",
  "homepage": "https://github.com/trufflesuite/ganache/tree/develop/src/packages/cli#readme",
  "license": "MIT",
  "main": "lib/index.js",
  "typings": "typings",
  "source": "index.ts",
  "bin": {
    "ganache": "./lib/src/cli.js",
    "ganache-cli": "./lib/src/cli.js"
  },
  "directories": {
    "lib": "lib",
    "test": "tests"
  },
  "files": [
    "lib",
    "typings"
  ],
  "repository": {
    "type": "git",
    "url": "https://github.com/trufflesuite/ganache.git",
    "directory": "src/packages/cli"
  },
  "scripts": {
    "tsc": "tsc --build",
    "test": "nyc npm run mocha",
    "mocha": "cross-env TS_NODE_FILES=true mocha --exit --check-leaks --throw-deprecation --trace-warnings --require ts-node/register 'tests/**/*.test.ts'",
    "start": "cross-env node --require ts-node/register --inspect src/cli.ts"
  },
  "bugs": {
    "url": "https://github.com/trufflesuite/ganache/issues"
  },
  "keywords": [
    "ganache",
    "ganache-cli",
    "ethereum",
    "evm",
    "blockchain",
    "smart contracts",
    "dapps",
    "solidity",
    "vyper",
    "fe",
    "web3",
    "tooling",
    "truffle"
  ],
  "devDependencies": {
<<<<<<< HEAD
    "@ganache/ethereum": "0.1.1-canary.1335",
=======
    "@ganache/ethereum": "0.1.3",
    "@ganache/filecoin": "0.1.3",
>>>>>>> 3c80e410
    "@types/mocha": "9.0.0",
    "cross-env": "7.0.3",
    "mocha": "9.1.3",
    "ts-node": "10.4.0",
    "typescript": "4.5.2"
  },
  "dependencies": {
<<<<<<< HEAD
    "@ganache/colors": "0.1.1-canary.1335",
    "@ganache/core": "0.1.1-canary.1335",
    "@ganache/ethereum-options": "0.1.1-canary.1335",
    "@ganache/flavors": "0.1.1-canary.1335",
    "@ganache/options": "0.1.1-canary.1335",
    "@ganache/utils": "0.1.1-canary.1335",
    "@types/node": "16.11.6",
=======
    "@ganache/colors": "0.1.3",
    "@ganache/core": "0.1.3",
    "@ganache/flavors": "0.1.3",
    "@ganache/options": "0.1.3",
    "@ganache/utils": "0.1.3",
    "@types/node": "17.0.0",
>>>>>>> 3c80e410
    "chalk": "4.1.0",
    "ethereumjs-util": "7.1.3",
    "marked-terminal": "4.1.0"
  }
}<|MERGE_RESOLUTION|>--- conflicted
+++ resolved
@@ -3,11 +3,7 @@
   "publishConfig": {
     "access": "public"
   },
-<<<<<<< HEAD
   "version": "0.1.1-canary.1335",
-=======
-  "version": "0.1.3",
->>>>>>> 3c80e410
   "description": "",
   "author": "David Murdoch",
   "homepage": "https://github.com/trufflesuite/ganache/tree/develop/src/packages/cli#readme",
@@ -57,12 +53,7 @@
     "truffle"
   ],
   "devDependencies": {
-<<<<<<< HEAD
     "@ganache/ethereum": "0.1.1-canary.1335",
-=======
-    "@ganache/ethereum": "0.1.3",
-    "@ganache/filecoin": "0.1.3",
->>>>>>> 3c80e410
     "@types/mocha": "9.0.0",
     "cross-env": "7.0.3",
     "mocha": "9.1.3",
@@ -70,7 +61,6 @@
     "typescript": "4.5.2"
   },
   "dependencies": {
-<<<<<<< HEAD
     "@ganache/colors": "0.1.1-canary.1335",
     "@ganache/core": "0.1.1-canary.1335",
     "@ganache/ethereum-options": "0.1.1-canary.1335",
@@ -78,14 +68,6 @@
     "@ganache/options": "0.1.1-canary.1335",
     "@ganache/utils": "0.1.1-canary.1335",
     "@types/node": "16.11.6",
-=======
-    "@ganache/colors": "0.1.3",
-    "@ganache/core": "0.1.3",
-    "@ganache/flavors": "0.1.3",
-    "@ganache/options": "0.1.3",
-    "@ganache/utils": "0.1.3",
-    "@types/node": "17.0.0",
->>>>>>> 3c80e410
     "chalk": "4.1.0",
     "ethereumjs-util": "7.1.3",
     "marked-terminal": "4.1.0"
