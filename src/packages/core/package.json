{
  "name": "@ganache/core",
  "publishConfig": {
    "access": "public"
  },
<<<<<<< HEAD
  "version": "0.1.1-canary.1335",
=======
  "version": "0.1.3",
>>>>>>> 3c80e410
  "description": "A library to create a local blockchain for fast Ethereum development.",
  "author": "David Murdoch <david@trufflesuite.com> (https://davidmurdoch.com)",
  "homepage": "https://github.com/trufflesuite/ganache/tree/develop/src/packages/core#readme",
  "license": "MIT",
  "main": "lib/index.js",
  "typings": "typings",
  "source": "index.ts",
  "directories": {
    "lib": "lib",
    "test": "tests"
  },
  "files": [
    "lib",
    "typings"
  ],
  "repository": {
    "type": "git",
    "url": "https://github.com/trufflesuite/ganache.git",
    "directory": "src/packages/core"
  },
  "scripts": {
    "tsc": "tsc --build",
    "test": "nyc npm run mocha && npm run mocha:fallback",
    "mocha:fallback": "cross-env UWS_USE_FALLBACK=true npm run mocha",
    "mocha": "cross-env TS_NODE_PROJECT=tsconfig.json TS_NODE_FILES=true mocha --exit --colors --throw-deprecation --trace-warnings --check-leaks --require ts-node/register 'tests/**/*.test.ts'"
  },
  "bugs": {
    "url": "https://github.com/trufflesuite/ganache/issues"
  },
  "keywords": [
    "ganache",
    "ganache-core",
    "ethereum",
    "evm",
    "blockchain",
    "smart contracts",
    "dapps",
    "solidity",
    "vyper",
    "fe",
    "web3",
    "tooling"
  ],
  "dependencies": {
<<<<<<< HEAD
    "@ganache/ethereum": "0.1.1-canary.1335",
    "@ganache/flavors": "0.1.1-canary.1335",
    "@ganache/options": "0.1.1-canary.1335",
    "@ganache/utils": "0.1.1-canary.1335",
=======
    "@ganache/ethereum": "0.1.3",
    "@ganache/flavors": "0.1.3",
    "@ganache/options": "0.1.3",
    "@ganache/tezos": "0.1.3",
    "@ganache/utils": "0.1.3",
>>>>>>> 3c80e410
    "@trufflesuite/uws-js-unofficial": "20.4.0-unofficial.2",
    "aggregate-error": "3.1.0",
    "emittery": "0.10.0",
    "promise.allsettled": "1.0.4"
  },
  "devDependencies": {
    "@types/mocha": "9.0.0",
    "@types/promise.allsettled": "1.0.3",
    "@types/superagent": "4.1.10",
    "cross-env": "7.0.3",
    "mocha": "9.1.3",
    "nyc": "15.1.0",
    "superagent": "6.1.0",
    "ts-node": "10.4.0",
    "typescript": "4.5.4",
    "ws": "8.2.3"
  }
}<|MERGE_RESOLUTION|>--- conflicted
+++ resolved
@@ -3,11 +3,7 @@
   "publishConfig": {
     "access": "public"
   },
-<<<<<<< HEAD
   "version": "0.1.1-canary.1335",
-=======
-  "version": "0.1.3",
->>>>>>> 3c80e410
   "description": "A library to create a local blockchain for fast Ethereum development.",
   "author": "David Murdoch <david@trufflesuite.com> (https://davidmurdoch.com)",
   "homepage": "https://github.com/trufflesuite/ganache/tree/develop/src/packages/core#readme",
@@ -52,18 +48,10 @@
     "tooling"
   ],
   "dependencies": {
-<<<<<<< HEAD
     "@ganache/ethereum": "0.1.1-canary.1335",
     "@ganache/flavors": "0.1.1-canary.1335",
     "@ganache/options": "0.1.1-canary.1335",
     "@ganache/utils": "0.1.1-canary.1335",
-=======
-    "@ganache/ethereum": "0.1.3",
-    "@ganache/flavors": "0.1.3",
-    "@ganache/options": "0.1.3",
-    "@ganache/tezos": "0.1.3",
-    "@ganache/utils": "0.1.3",
->>>>>>> 3c80e410
     "@trufflesuite/uws-js-unofficial": "20.4.0-unofficial.2",
     "aggregate-error": "3.1.0",
     "emittery": "0.10.0",
