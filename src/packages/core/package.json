{
  "name": "@ganache/core",
  "publishConfig": {
    "access": "public"
  },
  "version": "0.1.1-beta.1",
  "description": "A library to create a local blockchain for fast Ethereum development.",
  "author": "David Murdoch <david@trufflesuite.com> (https://davidmurdoch.com)",
  "homepage": "https://github.com/trufflesuite/ganache/tree/develop/src/packages/core#readme",
  "license": "MIT",
  "main": "lib/index.js",
  "typings": "typings",
  "source": "index.ts",
  "directories": {
    "lib": "lib",
    "test": "tests"
  },
  "files": [
    "lib",
    "typings"
  ],
  "repository": {
    "type": "git",
    "url": "https://github.com/trufflesuite/ganache.git",
    "directory": "src/packages/core"
  },
  "scripts": {
    "tsc": "ttsc --build",
    "test": "nyc npm run mocha && npm run mocha:fallback",
    "mocha:fallback": "cross-env UWS_USE_FALLBACK=true npm run mocha",
    "mocha": "cross-env TS_NODE_PROJECT=tsconfig.json TS_NODE_COMPILER=ttypescript TS_NODE_FILES=true mocha --exit --colors --throw-deprecation --trace-warnings --check-leaks --require ts-node/register 'tests/**/*.test.ts'"
  },
  "bugs": {
    "url": "https://github.com/trufflesuite/ganache/issues"
  },
  "keywords": [
    "ganache",
    "ganache-core",
    "ethereum",
    "evm",
    "blockchain",
    "smart contracts",
    "dapps",
    "solidity",
    "vyper",
    "fe",
    "web3",
    "tooling"
  ],
  "dependencies": {
<<<<<<< HEAD
    "@ganache/ethereum": "0.1.1-canary.1335",
    "@ganache/flavors": "0.1.1-canary.1335",
    "@ganache/options": "0.1.1-canary.1335",
    "@ganache/utils": "0.1.1-canary.1335",
    "@trufflesuite/uws-js-unofficial": "18.14.0-unofficial.3",
=======
    "@ganache/ethereum": "0.1.1-beta.1",
    "@ganache/flavors": "0.1.1-beta.1",
    "@ganache/options": "0.1.1-beta.1",
    "@ganache/tezos": "0.1.1-beta.1",
    "@ganache/utils": "0.1.1-beta.1",
    "@trufflesuite/uws-js-unofficial": "20.4.0-unofficial.2",
>>>>>>> fd31f6b7
    "aggregate-error": "3.1.0",
    "emittery": "0.8.1",
    "promise.allsettled": "1.0.4"
  },
  "devDependencies": {
    "@types/mocha": "9.0.0",
    "@types/promise.allsettled": "1.0.3",
    "@types/superagent": "4.1.10",
    "cross-env": "7.0.3",
    "mocha": "9.1.3",
    "nyc": "15.1.0",
    "superagent": "6.1.0",
    "ts-node": "9.1.1",
    "ttypescript": "1.5.12",
    "typescript": "4.1.3",
    "ws": "8.2.3"
  }
}<|MERGE_RESOLUTION|>--- conflicted
+++ resolved
@@ -3,7 +3,7 @@
   "publishConfig": {
     "access": "public"
   },
-  "version": "0.1.1-beta.1",
+  "version": "0.1.1-canary.1335",
   "description": "A library to create a local blockchain for fast Ethereum development.",
   "author": "David Murdoch <david@trufflesuite.com> (https://davidmurdoch.com)",
   "homepage": "https://github.com/trufflesuite/ganache/tree/develop/src/packages/core#readme",
@@ -48,20 +48,11 @@
     "tooling"
   ],
   "dependencies": {
-<<<<<<< HEAD
     "@ganache/ethereum": "0.1.1-canary.1335",
     "@ganache/flavors": "0.1.1-canary.1335",
     "@ganache/options": "0.1.1-canary.1335",
     "@ganache/utils": "0.1.1-canary.1335",
-    "@trufflesuite/uws-js-unofficial": "18.14.0-unofficial.3",
-=======
-    "@ganache/ethereum": "0.1.1-beta.1",
-    "@ganache/flavors": "0.1.1-beta.1",
-    "@ganache/options": "0.1.1-beta.1",
-    "@ganache/tezos": "0.1.1-beta.1",
-    "@ganache/utils": "0.1.1-beta.1",
     "@trufflesuite/uws-js-unofficial": "20.4.0-unofficial.2",
->>>>>>> fd31f6b7
     "aggregate-error": "3.1.0",
     "emittery": "0.8.1",
     "promise.allsettled": "1.0.4"
