{
  "name": "@ganache/core",
  "publishConfig": {
    "access": "public"
  },
  "version": "0.1.1-canary.1339",
  "description": "A library to create a local blockchain for fast Ethereum development.",
  "author": "David Murdoch <david@trufflesuite.com> (https://davidmurdoch.com)",
  "homepage": "https://github.com/trufflesuite/ganache/tree/develop/src/packages/core#readme",
  "license": "MIT",
  "main": "lib/index.js",
  "typings": "typings",
  "source": "index.ts",
  "directories": {
    "lib": "lib",
    "test": "tests"
  },
  "files": [
    "lib",
    "typings"
  ],
  "repository": {
    "type": "git",
    "url": "https://github.com/trufflesuite/ganache.git",
    "directory": "src/packages/core"
  },
  "scripts": {
    "tsc": "ttsc --build",
    "test": "nyc npm run mocha && npm run mocha:fallback",
    "mocha:fallback": "cross-env UWS_USE_FALLBACK=true npm run mocha",
    "mocha": "cross-env TS_NODE_PROJECT=tsconfig.json TS_NODE_COMPILER=ttypescript TS_NODE_FILES=true mocha --exit --timeout 3000 --colors --throw-deprecation --trace-warnings --check-leaks --require ts-node/register 'tests/**/*.test.ts'"
  },
  "bugs": {
    "url": "https://github.com/trufflesuite/ganache/issues"
  },
  "keywords": [
    "ganache",
    "ganache-core",
    "ethereum",
    "evm",
    "blockchain",
    "smart contracts",
    "dapps",
    "solidity",
    "vyper",
    "fe",
    "web3",
    "tooling"
  ],
  "dependencies": {
<<<<<<< HEAD
    "@ganache/ethereum": "0.1.1-canary.1338",
    "@ganache/flavors": "0.1.1-canary.1338",
    "@ganache/options": "0.1.1-canary.1338",
    "@ganache/tezos": "0.1.1-canary.1338",
    "@ganache/utils": "0.1.1-canary.1338",
    "@trufflesuite/uws-js-unofficial": "18.14.0-unofficial.10",
=======
    "@ganache/ethereum": "0.1.1-canary.1339",
    "@ganache/flavors": "0.1.1-canary.1339",
    "@ganache/options": "0.1.1-canary.1339",
    "@ganache/tezos": "0.1.1-canary.1339",
    "@ganache/utils": "0.1.1-canary.1339",
    "@trufflesuite/uws-js-unofficial": "18.14.0-unofficial.9",
>>>>>>> 17a7161f
    "aggregate-error": "3.1.0",
    "emittery": "0.8.1",
    "promise.allsettled": "1.0.4"
  },
  "devDependencies": {
    "@types/mocha": "8.2.2",
    "@types/promise.allsettled": "1.0.3",
    "@types/superagent": "4.1.10",
    "cross-env": "7.0.3",
    "mocha": "8.4.0",
    "nyc": "15.1.0",
    "superagent": "6.1.0",
    "ts-node": "9.1.1",
    "ttypescript": "1.5.12",
    "typescript": "4.1.3",
    "ws": "7.4.6"
  }
}<|MERGE_RESOLUTION|>--- conflicted
+++ resolved
@@ -48,21 +48,12 @@
     "tooling"
   ],
   "dependencies": {
-<<<<<<< HEAD
-    "@ganache/ethereum": "0.1.1-canary.1338",
-    "@ganache/flavors": "0.1.1-canary.1338",
-    "@ganache/options": "0.1.1-canary.1338",
-    "@ganache/tezos": "0.1.1-canary.1338",
-    "@ganache/utils": "0.1.1-canary.1338",
-    "@trufflesuite/uws-js-unofficial": "18.14.0-unofficial.10",
-=======
     "@ganache/ethereum": "0.1.1-canary.1339",
     "@ganache/flavors": "0.1.1-canary.1339",
     "@ganache/options": "0.1.1-canary.1339",
     "@ganache/tezos": "0.1.1-canary.1339",
     "@ganache/utils": "0.1.1-canary.1339",
-    "@trufflesuite/uws-js-unofficial": "18.14.0-unofficial.9",
->>>>>>> 17a7161f
+    "@trufflesuite/uws-js-unofficial": "18.14.0-unofficial.10",
     "aggregate-error": "3.1.0",
     "emittery": "0.8.1",
     "promise.allsettled": "1.0.4"
