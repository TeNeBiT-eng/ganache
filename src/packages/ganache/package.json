{
  "name": "ganache",
  "version": "7.0.2",
  "description": "A library and cli to create a local blockchain for fast Ethereum development.",
  "author": "David Murdoch",
  "homepage": "https://github.com/trufflesuite/ganache/tree/develop/src/packages/ganache#readme",
  "license": "MIT",
  "main": "dist/node/core.js",
  "browser": "dist/web/ganache.min.js",
  "typings": "dist/ganache.d.ts",
  "source": "index.ts",
  "bin": {
    "ganache": "dist/node/cli.js",
    "ganache-cli": "dist/node/cli.js"
  },
  "directories": {
    "lib": "lib",
    "test": "tests"
  },
  "files": [
    "/dist",
    "/index.d.ts"
  ],
  "repository": {
    "type": "git",
    "url": "https://github.com/trufflesuite/ganache.git",
    "directory": "src/packages/ganache"
  },
  "scripts": {
    "build": "npm run tsc && npx shx rm -rf ./dist && webpack && npm run types",
    "types": "api-extractor run",
    "tsc": "tsc --build",
    "test": "nyc npm run mocha",
    "mocha": "cross-env TS_NODE_FILES=true mocha --exit --check-leaks --throw-deprecation --trace-warnings --require ts-node/register 'tests/**/*.test.ts'",
    "start": "cross-env node --require ts-node/register --inspect src/cli.ts"
  },
  "bugs": {
    "url": "https://github.com/trufflesuite/ganache/issues"
  },
  "keywords": [
    "ganache",
    "ethereum",
    "evm",
    "blockchain",
    "smart contracts",
    "dapps",
    "solidity",
    "vyper",
    "fe",
    "web3",
    "tooling",
    "truffle"
  ],
  "devDependencies": {
<<<<<<< HEAD
    "@ganache/cli": "0.1.1-canary.1335",
    "@ganache/core": "0.1.1-canary.1335",
    "@ganache/flavors": "0.1.1-canary.1335",
=======
    "@ganache/cli": "0.1.3",
    "@ganache/core": "0.1.3",
    "@ganache/flavors": "0.1.3",
    "@microsoft/api-extractor": "7.19.2",
>>>>>>> 3c80e410
    "@types/mocha": "9.0.0",
    "@types/node": "17.0.0",
    "assert": "2.0.0",
    "browserify-aes": "1.2.0",
    "buffer": "6.0.3",
    "cross-env": "7.0.3",
    "crypto-browserify": "3.12.0",
    "events": "3.3.0",
    "isomorphic-ws": "4.0.1",
    "level-js": "5.0.2",
    "mcl-wasm": "0.9.0",
    "mocha": "9.1.3",
    "node-loader": "1.0.2",
    "os-browserify": "0.3.0",
    "path-browserify": "1.0.1",
    "process": "0.11.10",
    "scrypt-js": "3.0.1",
    "shebang-loader": "0.0.1",
    "shx": "0.3.3",
    "stream-browserify": "3.0.0",
    "terser-webpack-plugin": "5.2.5",
    "ts-loader": "9.2.6",
    "ts-node": "10.4.0",
    "typescript": "4.5.4",
    "util": "0.12.4",
    "webpack": "5.65.0",
    "webpack-cli": "4.9.1"
  },
  "dependencies": {
    "@trufflesuite/bigint-buffer": "1.1.9",
    "emittery": "0.10.0",
    "keccak": "3.0.1",
    "leveldown": "6.1.0",
    "secp256k1": "4.0.2"
  },
  "optionalDependencies": {
    "bufferutil": "4.0.5",
    "utf-8-validate": "5.0.7"
  }
}<|MERGE_RESOLUTION|>--- conflicted
+++ resolved
@@ -52,16 +52,9 @@
     "truffle"
   ],
   "devDependencies": {
-<<<<<<< HEAD
     "@ganache/cli": "0.1.1-canary.1335",
     "@ganache/core": "0.1.1-canary.1335",
     "@ganache/flavors": "0.1.1-canary.1335",
-=======
-    "@ganache/cli": "0.1.3",
-    "@ganache/core": "0.1.3",
-    "@ganache/flavors": "0.1.3",
-    "@microsoft/api-extractor": "7.19.2",
->>>>>>> 3c80e410
     "@types/mocha": "9.0.0",
     "@types/node": "17.0.0",
     "assert": "2.0.0",
