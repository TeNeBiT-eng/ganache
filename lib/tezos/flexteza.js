/* eslint-disable camelcase */
/* eslint-disable no-undef */
/* eslint-disable no-inner-declarations */
const seedrandom = require("seedrandom");
const random = require("../utils/random");
const bs58check = require("bs58check");
const request = require("superagent");
const sodium = require("libsodium-wrappers");
const fs = require("fs");
const { join } = require("path");
const names = fs
  .readFileSync(join(__dirname, "names.txt"), "utf8")
  .toLowerCase()
  .split(/\n/g);
const { spawn, execSync } = require("child_process");

const prefixes = {
  edsig: new Uint8Array([9, 245, 205, 134, 18]),
  edsk: new Uint8Array([13, 15, 58, 7]),
  edpk: new Uint8Array([13, 15, 37, 217]),
  tz1: new Uint8Array([6, 161, 159])
};

const b58cencode = (payload, prefix) => {
  const n = new Uint8Array(prefix.length + payload.length);
  n.set(prefix);
  n.set(payload, prefix.length);
  return bs58check.encode(Buffer.from(n, "hex"));
};

const sign = (bytes, sk) => {
  const waterMark = new Uint8Array([3]);
  const bytesBuffer = Buffer.from(bytes, "hex");
  const markedBuf = Buffer.concat([waterMark, bytesBuffer]);
  const sig = sodium.crypto_sign_detached(sodium.crypto_generichash(32, markedBuf), sk, "uint8array");
  const edsig = b58cencode(sig, prefixes.edsig);
  const sbytes = bytes + Buffer.from(sig).toString("hex");
  return {
    bytes,
    sig,
    edsig,
    sbytes
  };
};

const createAccount = (seed, name, balance) => {
  const kp = sodium.crypto_sign_seed_keypair(seed);
  return {
    name: name.replace(/[^A-Za-z0-9_]+/g, "_"),
    pk: b58cencode(kp.publicKey, prefixes.edpk),
    pkh: b58cencode(sodium.crypto_generichash(20, kp.publicKey), prefixes.tz1),
    sk: "unencrypted:" + b58cencode(kp.privateKey.slice(0, 32), prefixes.edsk),
    fullRawSk: kp.privateKey,
    balance
  };
};

const generateAccounts = (number = 10, name, balance) => {
  const accounts = [];
  const rand = seedrandom(name);
  const usedNames = new Set();
  const getName = () => {
    let name;
    const l = names.length;
    do {
      name = names[Math.floor(rand() * l) + 0];
      if (usedNames.size > l / 2) {
        name += "_" + getName();
        break;
      }
    } while (usedNames.has(name));
    return name;
  };
  return sodium.ready.then(() => {
    for (let i = 0; i < number; i++) {
      usedNames.add(name);
      const seed = Buffer.from(name.repeat(42)).slice(0, 32);
      const gaccount = createAccount(seed, name, balance);
      accounts.push(gaccount);
      name = getName();
    }
    return accounts;
  });
};

const Flextesa = {
  async start(options = {}) {
    options.seed = "bootstrap1";
    if (!options.seed) {
      options.seed = random.randomAlphaNumericString(10, seedrandom());
    }
    options.port = options.port || "8732";
    options.accounts = options.accounts === undefined ? 10 : options.accounts;

    const accounts = await generateAccounts(options.accounts, options.seed, options.default_balance || 1000000000000);

    console.log("");
    console.log("Available Accounts");
    console.log("==================");
    accounts.forEach((account) => {
      var line = `${account.pk} : ${account.balance} TEZ (${account.name})`;

      console.log(line);
    });
    console.log("");
    console.log("Private Keys");
    console.log("==================");

    accounts.forEach(function(account) {
      console.log(`${account.pk} (${account.name})`);
    });
    console.log("");

    const cmdAccounts = accounts.map((a) => {
      const cmdAccount = [a.name, a.pk, a.pkh, a.sk].join(",") + "@" + a.balance;
      return ["--no-daemons-for=", a.name, "--add-bootstrap-account=", cmdAccount];
    });

    return new Promise((resolve, reject) => {
      options = options || {};

      const args = [
        "run",
        "--rm",
        "--name",
        "flextesa-mini-archive",
        "-p",
        options.port + ":20000",
        "trufflesuite/flextesa-mini-archive",
        "sandbox-archive",
        "start",
        "--genesis-block-hash",
        options.genesisBlockHash || "random",
        ...cmdAccounts
      ];
      const flextesa = spawn("docker", args);

      let stderr = "";
      flextesa.on("error", (err) => {
        console.error(err);
        reject(err);
      });

      flextesa.stderr.on("data", function fn(data) {
        stderr += data;
        console.log(data.toString());
<<<<<<< HEAD
        if (data.toString().includes("Waiting for N000 (1) to reach level")) {
          // flextesa.stderr.off("data", fn);
          const account = accounts[0];
          forge("localhost", options.port, account.pkh, account.fullRawSk).then((_forged) => {
=======
        if (data.toString().includes(": Success")) {
          flextesa.stderr.off("data", fn);
          forge("localhost", options.port, accounts[0].pkh).then(() => {
>>>>>>> a0ce9a99
            resolve(flextesa);

            flextesa.stdout.on("data", (data) => {
              console.log(data.toString());
            });

            flextesa.stderr.on("data", (data) => {
              console.log(data.toString());
            });
          });
        }
      });

      flextesa.on("close", (code) => {
        if (code !== 0) {
          reject(stderr);
        }
      });
    });
  },
  close() {
    return execSync("docker rm -f flextesa-mini-archive > /dev/null");
  }
};

module.exports = Flextesa;

async function forge(host, port, pkh, sk) {
  try {
    async function rpc(method, data) {
      method = method.replace(/^\/+/, "");
      const base = `http://${host}:${port}`;
      const path = `${base}/${method}`;
      if (data) {
        return (
          await request
            .post(path)
            .type("application/json")
            .send(data)
        ).body;
      } else {
        return (await request.get(path)).body;
      }
    }
    // From:
    //  https://www.ocamlpro.com/2018/11/15/an-introduction-to-tezos-rpcs-a-basic-wallet/
    //  https://www.ocamlpro.com/2018/11/21/an-introduction-to-tezos-rpcs-signing-operations/
    async function getHeadHash() {
      return rpc("/chains/main/blocks/head/hash");
    }

    async function getChainId() {
      return rpc("/chains/main/chain_id");
    }

    let [accountCounter, constants, branch, chain_id] = await Promise.all([
      // 0
      rpc(`/chains/main/blocks/head/context/contracts/${pkh}/counter`).then((a) => BigInt(a)),
      // 3
      rpc("/chains/main/blocks/head/context/constants"),
      // 4
      getHeadHash(),
      // 5
      getChainId()
    ]);

    const operation = {
      branch,
      contents: [
        {
          kind: "transaction",
          source: pkh,
          fee: "50000",
          counter: (accountCounter + BigInt(1)).toString(),
          gas_limit: constants.hard_gas_limit_per_operation,
          storage_limit: constants.hard_storage_limit_per_operation,
          amount: "100000000",
          destination: pkh
        }
      ]
    };
    async function getHexTx(tx) {
      const forgeRpc = "/chains/main/blocks/head/helpers/forge/operations";
      return rpc(forgeRpc, tx);
    }
    operation.signature = sign(await getHexTx(operation), sk).edsig;

    // 6 (simulation)
    const runOp = "/chains/main/blocks/head/helpers/scripts/run_operation";
    const simulation = await rpc(runOp, {
      operation,
      chain_id
    });

    [branch, chain_id] = await Promise.all([
      // 7
      getHeadHash(),
      // 8
      getChainId()
    ]);

    // 9
    const operations = [
      {
        branch,
        contents: [
          {
            kind: "transaction",
            source: operation.contents[0].source,
            fee: operation.contents[0].fee,
            counter: operation.contents[0].counter,
            gas_limit: (BigInt(simulation.contents[0].metadata.operation_result.consumed_gas) + BigInt(100)).toString(),
            storage_limit: "0",
            amount: operation.contents[0].amount,
            destination: operation.contents[0].destination
          }
        ]
      }
    ];

    const signatures = sign(await getHexTx(operations[0]), sk);

    operations[0].signature = signatures.edsig;
    operations[0].protocol = "PsCARTHAGazKbHtnKfLzQg3kms52kSRpgnDY982a9oYsSXRLQEb";
    const preApplyRpc = "/chains/main/blocks/head/helpers/preapply/operations";
    await rpc(preApplyRpc, operations);

    // 10
    const inject = await rpc("/injection/operation?chain=main", JSON.stringify(signatures.sbytes));
    return inject;
  } catch (e) {
    console.error(e);
    throw e;
  }
}

Flextesa.start().then((flextesa) => {
  flextesa.on("close", (code) => {
    process.exit(code);
  });
});<|MERGE_RESOLUTION|>--- conflicted
+++ resolved
@@ -144,16 +144,10 @@
       flextesa.stderr.on("data", function fn(data) {
         stderr += data;
         console.log(data.toString());
-<<<<<<< HEAD
         if (data.toString().includes("Waiting for N000 (1) to reach level")) {
-          // flextesa.stderr.off("data", fn);
+          flextesa.stderr.off("data", fn);
           const account = accounts[0];
           forge("localhost", options.port, account.pkh, account.fullRawSk).then((_forged) => {
-=======
-        if (data.toString().includes(": Success")) {
-          flextesa.stderr.off("data", fn);
-          forge("localhost", options.port, accounts[0].pkh).then(() => {
->>>>>>> a0ce9a99
             resolve(flextesa);
 
             flextesa.stdout.on("data", (data) => {
